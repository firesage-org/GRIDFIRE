--- conflicted
+++ resolved
@@ -72,16 +72,8 @@
      (cli/get-weather config rand-generator :wind-from-direction)
      (cli/draw-samples rand-generator simulations (:foliar-moisture config))
      (cli/draw-samples rand-generator simulations (:ellipse-adjustment-factor config))
-<<<<<<< HEAD
      ignition-raster
      multiplier-lookup)))
-=======
-     (:outfile-suffix config)
-     (:output-geotiffs? config)
-     (:output-pngs? config)
-     (:output-csvs? config)
-     ignition-raster)))
->>>>>>> 7267dbe1
 
 ;;-----------------------------------------------------------------------------
 ;; Tests

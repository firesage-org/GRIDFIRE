(ns gridfire.cli-test
  (:require [clojure.test :refer [deftest is testing]]
            [gridfire.cli :as cli]
            [gridfire.fetch :as fetch])
  (:import java.util.Random))

;;-----------------------------------------------------------------------------
;; Config
;;-----------------------------------------------------------------------------

(def resources-path "test/gridfire/resources/")

(def db-spec {:classname   "org.postgresql.Driver"
              :subprotocol "postgresql"
              :subname     "//localhost:5432/gridfire_test"
              :user        "gridfire_test"
              :password    "gridfire_test"})

(def test-config-base
  {:db-spec                   db-spec
   :fetch-layer-method        :postgis
   :landfire-layers           {:aspect             "landfire.asp WHERE rid=1"
                               :canopy-base-height "landfire.cbh WHERE rid=1"
                               :canopy-cover       "landfire.cc WHERE rid=1"
                               :canopy-height      "landfire.ch WHERE rid=1"
                               :crown-bulk-density "landfire.cbd WHERE rid=1"
                               :fuel-model         "landfire.fbfm40 WHERE rid=1"
                               :slope              "landfire.slp WHERE rid=1"
                               :elevation          "landfire.dem WHERE rid=1"}
   :srid                      "CUSTOM:900914"
   :cell-size                 98.425     ;; (feet)
   :ignition-row              [10 10]
   :ignition-col              [20 20]
   :max-runtime               60         ;; (minutes)
   :temperature               '(50)      ;; (degrees Fahrenheit)
   :relative-humidity         '(1)       ;; (%)
   :wind-speed-20ft           '(10)      ;; (miles/hour)
   :wind-from-direction       '(0)       ;; (degrees clockwise from north)
   :foliar-moisture           90         ;; (%)
   :ellipse-adjustment-factor 1.0        ;; (< 1.0 = more circular, > 1.0 = more elliptical)
   :simulations               1
   :random-seed               1234567890 ;; long value (optional)
   :output-csvs?              true})

;;-----------------------------------------------------------------------------
;; Utils
;;-----------------------------------------------------------------------------

(defn in-file-path [filename]
  (str resources-path filename))

(defn run-simulation [config]
  (let [simulations     (:simulations config)
        rand-generator  (if-let [seed (:random-seed config)]
                          (Random. seed)
                          (Random.))
        landfire-layers (fetch/landfire-layers config)
        landfire-matrix (into {} (map (fn [[layer-name info]] [layer-name (first (:matrix info))])) landfire-layers)
        ignition-raster (fetch/ignition-layer config)]
    (cli/run-simulations
     simulations
     landfire-matrix
     (cli/get-envelope config landfire-layers)
     (:cell-size config)
     (cli/draw-samples rand-generator simulations (:ignition-row config))
     (cli/draw-samples rand-generator simulations (:ignition-col config))
     (cli/draw-samples rand-generator simulations (:max-runtime config))
     (cli/get-weather config rand-generator :temperature)
     (cli/get-weather config rand-generator :relative-humidity)
     (cli/get-weather config rand-generator :wind-speed-20ft)
     (cli/get-weather config rand-generator :wind-from-direction)
     (cli/draw-samples rand-generator simulations (:foliar-moisture config))
     (cli/draw-samples rand-generator simulations (:ellipse-adjustment-factor config))
     (:outfile-suffix config)
     (:output-geotiffs? config)
     (:output-pngs? config)
     (:output-csvs? config)
     ignition-raster
     config)))

;;-----------------------------------------------------------------------------
;; Tests
;;-----------------------------------------------------------------------------

(deftest fetch-landfire-layers-old-config-test
  (let [config {:db-spec         db-spec
                :srid            "CUSTOM:900914"
                :landfire-layers {:aspect             "landfire.asp WHERE rid=1"
                                  :canopy-base-height "landfire.cbh WHERE rid=1"
                                  :canopy-cover       "landfire.cc WHERE rid=1"
                                  :canopy-height      "landfire.ch WHERE rid=1"
                                  :crown-bulk-density "landfire.cbd WHERE rid=1"
                                  :elevation          "landfire.dem WHERE rid=1"
                                  :fuel-model         "landfire.fbfm40 WHERE rid=1"
                                  :slope              "landfire.slp WHERE rid=1"}}]
    (is (some? (fetch/landfire-layers config)))))

(deftest fetch-landfire-layers-test
  (testing "Fetching layers from postgis and geotiff files"
    (let [postgis-config {:db-spec         db-spec
                          :srid            "CUSTOM:900914"
                          :landfire-layers {:aspect             {:type   :postgis
                                                                 :source "landfire.asp WHERE rid=1"}
                                            :canopy-base-height {:type   :postgis
                                                                 :source "landfire.cbh WHERE rid=1"}
                                            :canopy-cover       {:type   :postgis
                                                                 :source "landfire.cc WHERE rid=1"}
                                            :canopy-height      {:type   :postgis
                                                                 :source "landfire.ch WHERE rid=1"}
                                            :crown-bulk-density {:type   :postgis
                                                                 :source "landfire.cbd WHERE rid=1"}
                                            :elevation          {:type   :postgis
                                                                 :source "landfire.dem WHERE rid=1"}
                                            :fuel-model         {:type   :postgis
                                                                 :source "landfire.fbfm40 WHERE rid=1"}
                                            :slope              {:type   :postgis
                                                                 :source "landfire.slp WHERE rid=1"}}}
          geotiff-config {:landfire-layers {:aspect             {:type   :geotiff
                                                                 :source (in-file-path "asp.tif")}
                                            :canopy-base-height {:type   :geotiff
                                                                 :source (in-file-path "cbh.tif")}
                                            :canopy-cover       {:type   :geotiff
                                                                 :source (in-file-path "cc.tif")}
                                            :canopy-height      {:type   :geotiff
                                                                 :source (in-file-path "ch.tif")}
                                            :crown-bulk-density {:type   :geotiff
                                                                 :source (in-file-path "cbd.tif")}
                                            :elevation          {:type   :geotiff
                                                                 :source (in-file-path "dem.tif")}
                                            :fuel-model         {:type   :geotiff
                                                                 :source (in-file-path "fbfm40.tif")}
                                            :slope              {:type   :geotiff
                                                                 :source (in-file-path "slp.tif")}}}
          postgis        (fetch/landfire-layers postgis-config)
          geotiff        (fetch/landfire-layers geotiff-config)]

      (is (= (get-in postgis [:aspect :matrix])
             (get-in geotiff [:aspect :matrix])))

      (is (= (get-in postgis [:canopy-cover :matrix])
             (get-in geotiff [:canopy-cover :matrix])))

      (is (= (get-in postgis [:canopy-height :matrix])
             (get-in geotiff [:canopy-height :matrix])))

      (is (= (get-in postgis [:crown-bulk-density :matrix])
             (get-in geotiff [:crown-bulk-density :matrix])))

      (is (= (get-in postgis [:elevation :matrix])
             (get-in geotiff [:elevation :matrix])))

      (is (= (get-in postgis [:fuel-model :matrix])
             (get-in geotiff [:fuel-model :matrix])))

      (is (= (get-in postgis [:slope :matrix])
             (get-in geotiff [:slope :matrix])))

      ;; TODO Add test for envelope
      )))

;;-----------------------------------------------------------------------------
;; Landfire Layer Tests
;;-----------------------------------------------------------------------------

(deftest run-simulation-test
  (testing "Running simulation with different ways to fetch landfire layers"
    (let [postgis-config  (merge test-config-base
                                 {:landfire-layers    {:aspect             {:type   :postgis
                                                                            :source "landfire.asp WHERE rid=1"}
                                                       :canopy-base-height {:type   :postgis
                                                                            :source "landfire.cbh WHERE rid=1"}
                                                       :canopy-cover       {:type   :postgis
                                                                            :source "landfire.cc WHERE rid=1"}
                                                       :canopy-height      {:type   :postgis
                                                                            :source "landfire.ch WHERE rid=1"}
                                                       :crown-bulk-density {:type   :postgis
                                                                            :source "landfire.cbd WHERE rid=1"}
                                                       :elevation          {:type   :postgis
                                                                            :source "landfire.dem WHERE rid=1"}
                                                       :fuel-model         {:type   :postgis
                                                                            :source "landfire.fbfm40 WHERE rid=1"}
                                                       :slope              {:type   :postgis
                                                                            :source "landfire.slp WHERE rid=1"}}
                                  :fetch-layer-method :postgis})
          geotiff-config  (merge test-config-base
                                 {:landfire-layers    {:aspect             {:type   :geotiff
                                                                            :source (in-file-path "asp.tif")}
                                                       :canopy-base-height {:type   :geotiff
                                                                            :source (in-file-path "cbh.tif")}
                                                       :canopy-cover       {:type   :geotiff
                                                                            :source (in-file-path "cc.tif")}
                                                       :canopy-height      {:type   :geotiff
                                                                            :source (in-file-path "ch.tif")}
                                                       :crown-bulk-density {:type   :geotiff
                                                                            :source (in-file-path "cbd.tif")}
                                                       :elevation          {:type   :geotiff
                                                                            :source (in-file-path "dem.tif")}
                                                       :fuel-model         {:type   :geotiff
                                                                            :source (in-file-path "fbfm40.tif")}
                                                       :slope              {:type   :geotiff
                                                                            :source (in-file-path "slp.tif")}}
                                  :fetch-layer-method :geotiff})
          simulations     (:simulations test-config-base)
          postgis-layers  (fetch/landfire-layers postgis-config)
<<<<<<< HEAD
          postgis-results (run-simulation postgis-config)

=======
          postgis-results (gf/run-simulations
                           simulations
                           (reduce (fn [acc [layer info]] (assoc acc layer (:matrix info)))
                                   {}
                                   postgis-layers)
                           (gf/get-envelope postgis-config postgis-layers)
                           (:cell-size test-config-base)
                           (gf/draw-samples rand-generator simulations (:ignition-row test-config-base))
                           (gf/draw-samples rand-generator simulations (:ignition-col test-config-base))
                           (gf/draw-samples rand-generator simulations (:max-runtime test-config-base))
                           (gf/draw-samples rand-generator simulations (:temperature test-config-base))
                           (gf/draw-samples rand-generator simulations (:relative-humidity test-config-base))
                           (gf/draw-samples rand-generator simulations (:wind-speed-20ft test-config-base))
                           (gf/draw-samples rand-generator simulations (:wind-from-direction test-config-base))
                           (gf/draw-samples rand-generator simulations (:foliar-moisture test-config-base))
                           (gf/draw-samples rand-generator simulations (:ellipse-adjustment-factor test-config-base))
                           (:outfile-suffix test-config-base)
                           (:output-geotiffs? test-config-base)
                           (:output-pngs? test-config-base)
                           (:output-csvs? test-config-base)
                           nil)
>>>>>>> 77eff91c
          geotiff-layers  (fetch/landfire-layers geotiff-config)
          geotiff-results (run-simulation geotiff-config)]

      (is (every? some? postgis-results))

      (is (every? some? geotiff-results))

      (is (= (set postgis-results) (set geotiff-results))))))

;;-----------------------------------------------------------------------------
;; Ignition Layer Tests
;;-----------------------------------------------------------------------------

(deftest geotiff-ignition-test
  (testing "Running simulation with ignition layers read from geotiff files"
    (let [geotiff-config (merge test-config-base
                                {:fetch-ignition-method :geotiff
                                 :ignition-layer        (in-file-path "ign.tif")})
          results        (run-simulation geotiff-config)]

      (is (every? some? results)))))

(deftest postgis-ignition-test
  (testing "Running simulation with ignition layers read from geotiff files"
    (let [postgis-config (merge test-config-base
                                {:fetch-ignition-method :postgis
                                 :ignition-layer        "ignition.ign WHERE rid=1"})
          results        (run-simulation postgis-config)]
      (is (every? some? results)))))

;;-----------------------------------------------------------------------------
;; Weather Layer Tests
;;-----------------------------------------------------------------------------

(def landfire-layers-weather-test
  {:aspect             (in-file-path "weather-test/asp.tif")
   :canopy-base-height (in-file-path "weather-test/cbh.tif")
   :canopy-cover       (in-file-path "weather-test/cc.tif")
   :canopy-height      (in-file-path "weather-test/ch.tif")
   :crown-bulk-density (in-file-path "weather-test/cbd.tif")
   :elevation          (in-file-path "weather-test/dem.tif")
   :fuel-model         (in-file-path "weather-test/fbfm40.tif")
   :slope              (in-file-path "weather-test/slp.tif")})

(deftest run-simulation-using-temperature-raster-test
  (testing "Running simulation using temperature data from geotiff file"
    (let [config  (merge test-config-base
                         {:fetch-layer-method       :geotiff
                          :landfire-layers          landfire-layers-weather-test
                          :max-runtime              120
                          :fetch-temperature-method :geotiff
                          :temperature              (in-file-path "weather-test/tmpf_to_sample.tif")})
          results (run-simulation config)]

      (is (every? some? results)))))

(deftest run-simulation-using-relative-humidity-raster-test
  (testing "Running simulation using relative humidity data from geotiff file"
    (let [config  (merge test-config-base
                         {:fetch-layer-method       :geotiff
                          :landfire-layers          landfire-layers-weather-test
                          :max-runtime              120
                          :fetch-temperature-method :geotiff
                          :temperature              (in-file-path "weather-test/rh_to_sample.tif")})
          results (run-simulation config)]

      (is (every? some? results)))))

(deftest run-simulation-using-wind-speed-raster-test
  (testing "Running simulation using wind speed data from geotiff file"
    (let [config  (merge test-config-base
                         {:fetch-layer-method       :geotiff
                          :landfire-layers          landfire-layers-weather-test
                          :max-runtime              120
                          :fetch-temperature-method :geotiff
                          :temperature              (in-file-path "weather-test/ws_to_sample.tif")})
          results (run-simulation config)]

      (is (every? some? results)))))

(deftest run-simulation-using-wind-direction-raster-test
  (testing "Running simulation using wind direction data from geotiff file"
    (let [config  (merge test-config-base
                         {:fetch-layer-method       :geotiff
                          :landfire-layers          landfire-layers-weather-test
                          :max-runtime              120
                          :fetch-temperature-method :geotiff
                          :temperature              (in-file-path "weather-test/wd_to_sample.tif")})
          results (run-simulation config)]

      (is (every? some? results)))))

(deftest geotiff-landfire-weather-ignition
  (testing "Running simulation using landfire, weather, and ignition data from geotiff files"
    (let [config  (merge test-config-base
                         {:fetch-layer-method               :geotiff
                          :landfire-layers                  landfire-layers-weather-test
                          :fetch-ignition-method            :geotiff
                          :ignition-layer                   (in-file-path "weather-test/phi.tif")
                          :fetch-temperature-method         :geotiff
                          :temperature                      (in-file-path "weather-test/tmpf_to_sample.tif")
                          :fetch-relative-humidity-method   :geotiff
                          :relative-humidity                (in-file-path "weather-test/rh_to_sample.tif")
                          :fetch-wind-speed-20ft-method     :geotiff
                          :wind-speed-20ft                  (in-file-path "weather-test/ws_to_sample.tif")
                          :fetch-wind-from-direction-method :geotiff
                          :wind-from-direction              (in-file-path "weather-test/wd_to_sample.tif")
                          :max-runtime                      120})
          results (run-simulation config)]

      (is (every? some? results)))))<|MERGE_RESOLUTION|>--- conflicted
+++ resolved
@@ -202,32 +202,8 @@
                                   :fetch-layer-method :geotiff})
           simulations     (:simulations test-config-base)
           postgis-layers  (fetch/landfire-layers postgis-config)
-<<<<<<< HEAD
           postgis-results (run-simulation postgis-config)
 
-=======
-          postgis-results (gf/run-simulations
-                           simulations
-                           (reduce (fn [acc [layer info]] (assoc acc layer (:matrix info)))
-                                   {}
-                                   postgis-layers)
-                           (gf/get-envelope postgis-config postgis-layers)
-                           (:cell-size test-config-base)
-                           (gf/draw-samples rand-generator simulations (:ignition-row test-config-base))
-                           (gf/draw-samples rand-generator simulations (:ignition-col test-config-base))
-                           (gf/draw-samples rand-generator simulations (:max-runtime test-config-base))
-                           (gf/draw-samples rand-generator simulations (:temperature test-config-base))
-                           (gf/draw-samples rand-generator simulations (:relative-humidity test-config-base))
-                           (gf/draw-samples rand-generator simulations (:wind-speed-20ft test-config-base))
-                           (gf/draw-samples rand-generator simulations (:wind-from-direction test-config-base))
-                           (gf/draw-samples rand-generator simulations (:foliar-moisture test-config-base))
-                           (gf/draw-samples rand-generator simulations (:ellipse-adjustment-factor test-config-base))
-                           (:outfile-suffix test-config-base)
-                           (:output-geotiffs? test-config-base)
-                           (:output-pngs? test-config-base)
-                           (:output-csvs? test-config-base)
-                           nil)
->>>>>>> 77eff91c
           geotiff-layers  (fetch/landfire-layers geotiff-config)
           geotiff-results (run-simulation geotiff-config)]
 

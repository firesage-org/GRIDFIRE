--- conflicted
+++ resolved
@@ -280,19 +280,11 @@
     (let [config  (merge test-config-base
                          {:cell-size       (m->ft 30)
                           :landfire-layers landfire-layers-weather-test
-<<<<<<< HEAD
                           :temperature     {:type   :geotiff
-                                            :source (in-file-path "weather-test/tmpf_to_sample_lower_res.tif")}
-                          }
-                         )
+                                            :source (in-file-path "weather-test/tmpf_to_sample_lower_res.tif")}})
           results (run-simulation config)]
-=======
-                          :temperature     {:type      :geotiff
-                                            :source    (in-file-path "weather-test/tmpf_to_sample_lower_res.tif")
-                                            :cell-size (m->ft 300)}})]
->>>>>>> 09f606f3
-
-      (is (valid-exits? (run-simulation config))))))
+
+      (is (valid-exits? results)))))
 
 (deftest multiplier-lookup-test
   (testing "constructing multiplier lookup for weather raster"

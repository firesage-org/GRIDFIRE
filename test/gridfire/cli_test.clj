--- conflicted
+++ resolved
@@ -56,15 +56,10 @@
                             (Random. seed)
                             (Random.))
         landfire-layers   (fetch/landfire-layers config)
-<<<<<<< HEAD
         landfire-rasters  (into {} (map (fn [[layer-name info]] [layer-name (first (:matrix info))])) landfire-layers)
         weather-layers    (fetch/weather-layers config)
         multiplier-lookup (cli/create-multiplier-lookup config weather-layers)
         ignition-layer    (fetch/ignition-layer config)]
-=======
-        landfire-rasters   (into {} (map (fn [[layer-name info]] [layer-name (first (:matrix info))])) landfire-layers)
-        ignition-raster   (fetch/ignition-layer config)]
->>>>>>> da95715a
     (cli/run-simulations
      config
      landfire-rasters

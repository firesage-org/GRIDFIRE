--- conflicted
+++ resolved
@@ -50,7 +50,6 @@
   (str resources-path filename))
 
 (defn run-simulation [config]
-<<<<<<< HEAD
   (let [simulations       (:simulations config)
         multiplier-lookup (cli/create-multiplier-lookup config)
         rand-generator    (if-let [seed (:random-seed config)]
@@ -59,15 +58,6 @@
         landfire-layers   (fetch/landfire-layers config)
         landfire-rasters   (into {} (map (fn [[layer-name info]] [layer-name (first (:matrix info))])) landfire-layers)
         ignition-raster   (fetch/ignition-layer config)]
-=======
-  (let [simulations      (:simulations config)
-        rand-generator   (if-let [seed (:random-seed config)]
-                          (Random. seed)
-                          (Random.))
-        landfire-layers  (fetch/landfire-layers config)
-        landfire-rasters (into {} (map (fn [[layer-name info]] [layer-name (first (:matrix info))])) landfire-layers)
-        ignition-raster  (fetch/ignition-layer config)]
->>>>>>> 569dcc8a
     (cli/run-simulations
      config
      landfire-rasters
@@ -278,19 +268,9 @@
                          {:landfire-layers     landfire-layers-weather-test
                           :ignition-layer      {:type   :geotiff
                                                 :source (in-file-path "weather-test/phi.tif")}
-<<<<<<< HEAD
-                          :temperature         {:type   :geotiff
-                                                :source (in-file-path "weather-test/tmpf_to_sample.tif")}
-                          :relative-humidity   {:type   :geotiff
-                                                :source (in-file-path "weather-test/rh_to_sample.tif")}
-                          :wind-speed-20ft     {:type   :geotiff
-                                                :source (in-file-path "weather-test/ws_to_sample.tif")}
-                          :wind-from-direction {:type   :geotiff
-                                                :source (in-file-path "weather-test/wd_to_sample.tif")}
-                          :max-runtime         120})
-          results (run-simulation config)]
-
-      (is (every? some? results)))))
+                          :max-runtime         120})]
+
+      (is (valid-exits? (run-simulation config))))))
 
 (deftest run-simulation-using-lower-resolution-weather-test
   (testing "Running simulation using temperature data from geotiff file"
@@ -299,10 +279,9 @@
                           :landfire-layers landfire-layers-weather-test
                           :temperature     {:type      :geotiff
                                             :source    (in-file-path "weather-test/tmpf_to_sample_lower_res.tif")
-                                            :cell-size (m->ft 300)}})
-          results (run-simulation config)]
-
-      (is (every? some? results)))))
+                                            :cell-size (m->ft 300)}})]
+
+      (is (valid-exits? (run-simulation config))))))
 
 (deftest multiplier-lookup-test
   (testing "constructing multiplier lookup for weather rasters"
@@ -324,9 +303,4 @@
             lookup (cli/create-multiplier-lookup config)]
 
         (is (= {:temperature       10
-                :relative-humidity 10} lookup))))))
-=======
-                          :max-runtime         120})]
-
-      (is (valid-exits? (run-simulation config))))))
->>>>>>> 569dcc8a
+                :relative-humidity 10} lookup))))))
--- conflicted
+++ resolved
@@ -360,7 +360,6 @@
                                                                   :source (in-file-path "weather-test/mlh_to_sample.tif")}}}})]
     (is (valid-exits? (run-test-simulation! config)))))
 
-<<<<<<< HEAD
 (deftest moisture-scalars-only-test
   (let [config (merge test-config-base
                       {:landfire-layers      landfire-layers-weather-test
@@ -394,9 +393,6 @@
                                                      :herbaceous 30.0}}})]
     (is (valid-exits? (run-test-simulation! config)))))
 
-
-=======
->>>>>>> a00e5593
 ;;-----------------------------------------------------------------------------
 ;; Ignition CSV
 ;;-----------------------------------------------------------------------------

#+TITLE: The GridFire Fire Behavior Model
#+AUTHOR: Gary W. Johnson, Ph.D., David Saah, Ph.D., Max Moritz, Ph.D.
#+DATE: Copyright 2011-2020 Spatial Informatics Group, LLC
#+OPTIONS: ^:{} toc:nil h:3
#+LATEX_CLASS: article
#+LATEX_CLASS_OPTIONS: [11pt]
#+LATEX_HEADER: \usepackage{amsmath}
#+LATEX_HEADER: \usepackage{amsfonts}
#+LATEX_HEADER: \usepackage{amssymb}
#+LATEX_HEADER: \usepackage{fancyhdr}
#+LATEX_HEADER: \usepackage[left=1in]{geometry}
#+LATEX_HEADER: \usepackage{geometry}
#+LATEX_HEADER: \pagestyle{fancyplain}
#+LATEX_HEADER: \usepackage{wrapfig}
#+LATEX_HEADER: \usepackage{subfigure}
#+LATEX_HEADER: \usepackage{setspace}
#+LATEX_HEADER: \usepackage{epsfig}
#+LATEX_HEADER: \usepackage{color}
#+LATEX_HEADER: \usepackage[round,comma]{natbib}
#+LATEX_HEADER: \usepackage{tikz}
#+LATEX_HEADER: \usetikzlibrary{calc}
#+LATEX_HEADER: \usepackage{cancel}
#+LATEX_HEADER: \setlength{\headheight}{13.6pt}
#+LATEX_HEADER: \hypersetup{
#+LATEX_HEADER:     colorlinks=true,
#+LATEX_HEADER:     citecolor=black,
#+LATEX_HEADER:     linkbordercolor=black,
#+LATEX_HEADER:     linkcolor=black}

* Preface

This document is a Literate Program[fn::
https://en.wikipedia.org/wiki/Literate_programming], containing both
the source code of the software it describes as well as the rationale
used in each step of its design and implementation. The purpose of
this approach is to enable anyone sufficiently experienced in
programming to easily retrace the author's footsteps as they read
through the text and code. By the time they have reached the end of
this document, the reader should have just as strong a grasp of the
system as the original programmer.

To execute the code illustrated within this document, you will need to
install several pieces of software, all of which are open source
and/or freely available for all major operating systems. These
programs are listed in Table [[tab:required-software]] along with their
minimum required versions and URLs from which they may be downloaded.

#+NAME: tab:required-software
#+CAPTION: Software necessary to evaluate the code in this document
#+ATTR_LATEX: :align |l|r|l| :font \small
|----------------------+-------------+--------------------------------------------|
| Name                 |     Version | URL                                        |
|----------------------+-------------+--------------------------------------------|
| Java Development Kit |         11+ | https://jdk.java.net                       |
| Clojure CLI Tools    | 1.10.1.561+ | https://clojure.org/guides/getting_started |
| Postgresql           |         10+ | https://www.postgresql.org/download        |
| PostGIS              |          3+ | https://postgis.net/install                |
|----------------------+-------------+--------------------------------------------|

GridFire is written in the Clojure programming language[fn::
https://clojure.org], which is a modern dialect of Lisp hosted on the
Java Virtual Machine.\citep{Hickey2008} As a result, a Java
Development Kit is required to compile and run the code shown
throughout this document.

The Clojure CLI tools are used to download required libraries and
provide a code evaluation prompt (a.k.a. REPL) into which we will
enter the code making up this fire model.

Postgresql (along with the PostGIS spatial extensions) will be used to
load and serve raster-formatted GIS layers to the GridFire program.
Although it is beyond the scope of this document, PostGIS provides a
rich API for manipulating both raster and vector layers through SQL.
See https://postgis.net for more information.

*License Notice*: All code presented in this document is solely the
work of the authors (Gary W. Johnson, Ph.D., David Saah, Ph.D., Max
Moritz, Ph.D.) and is made available by Spatial Informatics Group,
LLC. (SIG) under the Eclipse Public License version 2.0 (EPLv2)
https://www.eclipse.org/legal/epl-2.0/. Please contact Gary Johnson
(gjohnson@sig-gis.com), David Saah (dsaah@sig-gis.com), or Max Moritz
(mmoritz@sig-gis.com) for further information about this software.

* Setting Up the Clojure Environment
** Build Configuration: deps.edn

Because Clojure is implemented on the Java Virtual Machine (JVM), we
must explicitly list all of the libraries used by our program on the
Java classpath. Fortunately, the Clojure CLI tools can handle
downloading and storing these libraries as well as making them
available to the Clojure process at runtime. However, in order for
Clojure to know which libraries are needed, we must first create its
build configuration file, called ``deps.edn'', and place it in the
directory from which we will call our Clojure program. A minimal but
complete deps.edn is shown below.

#+name: deps.edn
#+begin_src clojure :results silent :exports code :tangle ../deps.edn :padline no :no-expand :comments link
{:paths ["src" "resources"]

 :deps {org.clojure/clojure                 {:mvn/version "1.10.1"}
        org.clojure/data.csv                {:mvn/version "1.0.0"}
        org.clojure/java.jdbc               {:mvn/version "0.7.11"}
        org.clojure/spec.alpha              {:mvn/version "0.2.187"}
        org.clojure/core.specs.alpha        {:mvn/version "0.2.44"}
        org.postgresql/postgresql           {:mvn/version "42.2.16"}
        net.mikera/core.matrix              {:mvn/version "0.62.0"}
        net.mikera/vectorz-clj              {:mvn/version "0.48.0"}
        sig-gis/magellan                    {:mvn/version "20210113"}
        org.clojars.lambdatronic/matrix-viz {:mvn/version "0.1.7"}
        cider/cider-nrepl                   {:mvn/version "0.25.3"}
        org.clojure/tools.cli               {:mvn/version "1.0.194"}}

 :mvn/repos {"osgeo" {:url "https://repo.osgeo.org/repository/release/"}}

 :aliases {:build-test-db {:extra-paths ["test"]
                           :main-opts   ["-m" "gridfire.build-test-db"]}
           :run           {:main-opts ["-e" "(do,(set!,*warn-on-reflection*,true),nil)"
                                       "-m" "gridfire.cli"]}
           :repl          {:main-opts ["-e" "(do,(set!,*warn-on-reflection*,true),nil)"
                                       "-e" "(require,'gridfire.cli)"
                                       "-e" "(in-ns,'gridfire.cli)"
                                       "-r"]}
           :make-config   {:main-opts ["-m" "gridfire.config"]}
           :make-uberjar  {:extra-deps {seancorfield/depstar {:mvn/version "1.0.97"}}
                           :main-opts  ["-m" "hf.depstar.uberjar" "target/gridfire-20200909.105353.jar"
                                        "-C" "-m" "gridfire.cli"]}
           :test          {:extra-paths ["test"]
                           :extra-deps  {com.cognitect/test-runner
                                         {:git/url "https://github.com/cognitect-labs/test-runner.git"
                                          :sha     "209b64504cb3bd3b99ecfec7937b358a879f55c1"}}
                           :main-opts   ["-e" "(do,(set!,*warn-on-reflection*,true),nil)"
                                         "-m" "cognitect.test-runner"]}
           :check-deps    {:extra-deps {olical/depot {:mvn/version "1.8.4"}}
                           :main-opts  ["-m" "depot.outdated.main"]}}}
#+end_src

Once this file is created, we need to instruct Clojure to download
these library dependencies and then run the built-in test suite to
verify that GridFire compiles and runs as expected on our local
computer.

Before we run tests we'll need to setup a test database and import
rasters into it. We will be prompted for the postgres and
gridfire_test user's password. Postgres user's password will be
whatever it is when we setup Postgres. For gridfire_test user's
password refer to ``src/sql/create_test_db.sql''

#+name: clojure-test-db
#+begin_src sh :results silent :exports code
clojure -A:build-test-db
#+end_src

To run tests

#+name: clojure-test
#+begin_src sh :results silent :exports code
clojure -A:test
#+end_src

** Project Metadata: pom.xml

POM is an acronym for Project Object Model and is a necessary
component of any redistributable project built to run on the Java
Virtual Machine. The pom.xml file contains project metadata, such as
the application name and version, its dependencies and the URLs of
code repositories from which to download them, and any additional
information that is necessary to package GridFire as an ``uberjar``.
The advantage of the uberjar format (e.g., gridfire-<version>.jar) is
that the single uberjar file can be shared easily between computers
and can be run by anyone with a recent version of Java installed,
without needing to install Clojure, Git, or any of the dependency
libraries that GridFire uses.

The following command will create an initial pom.xml for our project
based on the contents of our deps.edn from the previous section.

#+name: clojure-pom
#+begin_src sh :results silent :exports code
clojure -Spom
#+end_src

Once this file is created, we need to modify the contents of its XML
tags to add any additional information that was not availabe from
deps.edn, such as the project name, version, and description.

#+name: pom.xml
#+begin_src xml :results silent :exports code :tangle ../pom.xml :padline no :no-expand :comments link
<?xml version="1.0" encoding="UTF-8"?>
<project xmlns="http://maven.apache.org/POM/4.0.0" xmlns:xsi="http://www.w3.org/2001/XMLSchema-instance" xsi:schemaLocation="http://maven.apache.org/POM/4.0.0 http://maven.apache.org/xsd/maven-4.0.0.xsd">
  <modelVersion>4.0.0</modelVersion>
  <groupId>sig-gis</groupId>
  <artifactId>gridfire</artifactId>
  <version>20200909.105353</version>
  <name>gridfire</name>
  <description>
    SIG's Raster-based Fire Behavior Model
  </description>
  <build>
    <plugins>
      <plugin>
        <configuration>
          <archive>
            <manifestEntries>
              <Specification-Title>Java Advanced Imaging Image I/O Tools</Specification-Title>
              <Specification-Version>1.1</Specification-Version>
              <Specification-Vendor>Sun Microsystems, Inc.</Specification-Vendor>
              <Implementation-Title>com.sun.media.imageio</Implementation-Title>
              <Implementation-Version>1.1</Implementation-Version>
              <Implementation-Vendor>Sun Microsystems, Inc.</Implementation-Vendor>
            </manifestEntries>
          </archive>
        </configuration>
      </plugin>
    </plugins>
    <sourceDirectory>src</sourceDirectory>
  </build>
  <dependencies>
    <dependency>
      <groupId>org.clojure</groupId>
      <artifactId>clojure</artifactId>
      <version>1.10.1</version>
    </dependency>
    <dependency>
      <groupId>sig-gis</groupId>
      <artifactId>magellan</artifactId>
      <version>20200909.105353</version>
    </dependency>
    <dependency>
      <groupId>org.postgresql</groupId>
      <artifactId>postgresql</artifactId>
      <version>42.2.16</version>
    </dependency>
    <dependency>
      <groupId>org.clojars.lambdatronic</groupId>
      <artifactId>matrix-viz</artifactId>
      <version>0.1.7</version>
    </dependency>
    <dependency>
      <groupId>org.clojure</groupId>
      <artifactId>data.csv</artifactId>
      <version>1.0.0</version>
    </dependency>
    <dependency>
      <groupId>org.clojure</groupId>
      <artifactId>java.jdbc</artifactId>
      <version>0.7.11</version>
    </dependency>
    <dependency>
      <groupId>net.mikera</groupId>
      <artifactId>vectorz-clj</artifactId>
      <version>0.48.0</version>
    </dependency>
    <dependency>
      <groupId>net.mikera</groupId>
      <artifactId>core.matrix</artifactId>
      <version>0.62.0</version>
    </dependency>
  </dependencies>
  <repositories>
    <repository>
      <id>clojars</id>
      <url>https://repo.clojars.org/</url>
    </repository>
    <repository>
      <id>osgeo</id>
      <url>https://repo.osgeo.org/repository/release/</url>
    </repository>
  </repositories>
</project>
#+end_src

Once the pom.xml has been configured correctly, we can compile
GridFire and package it up as an uberjar (under
target/gridfire-<version>.jar) by running the following command:

#+name: clojure-make-uberjar
#+begin_src sh :results silent :exports code
clojure -A:make-uberjar
#+end_src

* Setting Up the PostGIS Database

GridFire may make use of any raster-formatted GIS layers that are
loaded into a PostGIS database. Therefore, we must begin by creating a
spatially-enabled database on our local Postgresql server.

When installing Postgresql, we should have been prompted to create an
initial superuser called *postgres*, who has full permissions to
create new databases and roles. We can log into the Postgresql server
as this user with the following *psql* command.

#+name: connect-to-postgresql-server-as-postgres
#+begin_src sh :results silent :exports code
psql -U postgres
#+end_src

Once logged in, we issue the following commands to first create a new
database role and to then create a new database (owned by this role)
in which to store our raster data. Finally, we import the PostGIS
spatial extensions into the new database.

#+name: create-gridfire-db
#+begin_src sql :engine postgresql :cmdline -U postgres :results silent :exports code
CREATE ROLE gridfire WITH LOGIN CREATEDB;
CREATE DATABASE gridfire WITH OWNER gridfire;
\c gridfire
CREATE EXTENSION postgis;
#+end_src

* Importing Rasters into the Database

Whenever we want to add a new raster-formatted GIS layer to our
database, we can simply issue the *raster2pgsql* command as follows,
replacing the raster name and table name to match our own datasets.

#+name: raster2pgsql-import-example-single
#+begin_src sh :results silent :exports code
SRID=4326
RASTER=dem.tif
TABLE=dem
DATABASE=gridfire
raster2pgsql -s $SRID $RASTER $TABLE | psql $DATABASE
#+end_src

*Note:* The raster2pgsql command has several useful command line
options, including automatic tiling of the raster layer in the
database, creating fast spatial indeces after import, or setting
raster constraints on the newly created table. Run *raster2pgsql -?*
from the command line for more details.

Here's an example shell script that will tile multiple large rasters
(asp.tif, cbd.tif, cbh.tif, etc) into 100x100 tiles and import them
into our database.

*Note:* Here we specified a schema (e.g, landfire) along with the table
name so as to match the sample config file in
``resources/sample_config.edn''.

First create the schema in our database.

#+name: create-landfire-schema
#+begin_src sql :engine postgresql :cmdline -U gridfire :results silent :exports code
CREATE SCHEMA landfire;
#+end_src

Then we can use the following script to import LANDFIRE layers into
our database given the username and schema as inputs.

*Note:* This script needs to be run in the same folder as where these
rasters reside. The filenames of these rasters should match the
elements in the for loop (i.e. asp.tif, cbd.tif etc)
#+name: raster2pgsql-import-example-all
#+begin_src sh :results silent :exports code :tangle ../resources/import_landfire_rasters.sh :padline no :no-expand :comments link
#!/bin/sh

USERNAME=$1
SCHEMA=$2
SRID=$3

for LAYER in asp cbd cbh cc ch dem fbfm13 fbfm40 slp
do
    raster2pgsql -t auto -I -C -s $SRID $LAYER.tif $SCHEMA.$LAYER | psql -h localhost -U $USERNAME
done
#+end_src

To run the script, give it our username, schema, and srid we wish the layers to
have.

#+begin_src sh
sh import_landfire_rasters.sh gridfire landfire 90914
#+end_src

Whenever we want to add a new spatial reference system to our
database, we can insert a record into our spatial_ref_sys table.

#+name: insert-spatial-reference-systems
#+begin_src sql :engine postgresql :cmdline -U gridfire :results silent :exports code
INSERT INTO public.spatial_ref_sys (srid, auth_name, auth_srid, srtext, proj4text)
VALUES (900914, 'user-generated', 900914,
        'PROJCS["USA_Contiguous_Albers_Equal_Area_Conic_USGS_version",' ||
        'GEOGCS["NAD83",' ||
        'DATUM["North_American_Datum_1983",' ||
        'SPHEROID["GRS 1980",6378137,298.2572221010002,' ||
        'AUTHORITY["EPSG","7019"]],' ||
        'AUTHORITY["EPSG","6269"]],' ||
        'PRIMEM["Greenwich",0],' ||
        'UNIT["degree",0.0174532925199433],' ||
        'AUTHORITY["EPSG","4269"]],' ||
        'PROJECTION["Albers_Conic_Equal_Area"],' ||
        'PARAMETER["standard_parallel_1",29.5],' ||
        'PARAMETER["standard_parallel_2",45.5],' ||
        'PARAMETER["latitude_of_center",23],' ||
        'PARAMETER["longitude_of_center",-96],' ||
        'PARAMETER["false_easting",0],' ||
        'PARAMETER["false_northing",0],' ||
        'UNIT["metre",1,' ||
        'AUTHORITY["EPSG","9001"]]]',
        '+proj=aea +lat_1=29.5 +lat_2=45.5 +lat_0=23 +lon_0=-96 +x_0=0 +y_0=0' ||
        ' +datum=NAD83 +units=m +no_defs');
#+end_src

We may also want to import initial ignition rasters into our database.
We can do so with a similar script as importing LANDFIRE rasters.

First create a new schema.

#+name: create-ignition-schema
#+begin_src sql :engine postgresql :cmdline -U gridfire :results silent :exports code
CREATE SCHEMA ignition;
#+end_src

Then we can use the following script to import an ignition raster into
our database given the schema and username as inputs.

*Note:* This script needs to be run in the same folder as where this
raster resides. The filename of this raster should match the value
assigned to the LAYER variable (i.e., ign) plus a .tif extension.

#+name: raster2pgsql-import-ignition-raster
#+begin_src sh :results silent :exports code :tangle ../resources/import_ignition_rasters.sh :padline no :no-expand :comments link
#!/bin/sh

USERNAME=$1
SCHEMA=$2
SRID=$3

LAYER="ign"
raster2pgsql -I -C -t auto -s $SRID $LAYER.tif $SCHEMA.$LAYER | psql -h localhost -U $USERNAME
#+end_src

To run the script, give it the username, schema name, and srid we wish the layers to have.

#+begin_src bash
sh import_ignition_rasters.sh gridfire ignition 90014
#+end_src

We may also want to import weather rasters into our database.
We can do so with a similar script as importing LANDFIRE rasters.

First create a new schema.

#+name: create-weather-schema
#+begin_src sql :engine postgresql :cmdline -U gridfire :results silent :exports code
CREATE SCHEMA weather;
#+end_src

Then we can use the following script to import weather rasters into
our database given the schema and username as inputs.

*Note:* This script needs to be run in the same folder as where this
rasters resides. The filename of these rasters should match the
elements in the for loop (i.e. tmpf_to_sample.tif)

#+name: raster2pgsql-import-weather-rasters
#+begin_src sh :results silent :exports code :tangle ../resources/import_weather_rasters.sh :padline no :no-expand :comments link
#!/bin/sh

USERNAME=$1
SCHEMA=$2
SRID=$3
TILING=$4

echo $4

for LAYER in tmpf wd ws rh
do
    if [ -z "$4" ]
    then
        raster2pgsql -I -C -t auto -s $SRID ${LAYER}_to_sample.tif $SCHEMA.$LAYER | psql -h localhost -U $USERNAME
    else
        raster2pgsql -I -C -t $TILING -s $SRID ${LAYER}_to_sample.tif $SCHEMA.$LAYER | psql -h localhost -U $USERNAME

    fi
done
#+end_src

To run the script, give it the username, schema name, and srid we wish the layers to have.

#+begin_src bash
sh import_weather_rasters.sh gridfire weather 90014
#+end_src

You may optionally include a fourth argument to set the tiling (defaults to auto).

#+begin_src bash
sh import_weather_rasters.sh gridfire weather 90014 800x800
#+end_src

* Fire Spread Model

GridFire implements the following fire behavior formulas from the fire
science literature:

- Surface Fire Spread: Rothermel 1972 with FIREMODS adjustments from Albini 1976
- Crown Fire Initiation: Van Wagner 1977
- Passive/Active Crown Fire Spread: Cruz 2005
- Flame Length and Fire Line Intensity: Byram 1959
- Midflame Wind Adjustment Factor: Albini & Baughman 1979 parameterized as in BehavePlus, FARSITE, FlamMap, FSPro, and FPA according to Andrews 2012\nocite{Albini1979,Andrews2012}
- Fire Spread on a Raster Grid: Morais 2001 (method of adaptive timesteps and fractional distances)

The following fuel models are supported:

- Anderson 13: no dynamic loading
- Scott & Burgan 40: dynamic loading implemented according to Scott & Burgan 2005

The method used to translate linear fire spread rates to a
2-dimensional raster grid were originally developed by Marco Morais at
UCSB as part of his HFire
system.\citep{Peterson2011,Peterson2009,Morais2001} Detailed
information about this software, including its source code and
research article references can be found here:

  http://firecenter.berkeley.edu/hfire/about.html

Outputs from GridFire include fire size (ac), fire line intensity
(Btu/ft/s), flame length (ft), fire volume (ac*ft), fire shape (ac/ft)
and conditional burn probability (times burned/fires initiated). Fire
line intensity and flame length may both be exported as either average
values per fire or as maps of the individual values per burned cell.

In the following sections, we describe the operation of this system in
detail.

** Fuel Model Definitions

All fires ignite and travel through some form of burnable fuel.
Although the effects of wind and slope on the rate of fire spread can
be quite pronounced, its fundamental thermodynamic characteristics are
largely determined by the fuel type in which it is sustained. For
wildfires, these fuels are predominantly herbaceous and woody
vegetation (both alive and dead) as well as decomposing elements of
dead vegetation, such as duff or leaf litter. To estimate the heat
output and rate of spread of a fire burning through any of these
fuels, we must determine those physical properties that affect heat
absorption and release.

Of course, measuring these fuel properties for every kind of
vegetation that may be burned in a wildfire is an intractable task. To
cope with this, fuels are classified into categories called ``fuel
models'' which share similar burning characteristics. Each fuel model
is then assigned a set of representative values for each of the
thermally relevant physical properties shown in Table
[[tab:fuel-model-properties]].

#+NAME: tab:fuel-model-properties
#+CAPTION: Physical properties assigned to each fuel model
#+ATTR_LATEX: :align |l|l|l| :font \small
|----------+--------------------------------------------+-----------------------------------------|
| Property | Description                                | Units                                   |
|----------+--------------------------------------------+-----------------------------------------|
| \delta   | fuel depth                                 | ft                                      |
| w_{o}    | ovendry fuel loading                       | lb/ft^{2}                               |
| \sigma   | fuel particle surface-area-to-volume ratio | ft^{2}/ft^{3}                           |
| M_{x}    | moisture content of extinction             | lb moisture/lb ovendry wood             |
| h        | fuel particle low heat content             | Btu/lb                                  |
| \rho_{p} | ovendry particle density                   | lb/ft^{3}                               |
| S_{T}    | fuel particle total mineral content        | lb minerals/lb ovendry wood             |
| S_{e}    | fuel particle effective mineral content    | lb silica-free minerals/lb ovendry wood |
| M_{f}    | fuel particle moisture content             | lb moisture/lb ovendry wood             |
|----------+--------------------------------------------+-----------------------------------------|

*Note:* While M_{f} is not, in fact, directly assigned to any of these
fuel models, their definitions remain incomplete for the purposes of
fire spread modelling (particularly those reliant on the curing
formulas of dynamic fuel loading) until it is provided as a
characteristic of local weather conditions.

The fuel models supported by GridFire include the standard 13 fuel
models of Rothermel, Albini, and Anderson\citep{Anderson1982} and the
additional 40 fuel models defined by Scott and
Burgan\citep{Scott2005}. These are all concisely encoded in an
internal data structure, which may be updated to include additional
custom fuel models desired by the user.

#+name: fuel-model-definitions
#+begin_src clojure :results silent :exports code :tangle ../src/gridfire/fuel_models.clj :padline no :no-expand :comments link
(ns gridfire.fuel-models)

(def fuel-models
  "Lookup table including one entry for each of the Anderson 13 and
   Scott & Burgan 40 fuel models. The fields have the following
   meanings:
   {number
    [name delta M_x-dead h
     [w_o-dead-1hr w_o-dead-10hr w_o-dead-100hr w_o-live-herbaceous w_o-live-woody]
     [sigma-dead-1hr sigma-dead-10hr sigma-dead-100hr sigma-live-herbaceous sigma-live-woody]]
   }"
  {
   ;; Grass and Grass-dominated (short-grass,timber-grass-and-understory,tall-grass)
   1   [:R01 1.0 12 8 [0.0340 0.0000 0.0000 0.0000 0.0000] [3500.0   0.0  0.0    0.0    0.0]]
   2   [:R02 1.0 15 8 [0.0920 0.0460 0.0230 0.0230 0.0000] [3000.0 109.0 30.0 1500.0    0.0]]
   3   [:R03 2.5 25 8 [0.1380 0.0000 0.0000 0.0000 0.0000] [1500.0   0.0  0.0    0.0    0.0]]
   ;; Chaparral and Shrubfields (chaparral,brush,dormant-brush-hardwood-slash,southern-rough)
   4   [:R04 6.0 20 8 [0.2300 0.1840 0.0920 0.2300 0.0000] [2000.0 109.0 30.0 1500.0    0.0]]
   5   [:R05 2.0 20 8 [0.0460 0.0230 0.0000 0.0920 0.0000] [2000.0 109.0  0.0 1500.0    0.0]]
   6   [:R06 2.5 25 8 [0.0690 0.1150 0.0920 0.0000 0.0000] [1750.0 109.0 30.0    0.0    0.0]]
   7   [:R07 2.5 40 8 [0.0520 0.0860 0.0690 0.0170 0.0000] [1750.0 109.0 30.0 1550.0    0.0]]
   ;; Timber Litter (closed-timber-litter,hardwood-litter,timber-litter-and-understory)
   8   [:R08 0.2 30 8 [0.0690 0.0460 0.1150 0.0000 0.0000] [2000.0 109.0 30.0    0.0    0.0]]
   9   [:R09 0.2 25 8 [0.1340 0.0190 0.0070 0.0000 0.0000] [2500.0 109.0 30.0    0.0    0.0]]
   10  [:R10 1.0 25 8 [0.1380 0.0920 0.2300 0.0920 0.0000] [2000.0 109.0 30.0 1500.0    0.0]]
   ;; Logging Slash (light-logging-slash,medium-logging-slash,heavy-logging-slash)
   11  [:R11 1.0 15 8 [0.0690 0.2070 0.2530 0.0000 0.0000] [1500.0 109.0 30.0    0.0    0.0]]
   12  [:R12 2.3 20 8 [0.1840 0.6440 0.7590 0.0000 0.0000] [1500.0 109.0 30.0    0.0    0.0]]
   13  [:R13 3.0 25 8 [0.3220 1.0580 1.2880 0.0000 0.0000] [1500.0 109.0 30.0    0.0    0.0]]
   ;; Nonburnable (NB)
   91  [:NB1 0.0  0 0 [0.0000 0.0000 0.0000 0.0000 0.0000] [   0.0   0.0  0.0    0.0    0.0]]
   92  [:NB2 0.0  0 0 [0.0000 0.0000 0.0000 0.0000 0.0000] [   0.0   0.0  0.0    0.0    0.0]]
   93  [:NB3 0.0  0 0 [0.0000 0.0000 0.0000 0.0000 0.0000] [   0.0   0.0  0.0    0.0    0.0]]
   98  [:NB4 0.0  0 0 [0.0000 0.0000 0.0000 0.0000 0.0000] [   0.0   0.0  0.0    0.0    0.0]]
   99  [:NB5 0.0  0 0 [0.0000 0.0000 0.0000 0.0000 0.0000] [   0.0   0.0  0.0    0.0    0.0]]
   ;; Grass (GR)
   101 [:GR1 0.4 15 8 [0.0046 0.0000 0.0000 0.0138 0.0000] [2200.0 109.0 30.0 2000.0    0.0]]
   102 [:GR2 1.0 15 8 [0.0046 0.0000 0.0000 0.0459 0.0000] [2000.0 109.0 30.0 1800.0    0.0]]
   103 [:GR3 2.0 30 8 [0.0046 0.0184 0.0000 0.0689 0.0000] [1500.0 109.0 30.0 1300.0    0.0]]
   104 [:GR4 2.0 15 8 [0.0115 0.0000 0.0000 0.0872 0.0000] [2000.0 109.0 30.0 1800.0    0.0]]
   105 [:GR5 1.5 40 8 [0.0184 0.0000 0.0000 0.1148 0.0000] [1800.0 109.0 30.0 1600.0    0.0]]
   106 [:GR6 1.5 40 9 [0.0046 0.0000 0.0000 0.1561 0.0000] [2200.0 109.0 30.0 2000.0    0.0]]
   107 [:GR7 3.0 15 8 [0.0459 0.0000 0.0000 0.2479 0.0000] [2000.0 109.0 30.0 1800.0    0.0]]
   108 [:GR8 4.0 30 8 [0.0230 0.0459 0.0000 0.3352 0.0000] [1500.0 109.0 30.0 1300.0    0.0]]
   109 [:GR9 5.0 40 8 [0.0459 0.0459 0.0000 0.4132 0.0000] [1800.0 109.0 30.0 1600.0    0.0]]
   ;; Grass-Shrub (GS)
   121 [:GS1 0.9 15 8 [0.0092 0.0000 0.0000 0.0230 0.0298] [2000.0 109.0 30.0 1800.0 1800.0]]
   122 [:GS2 1.5 15 8 [0.0230 0.0230 0.0000 0.0275 0.0459] [2000.0 109.0 30.0 1800.0 1800.0]]
   123 [:GS3 1.8 40 8 [0.0138 0.0115 0.0000 0.0666 0.0574] [1800.0 109.0 30.0 1600.0 1600.0]]
   124 [:GS4 2.1 40 8 [0.0872 0.0138 0.0046 0.1561 0.3260] [1800.0 109.0 30.0 1600.0 1600.0]]
   ;; Shrub (SH)
   141 [:SH1 1.0 15 8 [0.0115 0.0115 0.0000 0.0069 0.0597] [2000.0 109.0 30.0 1800.0 1600.0]]
   142 [:SH2 1.0 15 8 [0.0620 0.1102 0.0344 0.0000 0.1768] [2000.0 109.0 30.0    0.0 1600.0]]
   143 [:SH3 2.4 40 8 [0.0207 0.1377 0.0000 0.0000 0.2847] [1600.0 109.0 30.0    0.0 1400.0]]
   144 [:SH4 3.0 30 8 [0.0390 0.0528 0.0092 0.0000 0.1171] [2000.0 109.0 30.0 1800.0 1600.0]]
   145 [:SH5 6.0 15 8 [0.1653 0.0964 0.0000 0.0000 0.1331] [ 750.0 109.0 30.0    0.0 1600.0]]
   146 [:SH6 2.0 30 8 [0.1331 0.0666 0.0000 0.0000 0.0643] [ 750.0 109.0 30.0    0.0 1600.0]]
   147 [:SH7 6.0 15 8 [0.1607 0.2433 0.1010 0.0000 0.1561] [ 750.0 109.0 30.0    0.0 1600.0]]
   148 [:SH8 3.0 40 8 [0.0941 0.1561 0.0390 0.0000 0.1997] [ 750.0 109.0 30.0    0.0 1600.0]]
   149 [:SH9 4.4 40 8 [0.2066 0.1125 0.0000 0.0712 0.3214] [ 750.0 109.0 30.0 1800.0 1500.0]]
   ;; Timber-Understory (TU)
   161 [:TU1 0.6 20 8 [0.0092 0.0413 0.0689 0.0092 0.0413] [2000.0 109.0 30.0 1800.0 1600.0]]
   162 [:TU2 1.0 30 8 [0.0436 0.0826 0.0574 0.0000 0.0092] [2000.0 109.0 30.0    0.0 1600.0]]
   163 [:TU3 1.3 30 8 [0.0505 0.0069 0.0115 0.0298 0.0505] [1800.0 109.0 30.0 1600.0 1400.0]]
   164 [:TU4 0.5 12 8 [0.2066 0.0000 0.0000 0.0000 0.0918] [2300.0 109.0 30.0    0.0 2000.0]]
   165 [:TU5 1.0 25 8 [0.1837 0.1837 0.1377 0.0000 0.1377] [1500.0 109.0 30.0    0.0  750.0]]
   ;; Timber Litter (TL)
   181 [:TL1 0.2 30 8 [0.0459 0.1010 0.1653 0.0000 0.0000] [2000.0 109.0 30.0    0.0    0.0]]
   182 [:TL2 0.2 25 8 [0.0643 0.1056 0.1010 0.0000 0.0000] [2000.0 109.0 30.0    0.0    0.0]]
   183 [:TL3 0.3 20 8 [0.0230 0.1010 0.1286 0.0000 0.0000] [2000.0 109.0 30.0    0.0    0.0]]
   184 [:TL4 0.4 25 8 [0.0230 0.0689 0.1928 0.0000 0.0000] [2000.0 109.0 30.0    0.0    0.0]]
   185 [:TL5 0.6 25 8 [0.0528 0.1148 0.2020 0.0000 0.0000] [2000.0 109.0 30.0    0.0 1600.0]]
   186 [:TL6 0.3 25 8 [0.1102 0.0551 0.0551 0.0000 0.0000] [2000.0 109.0 30.0    0.0    0.0]]
   187 [:TL7 0.4 25 8 [0.0138 0.0643 0.3719 0.0000 0.0000] [2000.0 109.0 30.0    0.0    0.0]]
   188 [:TL8 0.3 35 8 [0.2663 0.0643 0.0505 0.0000 0.0000] [1800.0 109.0 30.0    0.0    0.0]]
   189 [:TL9 0.6 35 8 [0.3053 0.1515 0.1905 0.0000 0.0000] [1800.0 109.0 30.0    0.0 1600.0]]
   ;; Slash-Blowdown (SB)
   201 [:SB1 1.0 25 8 [0.0689 0.1377 0.5051 0.0000 0.0000] [2000.0 109.0 30.0    0.0    0.0]]
   202 [:SB2 1.0 25 8 [0.2066 0.1951 0.1837 0.0000 0.0000] [2000.0 109.0 30.0    0.0    0.0]]
   203 [:SB3 1.2 25 8 [0.2525 0.1263 0.1377 0.0000 0.0000] [2000.0 109.0 30.0    0.0    0.0]]
   204 [:SB4 2.7 25 8 [0.2410 0.1607 0.2410 0.0000 0.0000] [2000.0 109.0 30.0    0.0    0.0]]
   })
#+end_src

Once fuel moisture is added to the base fuel model definitions, they
will each contain values for the following six fuel size classes:

#+ATTR_LATEX: :options \setlength{\itemsep}{-3mm}
1. Dead 1 hour ($<$ 1/4" diameter)
2. Dead 10 hour (1/4"--1" diameter)
3. Dead 100 hour (1"--3" diameter)
4. Dead herbaceous (dynamic fuel models only)
5. Live herbaceous
6. Live woody

In order to more easily encode mathematical operations over these size
classes, we define a collection of utility functions that will later
be used in both the fuel moisture and fire spread algorithms.

#+name: fuel-category-and-size-class-functions
#+begin_src clojure :results silent :exports code :tangle ../src/gridfire/fuel_models.clj :no-expand :comments link
(defn map-category [f]
  {:dead (f :dead) :live (f :live)})

(defn map-size-class [f]
  {:dead {:1hr        (f :dead :1hr)
          :10hr       (f :dead :10hr)
          :100hr      (f :dead :100hr)
          :herbaceous (f :dead :herbaceous)}
   :live {:herbaceous (f :live :herbaceous)
          :woody      (f :live :woody)}})

(defn category-sum [f]
  (+ (f :dead) (f :live)))

(defn size-class-sum [f]
  {:dead (+ (f :dead :1hr) (f :dead :10hr) (f :dead :100hr) (f :dead :herbaceous))
   :live (+ (f :live :herbaceous) (f :live :woody))})
#+end_src

Using these new size class processing functions, we can translate the
encoded fuel model definitions into human-readable representations of
the fuel model properties.

#+name: fuel-model-constructor-functions
#+begin_src clojure :results silent :exports code :tangle ../src/gridfire/fuel_models.clj :no-expand :comments link
(defn build-fuel-model
  [fuel-model-number]
  (let [[name delta M_x-dead h
         [w_o-dead-1hr w_o-dead-10hr w_o-dead-100hr
          w_o-live-herbaceous w_o-live-woody]
         [sigma-dead-1hr sigma-dead-10hr sigma-dead-100hr
          sigma-live-herbaceous sigma-live-woody]]
        (fuel-models fuel-model-number)
        M_x-dead (* M_x-dead 0.01)
        h        (* h 1000.0)]
    {:name   name
     :number fuel-model-number
     :delta  delta
     :M_x    {:dead {:1hr        M_x-dead
                     :10hr       M_x-dead
                     :100hr      M_x-dead
                     :herbaceous 0.0}
              :live {:herbaceous 0.0
                     :woody      0.0}}
     :w_o    {:dead {:1hr        w_o-dead-1hr
                     :10hr       w_o-dead-10hr
                     :100hr      w_o-dead-100hr
                     :herbaceous 0.0}
              :live {:herbaceous w_o-live-herbaceous
                     :woody      w_o-live-woody}}
     :sigma  {:dead {:1hr        sigma-dead-1hr
                     :10hr       sigma-dead-10hr
                     :100hr      sigma-dead-100hr
                     :herbaceous 0.0}
              :live {:herbaceous sigma-live-herbaceous
                     :woody      sigma-live-woody}}
     :h      {:dead {:1hr        h
                     :10hr       h
                     :100hr      h
                     :herbaceous h}
              :live {:herbaceous h
                     :woody      h}}
     :rho_p  {:dead {:1hr        32.0
                     :10hr       32.0
                     :100hr      32.0
                     :herbaceous 32.0}
              :live {:herbaceous 32.0
                     :woody      32.0}}
     :S_T    {:dead {:1hr        0.0555
                     :10hr       0.0555
                     :100hr      0.0555
                     :herbaceous 0.0555}
              :live {:herbaceous 0.0555
                     :woody      0.0555}}
     :S_e    {:dead {:1hr        0.01
                     :10hr       0.01
                     :100hr      0.01
                     :herbaceous 0.01}
              :live {:herbaceous 0.01
                     :woody      0.01}}}))
#+end_src

Although most fuel model properties are static with respect to
environmental conditions, the fuel moisture content can have two
significant impacts on a fuel model's burning potential:

#+ATTR_LATEX: :options \setlength{\itemsep}{-3mm}
1. Dynamic fuel loading
2. Live moisture of extinction

These two topics are discussed in the remainder of this section.

*** Dynamic Fuel Loading

All of the Scott & Burgan 40 fuel models with a live herbaceous
component are considered dynamic. In these models, a fraction of the
live herbaceous load is transferred to a new dead herbaceous category
as a function of live herbaceous moisture content (see equation
below).\citep{Burgan1979} The dead herbaceous category uses the dead 1
hour moisture content, dead moisture of extinction, and live
herbaceous surface-area-to-volume-ratio. In the following formula,
$M_{f}^{lh}$ is the live herbaceous moisture content.

\begin{align*}
  \textrm{FractionGreen} &= \left\{
    \begin{array}{lr}
      0 & M_{f}^{lh} \le 0.3 \\
      1 & M_{f}^{lh} \ge 1.2 \\
      \frac{M_{f}^{lh}}{0.9} - \frac{1}{3} & \textrm{else}
    \end{array}
  \right. \\
  \textrm{FractionCured} &= 1 - \textrm{FractionGreen}
\end{align*}

#+name: add-dynamic-fuel-loading
#+begin_src clojure :results silent :exports code :tangle ../src/gridfire/fuel_models.clj :no-expand :comments link
(defn add-dynamic-fuel-loading
  [{:keys [number M_x M_f w_o sigma] :as fuel-model}]
  (let [live-herbaceous-load (-> w_o :live :herbaceous)]
    (if (and (> number 100) (pos? live-herbaceous-load))
      ;; dynamic fuel model
      (let [fraction-green (max 0.0 (min 1.0 (- (/ (-> M_f :live :herbaceous) 0.9) 1/3)))
            fraction-cured (- 1.0 fraction-green)]
        (-> fuel-model
            (assoc-in [:M_f   :dead :herbaceous] (-> M_f :dead :1hr))
            (assoc-in [:M_x   :dead :herbaceous] (-> M_x :dead :1hr))
            (assoc-in [:w_o   :dead :herbaceous] (* live-herbaceous-load fraction-cured))
            (assoc-in [:w_o   :live :herbaceous] (* live-herbaceous-load fraction-green))
            (assoc-in [:sigma :dead :herbaceous] (-> sigma :live :herbaceous))))
      ;; static fuel model
      fuel-model)))
#+end_src

Once the dynamic fuel loading is applied, we can compute the size
class weighting factors expressed in equations 53-57 in Rothermel
1972\citep{Rothermel1972}. For brevity, these formulas are elided from
this text.

#+name: add-weighting-factors
#+begin_src clojure :results silent :exports code :tangle ../src/gridfire/fuel_models.clj :no-expand :comments link
(defn add-weighting-factors
  [{:keys [w_o sigma rho_p] :as fuel-model}]
  (let [A_ij (map-size-class (fn [i j] (/ (* (-> sigma i j) (-> w_o i j))
                                          (-> rho_p i j))))

        A_i  (size-class-sum (fn [i j] (-> A_ij i j)))

        A_T  (category-sum (fn [i] (-> A_i i)))

        f_ij (map-size-class (fn [i j] (if (pos? (-> A_i i))
                                         (/ (-> A_ij i j)
                                            (-> A_i i))
                                         0.0)))

        f_i  (map-category (fn [i] (if (pos? A_T)
                                     (/ (-> A_i i) A_T)
                                     0.0)))

        firemod-size-classes (map-size-class
                              (fn [i j] (condp <= (-> sigma i j)
                                          1200 1
                                          192  2
                                          96   3
                                          48   4
                                          16   5
                                          0    6)))

        firemod-weights (into {}
                              (for [[category size-classes] firemod-size-classes]
                                [category
                                 (apply merge-with +
                                        (for [[size-class firemod-size-class] size-classes]
                                          {firemod-size-class (get-in f_ij [category size-class])}))]))

        g_ij (map-size-class (fn [i j]
                               (let [firemod-size-class (-> firemod-size-classes i j)]
                                 (get-in firemod-weights [i firemod-size-class]))))]
    (-> fuel-model
        (assoc :f_ij f_ij)
        (assoc :f_i  f_i)
        (assoc :g_ij g_ij))))
#+end_src

*** Live Moisture of Extinction

The live moisture of extinction for each fuel model is determined from
the dead fuel moisture content, the dead moisture of extinction, and
the ratio of dead fuel loading to live fuel loading using Equation 88
from Rothermel 1972, adjusted according to Albini 1976 Appendix III to
match the behavior of Albini's original FIREMODS
library.\citep{Rothermel1972,Albini1976} Whenever the fuel moisture
content becomes greater than or equal to the moisture of extinction, a
fire will no longer spread through that fuel. Here are the formulas
referenced above:

\begin{align*}
  M_{x}^{l} &= \max(M_{x}^{d}, 2.9 \, W' \, (1 - \frac{M_{f}^{d}}{M_{x}^{d}}) - 0.226) \\
  W' &= \frac{\sum_{c \in D}{w_{o}^{c} \> e^{-138/\sigma^{c}}}}{\sum_{c \in L}{w_{o}^{c} \> e^{-500/\sigma^{c}}}} \\
  M_{f}^{d} &= \frac{\sum_{c \in D}{w_{o}^{c} \> M_{f}^{c} \> e^{-138/\sigma^{c}}}}{\sum_{c \in D}{w_{o}^{c} \> e^{-138/\sigma^{c}}}}
\end{align*}

where $M_{x}^{l}$ is the live moisture of extinction, $M_{x}^{d}$ is
the dead moisture of extinction, $D$ is the set of dead fuel size
classes (1hr, 10hr, 100hr, herbaceous), $L$ is the set of live fuel
size classes (herbaceous, woody), $w_{o}^{c}$ is the dry weight
loading of size class $c$, $\sigma^{c}$ is the surface area to volume
ratio of size class $c$, and $M_{f}^{c}$ is the moisture content of
size class $c$.

#+name: add-live-moisture-of-extinction
#+begin_src clojure :results silent :exports code :tangle ../src/gridfire/fuel_models.clj :no-expand :comments link
(defn add-live-moisture-of-extinction
  "Equation 88 from Rothermel 1972 adjusted by Albini 1976 Appendix III."
  [{:keys [w_o sigma M_f M_x] :as fuel-model}]
  (let [dead-loading-factor  (:dead (size-class-sum
                                     (fn [i j] (if (pos? (-> sigma i j))
                                                 (* (-> w_o i j)
                                                    (Math/exp (/ -138.0 (-> sigma i j))))
                                                 0.0))))
        live-loading-factor  (:live (size-class-sum
                                     (fn [i j] (if (pos? (-> sigma i j))
                                                 (* (-> w_o i j)
                                                    (Math/exp (/ -500.0 (-> sigma i j))))
                                                 0.0))))
        dead-moisture-factor (:dead (size-class-sum
                                     (fn [i j] (if (pos? (-> sigma i j))
                                                 (* (-> w_o i j)
                                                    (Math/exp (/ -138.0 (-> sigma i j)))
                                                    (-> M_f i j))
                                                 0.0))))
        dead-to-live-ratio   (if (pos? live-loading-factor)
                               (/ dead-loading-factor live-loading-factor))
        dead-fuel-moisture   (if (pos? dead-loading-factor)
                               (/ dead-moisture-factor dead-loading-factor)
                               0.0)
        M_x-dead             (-> M_x :dead :1hr)
        M_x-live             (if (pos? live-loading-factor)
                               (max M_x-dead
                                    (- (* 2.9
                                          dead-to-live-ratio
                                          (- 1.0 (/ dead-fuel-moisture M_x-dead)))
                                       0.226))
                               M_x-dead)]
    (-> fuel-model
        (assoc-in [:M_x :live :herbaceous] M_x-live)
        (assoc-in [:M_x :live :woody]      M_x-live))))

(defn moisturize
  [fuel-model fuel-moisture]
  (-> fuel-model
      (assoc :M_f fuel-moisture)
      (assoc-in [:M_f :dead :herbaceous] 0.0)
      (add-dynamic-fuel-loading)
      (add-weighting-factors)
      (add-live-moisture-of-extinction)))
#+end_src

This concludes our coverage of fuel models and and fuel moisture.

** Surface Fire Formulas

To simulate fire behavior in as similar a way as possible to the US
government-sponsored fire models (e.g., FARSITE, FlamMap, FPA,
BehavePlus), we adopt the surface fire spread and reaction intensity
formulas from Rothermel's 1972 publication ``A Mathematical Model for
Predicting Fire Spread in Wildland Fuels''.\citep{Rothermel1972}

Very briefly, the surface rate of spread of a fire's leading edge $R$
is described by the following formula:

\begin{displaymath}
R = \frac{I_{R} \, \xi \, (1 + \phi_{W} + \phi_{S})}{\rho_{b} \, \epsilon \, Q_{ig}}
\end{displaymath}

where these terms have the meanings shown in Table
[[tab:fire-spread-inputs]].

#+NAME: tab:fire-spread-inputs
#+CAPTION: Inputs to Rothermel's surface fire rate of spread equation
#+ATTR_LATEX: :align |l|l| :font \small
|----------+--------------------------------|
| Term     | Meaning                        |
|----------+--------------------------------|
| R        | surface fire spread rate       |
| I_{R}    | reaction intensity             |
| \xi      | propagating flux ratio         |
| \phi_{W} | wind coefficient               |
| \phi_{S} | slope factor                   |
| \rho_{b} | oven-dry fuel bed bulk density |
| \epsilon | effective heating number       |
| Q_{ig}   | heat of preignition            |
|----------+--------------------------------|

For a full description of each of the subcomponents of Rothermel's
surface fire spread rate equation, see the Rothermel 1972 reference
above. In addition to applying the base Rothermel equations, GridFire
reduces the spread rates for all of the Scott & Burgan 40 fuel models
of the grass subgroup (101-109) by 50%. This addition was originally
suggested by Chris Lautenberger of REAX Engineering.

For efficiency, the surface fire spread equation given above is
computed first without introducing the effects of wind and slope
($\phi_{W} = \phi_{S} = 0$).

#+name: rothermel-surface-fire-spread-no-wind-no-slope
#+begin_src clojure :results silent :exports code :tangle ../src/gridfire/surface_fire.clj :padline no :no-expand :comments link
(ns gridfire.surface-fire
  (:require [gridfire.fuel-models :refer [map-category map-size-class
                                          category-sum size-class-sum]]))

(def grass-fuel-model? #(and (> % 100) (< % 110)))

(defn rothermel-surface-fire-spread-no-wind-no-slope
  "Returns the rate of surface fire spread in ft/min and the reaction
   intensity (i.e., amount of heat output) of a fire in Btu/ft^2*min
   given a map containing these keys:
   - number [fuel model number]
   - delta [fuel depth (ft)]
   - w_o [ovendry fuel loading (lb/ft^2)]
   - sigma [fuel particle surface-area-to-volume ratio (ft^2/ft^3)]
   - h [fuel particle low heat content (Btu/lb)]
   - rho_p [ovendry particle density (lb/ft^3)]
   - S_T [fuel particle total mineral content (lb minerals/lb ovendry wood)]
   - S_e [fuel particle effective mineral content (lb silica-free minerals/lb ovendry wood)]
   - M_x [moisture content of extinction (lb moisture/lb ovendry wood)]
   - M_f [fuel particle moisture content (lb moisture/lb ovendry wood)]
   - f_ij [percent of load per size class (%)]
   - f_i [percent of load per category (%)]
   - g_ij [percent of load per size class from Albini_1976_FIREMOD, page 20]"
  [{:keys [number delta w_o sigma h rho_p S_T S_e M_x M_f f_ij f_i g_ij] :as fuel-model}]
  (let [S_e_i      (size-class-sum (fn [i j] (* (-> f_ij i j) (-> S_e i j))))

        ;; Mineral damping coefficient
        eta_S_i    (map-category (fn [i] (let [S_e_i (-> S_e_i i)]
                                           (if (pos? S_e_i)
                                             (/ 0.174 (Math/pow S_e_i 0.19))
                                             1.0))))

        M_f_i      (size-class-sum (fn [i j] (* (-> f_ij i j) (-> M_f i j))))

        M_x_i      (size-class-sum (fn [i j] (* (-> f_ij i j) (-> M_x i j))))

        r_M_i      (map-category (fn [i] (let [M_f (-> M_f_i i)
                                               M_x (-> M_x_i i)]
                                           (if (pos? M_x)
                                             (min 1.0 (/ M_f M_x))
                                             1.0))))

        ;; Moisture damping coefficient
        eta_M_i    (map-category (fn [i] (+ 1.0
                                            (* -2.59 (-> r_M_i i))
                                            (* 5.11 (Math/pow (-> r_M_i i) 2))
                                            (* -3.52 (Math/pow (-> r_M_i i) 3)))))

        h_i        (size-class-sum (fn [i j] (* (-> f_ij i j) (-> h i j))))

        ;; Net fuel loading (lb/ft^2)
        W_n_i      (size-class-sum (fn [i j] (* (-> g_ij i j)
                                                (-> w_o i j)
                                                (- 1.0 (-> S_T i j)))))

        beta_i     (size-class-sum (fn [i j] (/ (-> w_o i j) (-> rho_p i j))))

        ;; Packing ratio
        beta       (if (pos? delta)
                     (/ (category-sum (fn [i] (-> beta_i i))) delta)
                     0.0)

        sigma'_i   (size-class-sum (fn [i j] (* (-> f_ij i j) (-> sigma i j))))

        sigma'     (category-sum (fn [i] (* (-> f_i i) (-> sigma'_i i))))

        ;; Optimum packing ratio
        beta_op    (if (pos? sigma')
                     (/ 3.348 (Math/pow sigma' 0.8189))
                     1.0)

        ;; Albini 1976 replaces (/ 1 (- (* 4.774 (Math/pow sigma' 0.1)) 7.27))
        A          (if (pos? sigma')
                     (/ 133.0 (Math/pow sigma' 0.7913))
                     0.0)

        ;; Maximum reaction velocity (1/min)
        Gamma'_max (/ (Math/pow sigma' 1.5)
                      (+ 495.0 (* 0.0594 (Math/pow sigma' 1.5))))

        ;; Optimum reaction velocity (1/min)
        Gamma'     (* Gamma'_max
                      (Math/pow (/ beta beta_op) A)
                      (Math/exp (* A (- 1.0 (/ beta beta_op)))))

        ;; Reaction intensity (Btu/ft^2*min)
        I_R        (* Gamma' (category-sum (fn [i] (* (W_n_i i) (h_i i)
                                                      (eta_M_i i) (eta_S_i i)))))

        ;; Propagating flux ratio
        xi         (/ (Math/exp (* (+ 0.792 (* 0.681 (Math/pow sigma' 0.5)))
                                   (+ beta 0.1)))
                      (+ 192.0 (* 0.2595 sigma')))

        E          (* 0.715 (Math/exp (* -3.59 (/ sigma' 10000.0))))

        B          (* 0.02526 (Math/pow sigma' 0.54))

        C          (* 7.47 (Math/exp (* -0.133 (Math/pow sigma' 0.55))))

        ;; Derive wind factor
        get-phi_W  (fn [midflame-wind-speed]
                     (if (and (pos? beta) (pos? midflame-wind-speed))
                       (-> midflame-wind-speed
                           (Math/pow B)
                           (* C)
                           (/ (Math/pow (/ beta beta_op) E)))
                       0.0))

        ;; Derive wind speed from wind factor
        get-wind-speed (fn [phi_W]
                         (-> phi_W
                             (* (Math/pow (/ beta beta_op) E))
                             (/ C)
                             (Math/pow (/ 1.0 B))))

        ;; Derive slope factor
        get-phi_S  (fn [slope]
                     (if (and (pos? beta) (pos? slope))
                       (* 5.275 (Math/pow beta -0.3) (Math/pow slope 2.0))
                       0.0))

        ;; Heat of preignition (Btu/lb)
        Q_ig       (map-size-class (fn [i j] (+ 250.0 (* 1116.0 (-> M_f i j)))))

        foo_i      (size-class-sum (fn [i j] (let [sigma_ij (-> sigma i j)
                                                   Q_ig_ij  (-> Q_ig  i j)]
                                               (if (pos? sigma_ij)
                                                 (* (-> f_ij i j)
                                                    (Math/exp (/ -138 sigma_ij))
                                                    Q_ig_ij)
                                                 0.0))))

        rho_b_i    (size-class-sum (fn [i j] (-> w_o i j)))

        ;; Ovendry bulk density (lb/ft^3)
        rho_b      (if (pos? delta)
                     (/ (category-sum (fn [i] (-> rho_b_i i))) delta)
                     0.0)

        rho_b-epsilon-Q_ig (* rho_b (category-sum (fn [i] (* (-> f_i i) (-> foo_i i)))))

        ;; Surface fire spread rate (ft/min)
        R          (if (pos? rho_b-epsilon-Q_ig)
                     (/ (* I_R xi) rho_b-epsilon-Q_ig)
                     0.0)

        ;; Addition proposed by Chris Lautenberger (REAX 2015)
        spread-rate-multiplier (if (grass-fuel-model? number) 0.5 1.0)]

    {:spread-rate        (* R spread-rate-multiplier)
     :reaction-intensity I_R
     :residence-time     (/ 384.0 sigma')
     :get-phi_W          get-phi_W
     :get-phi_S          get-phi_S
     :get-wind-speed     get-wind-speed}))
#+end_src

Later, this no-wind-no-slope value is used to compute the maximum
spread rate and direction for the leading edge of the surface fire
under analysis. Since Rothermel's original equations assume that the
wind direction and slope are aligned, the effects of cross-slope winds
must be taken into effect. Like Morais' HFire system, GridFire implements
the vector addition procedure defined in Rothermel 1983 that combines
the wind-only and slope-only spread rates independently to calculate
the effective fire spread direction and
magnitude.\citep{Peterson2011,Peterson2009,Morais2001,Rothermel1983}

A minor wrinkle is introduced when putting these calculations into
practice because Rothermel's formulas all expect a measure of midflame
wind speed. However, wind speed data is often collected at a height 20
feet above either unsheltered ground or a tree canopy layer if
present. To convert this 20-ft wind speed to the required midflame
wind speed value, GridFire uses the *wind adjustment factor* formula
from Albini & Baughman 1979, parameterized as in BehavePlus, FARSITE,
FlamMap, FSPro, and FPA according to Andrews
2012\citep{Albini1979,Andrews2012}. This formula is shown below:

\begin{displaymath}
  WAF &= \left\{
    \begin{array}{lr}
      \frac{1.83}{ \ln(\frac{20.0 + 0.36 FBD}{0.13 FBD}) } & CC = 0 \\
      \frac{0.555}{ \sqrt(CH (CC/300.0)) \ln(\frac{20 + 0.36 CH}{0.13 CH}) } & CC > 0
    \end{array}
  \right.
\end{displaymath}

where WAF is the unitless wind adjustment factor, FBD is the fuel bed
depth in feet, CH is the canopy height in ft, and CC is the canopy
cover percentage (0-100).

#+name: wind-adjustment-factor
#+begin_src clojure :results silent :exports code :tangle ../src/gridfire/surface_fire.clj :no-expand :comments link
(defn wind-adjustment-factor
  "ft ft 0-100"
  [fuel-bed-depth canopy-height canopy-cover]
  (cond
    ;; sheltered: equation 2 based on CC and CH, CR=1 (Andrews 2012)
    (and (pos? canopy-cover)
         (pos? canopy-height))
    (/ 0.555 (* (Math/sqrt (* (/ canopy-cover 300.0) canopy-height))
                (Math/log (/ (+ 20.0 (* 0.36 canopy-height)) (* 0.13 canopy-height)))))

    ;; unsheltered: equation 6 H_F = H (Andrews 2012)
    (pos? fuel-bed-depth)
    (/ 1.83 (Math/log (/ (+ 20.0 (* 0.36 fuel-bed-depth)) (* 0.13 fuel-bed-depth))))

    ;; non-burnable fuel model
    :otherwise
    0.0))

(defn wind-adjustment-factor-elmfire
  "ft m 0-1"
  [fuel-bed-depth canopy-height canopy-cover]
  (cond
    ;; sheltered WAF
    (and (pos? canopy-cover)
         (pos? canopy-height))
    (* (/ 1.0 (Math/log (/ (+ 20.0 (* 0.36 (/ canopy-height 0.3048)))
                           (* 0.13 (/ canopy-height 0.3048)))))
       (/ 0.555 (Math/sqrt (* (/ canopy-cover 3.0) (/ canopy-height 0.3048)))))

    ;; unsheltered WAF
    (pos? fuel-bed-depth)
    (* (/ (+ 1.0 (/ 0.36 1.0))
          (Math/log (/ (+ 20.0 (* 0.36 fuel-bed-depth))
                       (* 0.13 fuel-bed-depth))))
       (- (Math/log (/ (+ 1.0 0.36) 0.13)) 1.0))

    ;; non-burnable fuel model
    :otherwise
    0.0))
#+end_src

The midflame wind speed that would be required to produce the combined
spread rate in a no-slope scenario is termed the effective windspeed
$U_{\textrm{eff}}$. Following the recommendations given in Appendix
III of Albini 1976, these midflame wind speeds are all limited to $0.9
I_{R}$.\citep{Albini1976}

Next, the effective wind speed is used to compute the length to width
ratio $\frac{L}{W}$ of an ellipse that approximates the fire front
using equation 9 from Rothermel 1991.\citep{Rothermel1991} This length
to width ratio is then converted into an eccentricity measure of the
ellipse using equation 8 from Albini and Chase 1980.\citep{Albini1980}
Finally, this eccentricity $E$ is used to project the maximum spread
rate to any point along the fire front. Here are the formulas used:

\begin{align*}
  \frac{L}{W} &= 1 + 0.002840909 \, U_{\textrm{eff}} \, \textrm{EAF} \\
  E &= \frac{\sqrt{(\frac{L}{W})^{2} - 1}}{\frac{L}{W}} \\
  R_{\theta} &= R_{\max}\left(\frac{1-E}{1-E\cos\theta}\right)
\end{align*}

where \theta is the angular offset from the direction of maximum fire
spread, R_{max} is the maximum spread rate, R_{\theta} is the spread
rate in direction \theta, and EAF is the ellipse adjustment factor, a
term introduced by Marco Morais and Seth Peterson in their HFire work
that can be increased or decreased to make the fire shape more
elliptical or circular respectively.\citep{Peterson2009}

*Note:* The coefficient 0.002840909 in the $\frac{L}{W}$ formula is in
units of min/ft. The original equation from Rothermel 1991 used 0.25
in units of hr/mi, so this was converted to match GridFire's use of
ft/min for $U_{\textrm{eff}}$.

#+name: rothermel-surface-fire-spread-max-and-any
#+begin_src clojure :results silent :exports code :tangle ../src/gridfire/surface_fire.clj :no-expand :comments link
(defn almost-zero? [^double x]
  (< (Math/abs x) 0.000001))

(defn degrees-to-radians
  [degrees]
  (/ (* degrees Math/PI) 180.0))

(defn radians-to-degrees
  [radians]
  (/ (* radians 180.0) Math/PI))

(defn scale-spread-to-max-wind-speed
  [{:keys [effective-wind-speed max-spread-direction] :as spread-properties}
   spread-rate max-wind-speed phi-max]
  (if (> effective-wind-speed max-wind-speed)
    {:max-spread-rate      (* spread-rate (+ 1.0 phi-max))
     :max-spread-direction max-spread-direction
     :effective-wind-speed max-wind-speed}
    spread-properties))

(defn add-eccentricity
  [{:keys [effective-wind-speed] :as spread-properties} ellipse-adjustment-factor]
  (let [length-width-ratio (+ 1.0 (* 0.002840909
                                     effective-wind-speed
                                     ellipse-adjustment-factor))
        eccentricity       (/ (Math/sqrt (- (Math/pow length-width-ratio 2.0) 1.0))
                              length-width-ratio)]
    (assoc spread-properties :eccentricity eccentricity)))

(defn smallest-angle-between [theta1 theta2]
  (let [angle (Math/abs ^double (- theta1 theta2))]
    (if (> angle 180.0)
      (- 360.0 angle)
      angle)))

(defn rothermel-surface-fire-spread-max
  "Note: fire ellipse adjustment factor, < 1.0 = more circular, > 1.0 = more elliptical"
  [{:keys [spread-rate reaction-intensity get-phi_W get-phi_S get-wind-speed]}
   midflame-wind-speed wind-from-direction slope aspect ellipse-adjustment-factor]
  (let [phi_W             (get-phi_W midflame-wind-speed)
        phi_S             (get-phi_S slope)
        slope-direction   (mod (+ aspect 180.0) 360.0)
        wind-to-direction (mod (+ wind-from-direction 180.0) 360.0)
        max-wind-speed    (* 0.9 reaction-intensity)
        phi-max           (get-phi_W max-wind-speed)]
    (->
     (cond (and (almost-zero? midflame-wind-speed) (almost-zero? slope))
           ;; no wind, no slope
           {:max-spread-rate      spread-rate
            :max-spread-direction 0.0
            :effective-wind-speed 0.0}

           (almost-zero? slope)
           ;; wind only
           {:max-spread-rate      (* spread-rate (+ 1.0 phi_W))
            :max-spread-direction wind-to-direction
            :effective-wind-speed midflame-wind-speed}

           (almost-zero? midflame-wind-speed)
           ;; slope only
           {:max-spread-rate      (* spread-rate (+ 1.0 phi_S))
            :max-spread-direction slope-direction
            :effective-wind-speed (get-wind-speed phi_S)}

           (< (smallest-angle-between wind-to-direction slope-direction) 15.0)
           ;; wind blows (within 15 degrees of) upslope
           {:max-spread-rate      (* spread-rate (+ 1.0 phi_W phi_S))
            :max-spread-direction slope-direction
            :effective-wind-speed (get-wind-speed (+ phi_W phi_S))}

           :else
           ;; wind blows across slope
           (let [slope-magnitude    (* spread-rate phi_S)
                 wind-magnitude     (* spread-rate phi_W)
                 difference-angle   (degrees-to-radians
                                     (mod (- wind-to-direction slope-direction) 360.0))
                 x                  (+ slope-magnitude
                                       (* wind-magnitude (Math/cos difference-angle)))
                 y                  (* wind-magnitude (Math/sin difference-angle))
                 combined-magnitude (Math/sqrt (+ (* x x) (* y y)))]
             (if (almost-zero? combined-magnitude)
               {:max-spread-rate      spread-rate
                :max-spread-direction 0.0
                :effective-wind-speed 0.0}
               (let [max-spread-rate      (+ spread-rate combined-magnitude)
                     phi-combined         (- (/ max-spread-rate spread-rate) 1.0)
                     offset               (radians-to-degrees
                                           (Math/asin (/ (Math/abs y) combined-magnitude)))
                     offset'              (if (>= x 0.0)
                                            (if (>= y 0.0)
                                              offset
                                              (- 360.0 offset))
                                            (if (>= y 0.0)
                                              (- 180.0 offset)
                                              (+ 180.0 offset)))
                     max-spread-direction (mod (+ slope-direction offset') 360.0)
                     effective-wind-speed (get-wind-speed phi-combined)]
                 {:max-spread-rate      max-spread-rate
                  :max-spread-direction max-spread-direction
                  :effective-wind-speed effective-wind-speed}))))
     (scale-spread-to-max-wind-speed spread-rate max-wind-speed phi-max)
     (add-eccentricity ellipse-adjustment-factor))))

(defn rothermel-surface-fire-spread-any
  [{:keys [max-spread-rate max-spread-direction eccentricity]} spread-direction]
  (let [theta (smallest-angle-between max-spread-direction spread-direction)]
    (if (or (almost-zero? eccentricity) (almost-zero? theta))
      max-spread-rate
      (* max-spread-rate (/ (- 1.0 eccentricity)
                            (- 1.0 (* eccentricity
                                      (Math/cos (degrees-to-radians theta)))))))))
#+end_src

Using these surface fire spread rate and reaction intensity values, we
next calculate fire intensity values by applying Anderson's flame
depth formula and Byram's fire line intensity and flame length
equations as described below.\citep{Anderson1969,Byram1959}

\begin{align*}
  t &= \frac{384}{\sigma} \\
  D &= Rt \\
  I &= \frac{I_{R}D}{60} \\
  L &= 0.45(I)^{0.46}
\end{align*}

where $\sigma$ is the weighted sum by size class of the fuel model's
surface area to volume ratio in ft^{2}/ft^{3}, $t$ is the residence
time in minutes, $R$ is the surface fire spread rate in ft/min, $D$ is
the flame depth in ft, $I_{R}$ is the reaction intensity in
Btu/ft^{2}/min, $I$ is the fire line intensity in Btu/ft/s, and $L$ is
the flame length in ft.

#+name: surface-fire-intensity-formulas
#+begin_src clojure :results silent :exports code :tangle ../src/gridfire/surface_fire.clj :no-expand :comments link
(defn anderson-flame-depth
  "Returns the depth, or front-to-back distance, of the actively flaming zone
   of a free-spreading fire in ft given:
   - spread-rate (ft/min)
   - residence-time (min)"
  [spread-rate residence-time]
  (* spread-rate residence-time))

(defn byram-fire-line-intensity
  "Returns the rate of heat release per unit of fire edge in Btu/ft*s given:
   - reaction-intensity (Btu/ft^2*min)
   - flame-depth (ft)"
  [reaction-intensity flame-depth]
  (/ (* reaction-intensity flame-depth) 60.0))

(defn byram-flame-length
  "Returns the average flame length in ft given:
   - fire-line-intensity (Btu/ft*s)"
  [fire-line-intensity]
  (* 0.45 (Math/pow fire-line-intensity 0.46)))
#+end_src

This concludes our coverage of the surface fire behavior equations
implemented in GridFire. In Section [[Fire Spread on a Raster Grid]],
these formulas will be translated from one-dimension to
two-dimensional spread on a raster grid. Before we move on to that,
however, the following section explains how crown fire behavior
metrics are incorporated into our model.

** Crown Fire Formulas

In order to incorporate the effects of crown fire behavior, GridFire
includes the crown fire initiation routine from Van Wagner
1977.\citep{VanWagner1977} According to this approach, there are two
threshold values (/critical intensity/ and /critical spread rate/)
that must be calculated in order to determine whether a fire will
become an active or passive crown fire or simply remain a surface
fire. The formulas for these thresholds are as follows:

\begin{align*}
  H &= 460 + 2600 M^{f} \\
  I^{*} &= (0.01 \, Z_{b} \, H)^{1.5} \\
  R^{*} &= \frac{3.0}{B_{m}}
\end{align*}

where $H$ is the heat of ignition for the herbaceous material in the
canopy in kJ/kg, $M^{f}$ is the foliar moisture content in lb
moisture/lb ovendry weight, $Z_{b}$ is the canopy base height in
meters, $I^{*}$ is the critical intensity in kW/m, $B_{m}$ is the
crown bulk density in kg/m^{3}, and $R^{*}$ is the critical spread
rate in m/min.

If the canopy cover is greater than 40% and the surface fire line
intensity is greater than the critical intensity ($I > I^{*}$), then
crown fire initiation occurs.

#+name: van-wagner-crown-fire-initiation
#+begin_src clojure :results silent :exports code :tangle ../src/gridfire/crown_fire.clj :padline no :no-expand :comments link
(ns gridfire.crown-fire)

(defn ft->m [ft] (* 0.3048 ft))

(defn kW-m->Btu-ft-s [kW-m] (* 0.288894658272 kW-m))

(defn van-wagner-crown-fire-initiation?
  "- canopy-cover (0-100 %)
   - canopy-base-height (ft)
   - foliar-moisture (lb moisture/lb ovendry weight)
   - fire-line-intensity (Btu/ft*s)"
  [canopy-cover canopy-base-height foliar-moisture fire-line-intensity]
  (and (> canopy-cover 40.0)
       (-> (+ 460.0 (* 2600.0 foliar-moisture)) ;; heat-of-ignition = kJ/kg
           (* 0.01 (ft->m canopy-base-height))
           (Math/pow 1.5) ;; critical-intensity = kW/m
           (kW-m->Btu-ft-s)
           (< fire-line-intensity))))
#+end_src

If crowning occurs, then the active and passive crown fire spread
rates are calculated from the formulas given in Cruz
2005.\citep{Cruz2005}

\begin{align*}
  \textrm{CROS}_{A} &= 11.02 \> U_{10m}^{0.90} \> B_{m}^{0.19} \> e^{-0.17 \, \textrm{EFFM}} \\
  \textrm{CROS}_{P} &= \textrm{CROS}_{A} \> e^{\frac{-\textrm{CROS}_{A}}{R^{*}}}
\end{align*}

where $\textrm{CROS}_{A}$ is the active crown fire spread rate in
m/min, $U_{10m}$ is the 10 meter windspeed in km/hr, $B_{m}$ is the
crown bulk density in kg/m^{3}, EFFM is the estimated fine fuel
moisture as a percent (0-100), and $\textrm{CROS}_{P}$ is the passive
crown fire spread rate in m/min.

If the active crown fire spread rate is greater than the critical
spread rate ($\textrm{CROS}_{A} > R^{*}$), then the crown fire will be
active, otherwise passive.

#+name: cruz-crown-fire-spread
#+begin_src clojure :results silent :exports code :tangle ../src/gridfire/crown_fire.clj :no-expand :comments link
(defn mph->km-hr [mph] (* 1.609344 mph))

(defn lb-ft3->kg-m3 [lb-ft3] (* 16.01846 lb-ft3))

(defn m->ft [m] (* 3.281 m))

(defn cruz-crown-fire-spread
  "Returns spread-rate in ft/min given:
   - wind-speed-20ft (mph)
   - crown-bulk-density (lb/ft^3)
   - estimated-fine-fuel-moisture (-> M_f :dead :1hr) (0-1)"
  [wind-speed-20ft crown-bulk-density estimated-fine-fuel-moisture]
  (let [wind-speed-10m               (/ (mph->km-hr wind-speed-20ft) 0.87) ;; km/hr
        crown-bulk-density           (lb-ft3->kg-m3 crown-bulk-density) ;; kg/m^3
        estimated-fine-fuel-moisture (* 100.0 estimated-fine-fuel-moisture)
        active-spread-rate           (* 11.02
                                        (Math/pow wind-speed-10m 0.90)
                                        (Math/pow crown-bulk-density 0.19)
                                        (Math/exp (* -0.17 estimated-fine-fuel-moisture)))
                                        ;; m/min
        critical-spread-rate         (/ 3.0 crown-bulk-density) ;; m/min
        criteria-for-active-crowning (/ active-spread-rate critical-spread-rate)]
    (m->ft
     (if (> active-spread-rate critical-spread-rate)
       active-spread-rate
       (* active-spread-rate (Math/exp (- criteria-for-active-crowning)))))))
#+end_src

Once the crown fire spread rate is determined, the crown fire line
intensity and flame lengths may be derived using the following
formulas:

\begin{align*}
  I_{c} &= \frac{R_{c} B (Z - Z_{b}) h}{60} \\
  L_{c} &= 0.45(I + I_{c})^{0.46}
\end{align*}

where $I_{c}$ is the crown fire line intensity in Btu/ft/s, $R_{c}$ is
the crown fire spread rate (either $\textrm{CROS}_{A}$ or
$\textrm{CROS}_{P}$) in ft/min, $B$ is the crown bulk density in
lb/ft^{3}, $Z$ is the canopy height in ft, $Z_{b}$ is the canopy base
height in ft, $h$ is the fuel model heat of combustion (generally 8000
Btu/lb), $L_{c}$ is the crown flame length in ft, and $I$ is the
surface fire line intensity in Btu/ft/s.

#+name: crown-fire-line-intensity
#+begin_src clojure :results silent :exports code :tangle ../src/gridfire/crown_fire.clj :no-expand :comments link
;; heat of combustion is h from the fuel models (generally 8000 Btu/lb)
(defn crown-fire-line-intensity
  "(ft/min * lb/ft^3 * ft * Btu/lb)/60 = (Btu/ft*min)/60 = Btu/ft*s"
  [crown-spread-rate crown-bulk-density canopy-height canopy-base-height heat-of-combustion]
  (/ (* crown-spread-rate
        crown-bulk-density
        (- canopy-height canopy-base-height)
        heat-of-combustion)
     60.0))

(defn crown-fire-line-intensity-elmfire ;; kW/m
  [surface-fire-line-intensity crown-spread-rate crown-bulk-density
   canopy-height canopy-base-height]
  (let [heat-of-combustion 18000] ;; kJ/m^2
    (+ surface-fire-line-intensity ;; kW/m
       (/ (* 0.3048 ;; m/ft
             crown-spread-rate ;; ft/min
             crown-bulk-density ;; kg/m^3
             (- canopy-height canopy-base-height) ;; m
             heat-of-combustion) ;; kJ/kg
          60.0)))) ;; s/min
#+end_src

As with surface fire spread, the wind speed (this time the 20-ft wind
speed in mph $U_{20}$) is used to compute the length to width ratio
$\frac{L}{W}$ of an ellipse that approximates the crown fire front
using equation 9 from Rothermel 1991.\citep{Rothermel1991} This length
to width ratio is then converted into an eccentricity measure of the
ellipse using equation 8 from Albini and Chase 1980.\citep{Albini1980}
Finally, this eccentricity $E$ is used to project the maximum spread
rate to any point along the fire front. Here are the formulas used:

\begin{align*}
  \frac{L}{W} &= 1 + 0.125 \, U_{20} \, \textrm{EAF} \\
  E &= \frac{\sqrt{(\frac{L}{W})^{2} - 1}}{\frac{L}{W}} \\
  R_{\theta} &= R_{\max}\left(\frac{1-E}{1-E\cos\theta}\right)
\end{align*}

where \theta is the angular offset from the direction of maximum fire
spread, R_{max} is the maximum spread rate, R_{\theta} is the spread
rate in direction \theta, and EAF is the ellipse adjustment factor, a
term introduced by Marco Morais and Seth Peterson in their HFire work
that can be increased or decreased to make the fire shape more
elliptical or circular respectively.\citep{Peterson2009}

#+name: crown-eccentricity
#+begin_src clojure :results silent :exports code :tangle ../src/gridfire/crown_fire.clj :no-expand :comments link
(defn crown-fire-eccentricity
  "mph"
  [wind-speed-20ft ellipse-adjustment-factor]
  (let [length-width-ratio (+ 1.0 (* 0.125
                                     wind-speed-20ft
                                     ellipse-adjustment-factor))]
    (/ (Math/sqrt (- (Math/pow length-width-ratio 2.0) 1.0))
       length-width-ratio)))

(defn elmfire-length-to-width-ratio
  "true/false mph int>0 ft/min
   Crown L/W = min(1.0 + 0.125*U20_mph, L/W_max)
   Surface L/W = 0.936*e^(0.2566*Ueff_mph) + 0.461*e^(-0.1548*Ueff_mph) - 0.397"
  [crown-fire? wind-speed-20ft max-length-to-width-ratio effective-wind-speed]
  (if crown-fire?
    (min (+ 1.0 (* 0.125 wind-speed-20ft)) max-length-to-width-ratio)
    (min (+ (* 0.936 (Math/exp (/ (* 0.2566 effective-wind-speed 60.0) 5280.0)))
            (* 0.461 (Math/exp (/ (* -0.1548 effective-wind-speed 60.0) 5280.0)))
            -0.397)
         8.0)))
#+end_src

This concludes our discussion of the crown fire behavior formulas used
in GridFire.

** Fire Spread on a Raster Grid

Although Rothermel's spread rate formula provides some useful insight
into how quickly a fire's leading edge may travel, it offers no
specific mechanism for simulating fire movement in two or more
dimensions. Therefore, when attempting to use the Rothermel equations
in any spatial analysis, one must begin by choosing a model of space
and then decide how best to employ the spread rate equations along
each possible burn trajectory.

In GridFire, SIG adopted a raster grid view of space so as to reduce the
potentially exponential complexity of modeling a fractal shape (i.e.,
fire front) at high resolutions using vector approximation. This also
provided the practical benefit of being able to work directly with
widely used raster datasets, such as LANDFIRE, without a geometric
lookup step or /a priori/ translation to vector space.

In simulation tests versus FARSITE on several historical California
fires, Marco Morais wrote that he saw similarly accurate results from
both his HFire model and from FARSITE but experienced several orders
of magnitude improvement in runtime
efficiency.\citep{Peterson2011,Peterson2009,Morais2001} His
explanation for this phenomenon was in the same vein as that described
above, namely, that it was FARSITE's choice of vector space that
slowed it down versus the faster raster-based HFire system.

Taking a cue from HFire's success in this regard, GridFire has adopted
HFire's two-dimensional spread algorithm, called the
/method of adaptive timesteps and fractional distances/.
\citep{Peterson2011,Peterson2009,Morais2001} The following
pseudo-code lays out the steps taken in this procedure:

1. Inputs

   1. Read in the values shown in Table [[tab:fire-model-inputs]].

   #+NAME: tab:fire-model-inputs
   #+CAPTION: Inputs to SIG's raster-based fire behavior model
   #+ATTR_LATEX: :align |l|l|l| :font \small
   |---------------------------+-------------------------------------+------------------------------------|
   | Value                     | Units                               | Type                               |
   |---------------------------+-------------------------------------+------------------------------------|
   | max-runtime               | minutes                             | double                             |
   | cell-size                 | feet                                | double                             |
   | elevation-matrix          | feet                                | core.matrix 2D double array        |
   | slope-matrix              | vertical feet/horizontal feet       | core.matrix 2D double array        |
   | aspect-matrix             | degrees clockwise from north        | core.matrix 2D double array        |
   | fuel-model-matrix         | fuel model numbers 1-256            | core.matrix 2D double array        |
   | canopy-height-matrix      | feet                                | core.matrix 2D double array        |
   | canopy-base-height-matrix | feet                                | core.matrix 2D double array        |
   | crown-bulk-density-matrix | lb/ft^{3}                           | core.matrix 2D double array        |
   | canopy-cover-matrix       | 0-100                               | core.matrix 2D double array        |
   | wind-speed-20ft           | miles/hour                          | double                             |
   | wind-from-direction       | degrees clockwise from North        | double                             |
   | fuel-moisture             | %                                   | map of doubles per fuel size class |
   | foliar-moisture           | %                                   | double                             |
   | ellipse-adjustment-factor | $< 1.0 =$ circle, $> 1.0 =$ ellipse | double                             |
   | initial-ignition-site     | point represented as [row col]      | vector                             |
   |---------------------------+-------------------------------------+------------------------------------|

2. Initialization

   1. Verify that *initial-ignition-site* and at least one of its
      neighboring cells has a burnable fuel model (not 91-99).
      Otherwise, terminate the simulation, indicating that no fire
      spread is possible.

   2. Create three new matrices, called *fire-spread-matrix*,
      *flame-length-matrix*, and *fire-line-intensity-matrix*. All
      three are initialized to zero except for a value of 1 at the
      *initial-ignition-site*.

   3. Set *global-clock* to 0. This will track the amount of time that
      has passed since the initial ignition in minutes.

   4. Create a new hash-map, called *ignited-cells*, which maps the
      *initial-ignition-site* to a set of trajectories into each of
      its burnable neighbors. See ``Computing Burn Trajectories''
      below for the steps used in this procedure.

3. Computing Burn Trajectories

   1. Look up the fuel model, slope, aspect, canopy height, canopy
      base height, crown bulk density, and canopy cover associated
      with the ignited cell in the input matrices.

   2. Calculate the dead herbaceous size class parameters, live
      moisture of extinction, and size class weighting factors for
      this fuel model.

   3. Use the Rothermel equations to calculate the minimum surface
      rate of spread (i.e., wind = slope = 0) leaving this cell.

   4. Compute Albini and Baughman's wind adjustment factor for this
      cell using the fuel bed depth, canopy height, and canopy cover.
      Multiply this value by the 20-ft wind speed to derive the local
      midflame wind speed.

   5. Calculate the maximum surface rate of spread (and bearing)
      originating from this cell using the Rothermel equations and
      taking into account the effects of downhill and cross-slope
      winds as described in Rothermel 1983.

   6. Use the Cruz formulas to calculate the maximum crown fire spread
      rate from the 20-ft wind speed, crown bulk density, and dead
      1-hr fuel moisture.

   7. Determine the surface and crown elliptical eccentricities by
      calculating their length-to-width ratios using the equations
      from Rothermel 1991.

   8. For each burnable neighboring cell:

      1. Use the eccentricity values to determine the possible surface
         and crown rates of spread into it from the ignited cell.

      2. Compute Byram's surface fire line intensity and Rothermel's
         crown intensity from these spread rates.

      3. Apply Van Wagner's crown initiation model to determine if the
         fire will be a passive or active crown fire or remain a
         surface fire.

      4. In the surface fire case, the spread rate into this neighbor
         will simply be the surface spread rate calculated above. The
         fire line intensity is the surface fire line intensity, and
         the flame length is calculated from this intensity value
         using Byram's relation.

      5. In the case of a crown fire, the spread rate into this
         neighbor will be the maximum of the surface and crown spread
         rates. The fire line intensity is the sum of the surface and
         crown intensities, and the flame length is once again
         computed from Byram's relation.

      6. Store this neighboring cell, the bearing to it from the
         ignited cell, and the spread rate, fire line intensity, and
         flame length values computed above in a burn trajectory
         record. Also include the terrain (e.g., 3d) distance between
         this cell and the ignited cell. Finally, set its
         *fractional-distance* value to be 0, or in the event that
         this bearing matches an overflow bearing from a previous
         iteration, set it to the *overflow-heat* value.

   9. Return a collection of burn trajectory records, one per burnable
      neighboring cell.

4. Main Loop

   1. If *global-clock* has not yet reached *max-runtime* and
      *ignited-cells* is not empty, proceed to 4.(b). Otherwise, jump
      to 5.(a).

   2. The timestep for this iteration of the model is calculated by
      dividing *cell-size* by the maximum spread rate into any cell
      from those cells in the *ignited-cells* map. As spread rates
      increase, the timesteps grow shorter and the model takes more
      iterations to complete. Similarly, the model has longer
      timesteps and takes less iterations as spread rates decrease.
      This is called the /method of adaptive timesteps/.

   3. If the timestep calculated in 4.(b) would cause the
      *global-clock* to exceed the max-runtime, then the timestep is
      set to the difference between *max-runtime* and *global-clock*.

   4. For each burn trajectory in *ignited-cells*:

      1. Multiply the spread rate (ft/min) by the timestep (min) to
         get the distance traveled by the fire (ft) along this path
         during this iteration.

      2. Divide this distance traveled by the terrain distance between
         these two cells to get the new spread fraction $\in [0,1]$
         and increment the *fractional-distance* associated with the
         trajectory by this value.

      3. If the new *fractional-distance* is greater than or equal to
         1, append this updated burn trajectory record to a list
         called *ignition-events*.

   5. If more than one trajectory in *ignition-events* shares the same
      target cell, retain only the trajectory with the largest
      *fractional-distance* value.

   6. For each trajectory in *ignition-events*:

      1. Set the target cell's value to 1 in *fire-spread-matrix*,
         *flame-length* in *flame-length-matrix*, and
         *fire-line-intensity* in *fire-line-intensity-matrix*.

      2. If the target cell has any burnable neighbors, append an
         entry to *ignited-cells*, mapping this cell to each of the
         burn trajectories emanating from it, which are calculated by
         following the steps in section ``Computing Burn
         Trajectories'' above. If its *fractional-distance* value is
         greater than 1, add the overflow amount above 1 to the
         outgoing trajectory with the same bearing along which this
         cell was ignited. That is, if this cell was ignited by a
         neighbor to the southeast, then pass any overflow heat onto
         the trajectory leading to the northwest.

   7. Remove any trajectories from *ignited-cells* that have as their
      targets any of the cells in *ignition-events*.

   8. Remove any cells from *ignited-cells* that no longer have any
      burnable neighbors.

   9. Increment the *global-clock* by this iteration's *timestep*.

   10. Repeat from 4.(a).

5. Outputs

   1. Return an associative map with the fields shown in Table
      [[tab:fire-model-outputs]].

   #+NAME: tab:fire-model-outputs
   #+CAPTION: Outputs from SIG's raster-based fire behavior model
   #+ATTR_LATEX: :align |l|l|l| :font \small
   |----------------------------+-----------------------------------------+-----------------------------|
   | Value                      | Units                                   | Type                        |
   |----------------------------+-----------------------------------------+-----------------------------|
   | global-clock               | minutes                                 | double                      |
   | initial-ignition-site      | point represented as [row col]          | vector                      |
   | ignited-cells              | list of points represented as [row col] | list of vectors             |
   | fire-spread-matrix         | [0,1]                                   | core.matrix 2D double array |
   | flame-length-matrix        | feet                                    | core.matrix 2D double array |
   | fire-line-intensity-matrix | Btu/ft/s                                | core.matrix 2D double array |
   |----------------------------+-----------------------------------------+-----------------------------|

#+name: fire-spread-algorithm
#+begin_src clojure :results silent :exports code :tangle ../src/gridfire/fire_spread.clj :padline no :no-expand :comments link
(ns gridfire.fire-spread
  (:require [clojure.core.matrix           :as m]
            [clojure.core.matrix.operators :as mop]
<<<<<<< HEAD
            [gridfire.crown-fire           :refer [crown-fire-eccentricity
                                                   crown-fire-line-intensity
                                                   cruz-crown-fire-spread
                                                   van-wagner-crown-fire-initiation?]]
=======
            [gridfire.common               :refer [calc-emc]]
>>>>>>> 676acde3
            [gridfire.fuel-models          :refer [build-fuel-model moisturize]]
            [gridfire.surface-fire         :refer [anderson-flame-depth
                                                   byram-fire-line-intensity
                                                   byram-flame-length
                                                   rothermel-surface-fire-spread-any
                                                   rothermel-surface-fire-spread-max
                                                   rothermel-surface-fire-spread-no-wind-no-slope
                                                   wind-adjustment-factor]]
            [gridfire.utils.random         :refer [random-float]]
            [mikera.vectorz.core           :as v]))

(m/set-current-implementation :vectorz)

;; for surface fire, tau = 10 mins, t0 = 0, and t = global-clock
;; for crown fire, tau = 20 mins, t0 = time of first torch, t = global-clock
;; (defn lautenberger-spread-acceleration
;;   [equilibrium-spread-rate t0 t tau]
;;   (* equilibrium-spread-rate (- 1.0 (Math/exp (/ (- t0 t 0.2) tau)))))
;;
;; Note: Because of our use of adaptive timesteps, if the spread rate on
;;       the first timestep is not at least 83 ft/min, then the timestep will
;;       be calculated as greater than 60 minutes, which will terminate the
;;       one hour fire simulation instantly.

(defn random-cell
  "Returns a random [i j] pair with i < num-rows and j < num-cols."
  [num-rows num-cols]
  [(rand-int num-rows)
   (rand-int num-cols)])

(defn get-neighbors
  "Returns the eight points adjacent to the passed-in point."
  [[i j]]
  (let [i- (- i 1)
        i+ (+ i 1)
        j- (- j 1)
        j+ (+ j 1)]
    (vector [i- j-] [i- j] [i- j+]
            [i  j-]        [i  j+]
            [i+ j-] [i+ j] [i+ j+])))

(defn in-bounds?
  "Returns true if the point lies within the bounds [0,rows) by [0,cols)."
  [rows cols [i j]]
  (and (>= i 0)
       (>= j 0)
       (< i rows)
       (< j cols)))

(defn burnable-fuel-model?
  [^double number]
  (and (pos? number)
       (or (< number 91.0)
           (> number 99.0))))

(defn burnable?
  "Returns true if cell [i j] has not yet been ignited (but could be)."
  [fire-spread-matrix fuel-model-matrix [i j]]
  (and (zero? (m/mget fire-spread-matrix i j))
       (burnable-fuel-model? (m/mget fuel-model-matrix i j))))

(defn distance-3d
  "Returns the terrain distance between two points in feet."
  [elevation-matrix cell-size [i1 j1] [i2 j2]]
  (let [di (* cell-size (- i1 i2))
        dj (* cell-size (- j1 j2))
        dz (- (m/mget elevation-matrix i1 j1)
              (m/mget elevation-matrix i2 j2))]
    (Math/sqrt (+ (* di di) (* dj dj) (* dz dz)))))

(def offset-to-degrees
  "Returns clockwise degrees from north."
  {[-1  0]   0.0   ; N
   [-1  1]  45.0   ; NE
   [ 0  1]  90.0   ; E
   [ 1  1] 135.0   ; SE
   [ 1  0] 180.0   ; S
   [ 1 -1] 225.0   ; SW
   [ 0 -1] 270.0   ; W
   [-1 -1] 315.0}) ; NW

(def rothermel-fast-wrapper
  (memoize
   (fn [fuel-model-number fuel-moisture]
     (let [fuel-model      (-> (build-fuel-model (int fuel-model-number))
                               (moisturize fuel-moisture))
           spread-info-min (rothermel-surface-fire-spread-no-wind-no-slope fuel-model)]
       [fuel-model spread-info-min]))))

(defn compute-burn-trajectory
  [neighbor here spread-info-min spread-info-max fuel-model crown-bulk-density
   canopy-cover canopy-height canopy-base-height foliar-moisture crown-spread-max
   crown-eccentricity landfire-rasters cell-size overflow-trajectory overflow-heat]
  (let [trajectory          (mop/- neighbor here)
        spread-direction    (offset-to-degrees trajectory)
        surface-spread-rate (rothermel-surface-fire-spread-any spread-info-max
                                                               spread-direction)
        residence-time      (:residence-time spread-info-min)
        reaction-intensity  (:reaction-intensity spread-info-min)
        surface-intensity   (->> (anderson-flame-depth surface-spread-rate residence-time)
                                 (byram-fire-line-intensity reaction-intensity))
        crown-fire?         (van-wagner-crown-fire-initiation? canopy-cover
                                                               canopy-base-height
                                                               foliar-moisture
                                                               surface-intensity)
        crown-spread-rate   (if crown-fire?
                              (rothermel-surface-fire-spread-any
                               (assoc spread-info-max
                                      :max-spread-rate crown-spread-max
                                      :eccentricity crown-eccentricity)
                               spread-direction))
        crown-intensity     (if crown-fire?
                              (crown-fire-line-intensity
                               crown-spread-rate
                               crown-bulk-density
                               canopy-height
                               canopy-base-height
                               (-> fuel-model :h :dead :1hr)))
        spread-rate         (if crown-fire?
                              (max surface-spread-rate crown-spread-rate)
                              surface-spread-rate)
        fire-line-intensity (if crown-fire?
                              (+ surface-intensity crown-intensity)
                              surface-intensity)
        flame-length        (byram-flame-length fire-line-intensity)]
    {:cell                neighbor
     :trajectory          trajectory
     :terrain-distance    (distance-3d (:elevation landfire-rasters) cell-size here neighbor)
     :spread-rate         spread-rate
     :fire-line-intensity fire-line-intensity
     :flame-length        flame-length
     :fractional-distance (volatile! (if (= trajectory overflow-trajectory)
                                       overflow-heat
                                       0.0))}))

<<<<<<< HEAD
(defn calc-emc
  "Computes the Equilibrium Moisture Content (EMC) from rh (relative
   humidity in %) and temp (temperature in F)."
  [rh temp]
  (/ (cond (< rh 10)  (+ 0.03229 (* 0.281073 rh) (* -0.000578 rh temp))
           (< rh 50)  (+ 2.22749 (* 0.160107 rh) (* -0.01478 temp))
           :else (+ 21.0606 (* 0.005565 rh rh) (* -0.00035 rh temp) (* -0.483199 rh)))
     30))

(defn sample-weather-at
=======
(defn sample-at
>>>>>>> 676acde3
  [here global-clock raster multiplier]
  (let [[i j] (if multiplier
                (map #(quot % multiplier) here)
                here)
        band  (int (quot global-clock 60.0))] ;; Assuming each band is 1 hour
    (m/mget raster band i j)))

<<<<<<< HEAD
(defn perturb-landfire-at
  [{:keys [range global-value rand-generator]}]
  (let [[min-val max-val] range]
    (or global-value
        (random-float min-val max-val rand-generator))))

(def perturb-landfire-at
  (memoize perturb-landfire-at))

(defn sample-landfire-at
  [perturbation-info matrix [i j]]
  (let [value-here (m/mget matrix i j)]
   (if perturbation-info
     (+ value-here (perturb-landfire-at perturbation-info))
     value-here)))

(defn fuel-moisture [relative-humidity temperature]
  (let [equilibrium-moisture (calc-emc relative-humidity temperature)]
=======
(defn get-fuel-moisture [here temperature relative-humidity global-clock multiplier-lookup]
  (let [tmp                  (if (v/vectorz? temperature)
                               (sample-at here
                                          global-clock
                                          temperature
                                          (:temperature multiplier-lookup))
                               temperature)
        rh                   (if (v/vectorz? relative-humidity)
                               (sample-at here
                                          global-clock
                                          relative-humidity
                                          (:relative-humidity multiplier-lookup))
                               relative-humidity)
        equilibrium-moisture (calc-emc rh tmp)]
>>>>>>> 676acde3
    {:dead {:1hr   (+ equilibrium-moisture 0.002)
            :10hr  (+ equilibrium-moisture 0.015)
            :100hr (+ equilibrium-moisture 0.025)}
     :live {:herbaceous (* equilibrium-moisture 2.0)
            :woody      (* equilibrium-moisture 0.5)}}))

(defn extract-constants
  [{:keys [landfire-rasters wind-speed-20ft wind-from-direction temperature relative-humidity
           multiplier-lookup perturbations]}
   global-clock
   [i j :as here]]
  (let [{:keys [slope aspect canopy-height canopy-base-height crown-bulk-density
                canopy-cover fuel-model]} landfire-rasters]
    {:wind-speed-20ft     (if (v/vectorz? wind-speed-20ft)
                            (sample-weather-at here
                                               global-clock
                                               wind-speed-20ft
                                               (:wind-speed-20ft multiplier-lookup))
                            wind-speed-20ft)
     :wind-from-direction (if (v/vectorz? wind-from-direction)
                            (sample-weather-at here
                                               global-clock
                                               wind-from-direction
                                               (:wind-from-direction multiplier-lookup))
                            wind-from-direction)
     :temperature         (if (v/vectorz? temperature)
                            (sample-weather-at here
                                               global-clock
                                               temperature
                                               (:temperature multiplier-lookup))
                            temperature)
     :relative-humidity   (if (v/vectorz? relative-humidity)
                            (sample-weather-at here
                                               global-clock
                                               relative-humidity
                                               (:relative-humidity multiplier-lookup))
                            relative-humidity)
     :fuel-model-number   (sample-landfire-at (:fuel-model perturbations) fuel-model here)
     :slope               (m/mget slope i j)
     :aspect              (m/mget aspect i j)
     :canopy-height       (sample-landfire-at (:canopy-height perturbations) canopy-height here)
     :canopy-base-height  (sample-landfire-at (:canopy-base-height perturbations) canopy-base-height here)
     :crown-bulk-density  (sample-landfire-at (:crown-bulk-density perturbations) crown-bulk-density here)
     :canopy-cover        (sample-landfire-at (:canopy-cover perturbations) canopy-cover here)}))

(defn compute-neighborhood-fire-spread-rates!
   "Returns a vector of entries of the form:
  {:cell [i j],
   :trajectory [di dj],
   :terrain-distance ft,
   :spread-rate ft/min,
   :fire-line-intensity Btu/ft/s,
   :flame-length ft,
   :fractional-distance [0-1]}, one for each cell adjacent to here."
  [{:keys [landfire-rasters foliar-moisture ellipse-adjustment-factor cell-size num-rows num-cols] :as constants}
   fire-spread-matrix
   [i j :as here]
   overflow-trajectory
   overflow-heat
   global-clock]
<<<<<<< HEAD
  (let [{:keys
         [aspect
          canopy-base-height
          canopy-cover
          canopy-height
          crown-bulk-density
          fuel-model-number
          relative-humidity
          slope
          temperature
          wind-from-direction
          wind-speed-20ft]}          (extract-constants constants global-clock here)
        fuel-moisture                (fuel-moisture relative-humidity temperature)
        [fuel-model spread-info-min] (rothermel-fast-wrapper fuel-model-number fuel-moisture)
        midflame-wind-speed          (* wind-speed-20ft 88.0
                                        (wind-adjustment-factor (:delta fuel-model) canopy-height canopy-cover)) ; mi/hr -> ft/min
        spread-info-max              (rothermel-surface-fire-spread-max spread-info-min
                                                                        midflame-wind-speed
                                                                        wind-from-direction
                                                                        slope
                                                                        aspect
                                                                        ellipse-adjustment-factor)
        crown-spread-max             (cruz-crown-fire-spread wind-speed-20ft crown-bulk-density
                                                             (-> fuel-moisture :dead :1hr))
        crown-eccentricity           (crown-fire-eccentricity wind-speed-20ft
                                                              ellipse-adjustment-factor)]
=======
  (let [wind-speed-20ft     (if (v/vectorz? wind-speed-20ft)
                              (sample-at here
                                         global-clock
                                         wind-speed-20ft
                                         (:wind-speed-20ft multiplier-lookup))
                              wind-speed-20ft)
        wind-from-direction (if (v/vectorz? wind-from-direction)
                              (sample-at here
                                         global-clock
                                         wind-from-direction
                                         (:wind-from-direction multiplier-lookup))
                              wind-from-direction)
        fuel-moisture       (get-fuel-moisture here temperature relative-humidity global-clock multiplier-lookup)
        fuel-model-number   (m/mget (:fuel-model         landfire-rasters) i j)
        slope               (m/mget (:slope              landfire-rasters) i j)
        aspect              (m/mget (:aspect             landfire-rasters) i j)
        canopy-height       (m/mget (:canopy-height      landfire-rasters) i j)
        canopy-base-height  (m/mget (:canopy-base-height landfire-rasters) i j)
        crown-bulk-density  (m/mget (:crown-bulk-density landfire-rasters) i j)
        canopy-cover        (m/mget (:canopy-cover       landfire-rasters) i j)
        [fuel-model
         spread-info-min]   (rothermel-fast-wrapper fuel-model-number fuel-moisture)
        midflame-wind-speed (* wind-speed-20ft 88.0
                               (wind-adjustment-factor (:delta fuel-model) canopy-height canopy-cover)) ; mi/hr -> ft/min
        spread-info-max     (rothermel-surface-fire-spread-max spread-info-min
                                                               midflame-wind-speed
                                                               wind-from-direction
                                                               slope
                                                               aspect
                                                               ellipse-adjustment-factor)
        crown-spread-max    (cruz-crown-fire-spread wind-speed-20ft crown-bulk-density
                                                    (-> fuel-moisture :dead :1hr))
        crown-eccentricity  (crown-fire-eccentricity wind-speed-20ft
                                                     ellipse-adjustment-factor)]
>>>>>>> 676acde3
    (into []
          (comp
           (filter #(and (in-bounds? num-rows num-cols %)
                         (burnable? fire-spread-matrix (:fuel-model landfire-rasters) %)))
           (map #(compute-burn-trajectory % here spread-info-min spread-info-max fuel-model
                                          crown-bulk-density canopy-cover canopy-height
                                          canopy-base-height foliar-moisture crown-spread-max
                                          crown-eccentricity landfire-rasters cell-size
                                          overflow-trajectory overflow-heat)))
          (get-neighbors here))))

(defn burnable-neighbors?
  [fire-spread-matrix fuel-model-matrix num-rows num-cols cell]
  (some #(and (in-bounds? num-rows num-cols %)
              (burnable? fire-spread-matrix fuel-model-matrix %))
        (get-neighbors cell)))

(defn select-random-ignition-site
  [fuel-model-matrix]
  (let [num-rows           (m/row-count    fuel-model-matrix)
        num-cols           (m/column-count fuel-model-matrix)
        fire-spread-matrix (m/zero-matrix num-rows num-cols)]
    (loop [[i j :as ignition-site] (random-cell num-rows num-cols)]
      (if (and (burnable-fuel-model? (m/mget fuel-model-matrix i j))
               (burnable-neighbors? fire-spread-matrix fuel-model-matrix
                                    num-rows num-cols ignition-site))
        ignition-site
        (recur (random-cell num-rows num-cols))))))

(defn identify-ignition-events
  [ignited-cells timestep]
  (->> (for [[_ destinations] ignited-cells
             {:keys [cell trajectory terrain-distance spread-rate flame-length
                     fire-line-intensity fractional-distance]} destinations]
         (let [new-spread-fraction (/ (* spread-rate timestep) terrain-distance)
               new-total           (vreset! fractional-distance
                                            (+ @fractional-distance new-spread-fraction))]
           (if (>= new-total 1.0)
             {:cell cell :trajectory trajectory :fractional-distance @fractional-distance
              :flame-length flame-length :fire-line-intensity fire-line-intensity})))
       (remove nil?)
       (group-by :cell)
       (map (fn [[_ trajectories]] (apply max-key :fractional-distance trajectories)))
       (into [])))

(defn update-ignited-cells
  [{:keys [landfire-rasters num-rows num-cols] :as constants}
   ignited-cells
   ignition-events
   fire-spread-matrix
   global-clock]
  (let [newly-ignited-cells (into #{} (map :cell) ignition-events)
        fuel-model-matrix   (:fuel-model landfire-rasters)]
    (into {}
          (concat
           (for [[cell spread-info] ignited-cells
                 :when (burnable-neighbors? fire-spread-matrix fuel-model-matrix
                                            num-rows num-cols cell)]
             [cell (remove #(contains? newly-ignited-cells (:cell %)) spread-info)])
           (for [{:keys [cell trajectory fractional-distance]} ignition-events
                 :when (burnable-neighbors? fire-spread-matrix fuel-model-matrix
                                            num-rows num-cols cell)]
             [cell (compute-neighborhood-fire-spread-rates!
                    constants
                    fire-spread-matrix
                    cell
                    trajectory
                    (- fractional-distance 1.0)
                    global-clock)])))))

(defn run-loop
  [{:keys [max-runtime cell-size] :as constants}
   ignited-cells
   fire-spread-matrix
   flame-length-matrix
   fire-line-intensity-matrix]
  (loop [global-clock  0.0
         ignited-cells ignited-cells]
    (if (and (< global-clock max-runtime)
             (seq ignited-cells))
      (let [dt              (->> ignited-cells
                                 (vals)
                                 (apply concat)
                                 (map :spread-rate)
                                 (reduce max 0.0)
                                 (/ cell-size))
            timestep        (if (> (+ global-clock dt) max-runtime)
                              (- max-runtime global-clock)
                              dt)
            ignition-events (identify-ignition-events ignited-cells timestep)]
        ;; [{:cell :trajectory :fractional-distance
        ;;   :flame-length :fire-line-intensity} ...]
        (doseq [{:keys [cell flame-length fire-line-intensity]} ignition-events]
          (let [[i j] cell]
            (m/mset! fire-spread-matrix         i j 1.0)
            (m/mset! flame-length-matrix        i j flame-length)
            (m/mset! fire-line-intensity-matrix i j fire-line-intensity)))
        (recur (+ global-clock timestep)
               (update-ignited-cells constants ignited-cells ignition-events fire-spread-matrix global-clock)))
      {:exit-condition             (if (seq ignited-cells) :max-runtime-reached :no-burnable-fuels)
       :fire-spread-matrix         fire-spread-matrix
       :flame-length-matrix        flame-length-matrix
       :fire-line-intensity-matrix fire-line-intensity-matrix})))

(defn- initialize-matrix
  [num-rows num-cols indices]
  (let [matrix (m/zero-matrix num-rows num-cols)]
    (doseq [[i j] indices
            :when (in-bounds? num-rows num-cols [i j])]
      (m/mset! matrix i j -1.0))
    matrix))

(defn- get-non-zero-indices [m]
  (for [[r cols] (map-indexed vector (m/non-zero-indices m))
        c        cols]
    [r c]))

(defmulti run-fire-spread
  "Runs the raster-based fire spread model with a map of these arguments:
  - max-runtime: double (minutes)
  - cell-size: double (feet)
  - landfire-rasters: map containing these entries;
    - elevation: core.matrix 2D double array (feet)
    - slope: core.matrix 2D double array (vertical feet/horizontal feet)
    - aspect: core.matrix 2D double array (degrees clockwise from north)
    - fuel-model: core.matrix 2D double array (fuel model numbers 1-256)
    - canopy-height: core.matrix 2D double array (feet)
    - canopy-base-height: core.matrix 2D double array (feet)
    - crown-bulk-density: core.matrix 2D double array (lb/ft^3)
    - canopy-cover: core.matrix 2D double array (0-100)
  - wind-speed-20ft: double (miles/hour)
  - wind-from-direction: double (degrees clockwise from north)
  - fuel-moisture: doubles (%){:dead {:1hr :10hr :100hr} :live {:herbaceous :woody}}
  - foliar-moisture: double (%)
  - ellipse-adjustment-factor: (< 1.0 = more circular, > 1.0 = more elliptical)
  - initial-ignition-site: One of the following:
     - point represented as [row col]
     - map containing a :matrix field of type core.matrix 2D double array (0-2)
     - nil (this causes GridFire to select a random ignition-point)
  - num-rows: integer
  - num-cols: integer"
  (fn [{:keys [initial-ignition-site]}]
    (condp = (type initial-ignition-site)
      clojure.lang.PersistentHashMap :ignition-perimeter
      clojure.lang.PersistentVector  :ignition-point
      :random-ignition-point)))

(defmethod run-fire-spread :random-ignition-point
  [{:keys [landfire-rasters] :as constants}]
  (run-fire-spread (assoc constants
                          :initial-ignition-site
                          (select-random-ignition-site (:fuel-model landfire-rasters)))))

(defmethod run-fire-spread :ignition-point
  [{:keys [landfire-rasters num-rows num-cols initial-ignition-site] :as constants}]
  (let [[i j]                      initial-ignition-site
        fuel-model-matrix          (:fuel-model landfire-rasters)
        fire-spread-matrix         (m/zero-matrix num-rows num-cols)
        flame-length-matrix        (m/zero-matrix num-rows num-cols)
        fire-line-intensity-matrix (m/zero-matrix num-rows num-cols)]
    (when (and (in-bounds? num-rows num-cols initial-ignition-site)
               (burnable-fuel-model? (m/mget fuel-model-matrix i j))
               (burnable-neighbors? fire-spread-matrix fuel-model-matrix
                                    num-rows num-cols initial-ignition-site))
      ;; initialize the ignition site
      (m/mset! fire-spread-matrix i j 1.0)
      (m/mset! flame-length-matrix i j 1.0)
      (m/mset! fire-line-intensity-matrix i j 1.0)
      (let [ignited-cells {initial-ignition-site
                           (compute-neighborhood-fire-spread-rates!
                            constants
                            fire-spread-matrix
                            initial-ignition-site
                            nil
                            0.0
                            0.0)}]
        (run-loop constants
                  ignited-cells
                  fire-spread-matrix
                  flame-length-matrix
                  fire-line-intensity-matrix)))))

(defmethod run-fire-spread :ignition-perimeter
  [{:keys [num-rows num-cols initial-ignition-site landfire-rasters] :as constants}]
  (let [fire-spread-matrix         (first (:matrix initial-ignition-site))
        non-zero-indices           (get-non-zero-indices fire-spread-matrix)
        flame-length-matrix        (initialize-matrix num-rows num-cols non-zero-indices)
        fire-line-intensity-matrix (initialize-matrix num-rows num-cols non-zero-indices)
        perimeter-indices          (filter #(burnable-neighbors? fire-spread-matrix
                                                                 (:fuel-model landfire-rasters)
                                                                 num-rows
                                                                 num-cols
                                                                 %)
                                           non-zero-indices)
        ignited-cells              (into {}
                                         (for [index perimeter-indices
                                               :let  [ignition-trajectories
                                                      (compute-neighborhood-fire-spread-rates!
                                                       constants
                                                       fire-spread-matrix
                                                       index
                                                       nil
                                                       0.0
                                                       0.0)]]
                                           [index ignition-trajectories]))]
    (when (seq ignited-cells)
      (run-loop constants
                ignited-cells
                fire-spread-matrix
                flame-length-matrix
                fire-line-intensity-matrix))))
#+end_src

This concludes our description of GridFire's raster-based fire spread
algorithm.

* User Interface

The GridFire model described in the previous section may be called
directly from the REPL through the *run-fire-spread* function.
However, this would require that the user had already prepared all of
their map layers as 2D Clojure core.matrix values. In order to enable
GridFire to easily access a wide range of raster formatted GIS layers
directly, we have the following options:

1. A simple Clojure interface to a Postgresql database, containing
   the PostGIS spatial extensions. This interface is described in
   Section [[PostGIS Bridge]].

2. Magellan, a Clojure library for interacting with geospatial
   datasets. This interface is described in Section [[Magellan]].

Section [[Command Line Interface]] describes GridFire's command line
interface along with its input configuration file format, which
allows users to select between the PostGIS and Magellan data import
options easily.

Using one of these options along with a simple client interface in
clojure Section [[Command Line Interface]] which describes GridFire's
command line interface along with its input configuration file format.

** PostGIS Bridge

Extracting raster layers from a PostGIS database is performed by a
single function, called *postgis-raster-to-matrix*, which constructs a
SQL query for the layer, sends it to the database in a transaction,
and returns the result as a core.matrix 2D double array with nodata
values represented as -1.0. The georeferencing information associated
with this tile is also included in the returned results. This function
may be called directly from the REPL or indirectly through GridFire's
command line interface.

#+name: postgis-bridge
#+begin_src clojure :results silent :exports code :tangle ../src/gridfire/postgis_bridge.clj :padline no :no-expand :comments link
(ns gridfire.postgis-bridge
  (:require [clojure.core.matrix :as m]
            [clojure.java.jdbc   :as jdbc])
  (:import org.postgresql.jdbc.PgArray
           java.util.UUID))

(m/set-current-implementation :vectorz)

(defn extract-matrix [result]
  (->> result
       :matrix
       (#(.getArray ^PgArray %))
       (m/emap #(or % -1.0))
       m/matrix))

(defn build-rescale-query [rescaled-table-name resolution table-name]
  (format (str "CREATE TEMPORARY TABLE %s "
               "ON COMMIT DROP AS "
               "SELECT ST_Rescale(rast,%s,-%s,'NearestNeighbor') AS rast "
               "FROM %s")
          rescaled-table-name
          resolution
          resolution
          table-name))

(defn build-threshold-query [threshold]
  (format (str "ST_MapAlgebra(rast,band,NULL,"
               "'CASE WHEN [rast.val] < %s"
               " THEN 0.0 ELSE [rast.val] END')")
          threshold))

(defn build-data-query [threshold threshold-query metadata table-name]
  (format (str "SELECT ST_DumpValues(%s,%s) AS matrix "
               "FROM generate_series(1,%s) AS band "
               "CROSS JOIN %s")
          (if threshold threshold-query "rast")
          (if threshold 1 "band")
          (:numbands metadata)
          table-name))

(defn build-meta-query [table-name]
  (format "SELECT (ST_Metadata(rast)).* FROM %s" table-name))

(defn postgis-raster-to-matrix
  "Send a SQL query to the PostGIS database given by db-spec for a
  raster tile from table table-name. Optionally resample the raster to
  match resolution and set any values below threshold to 0. Return the
  post-processed raster values as a Clojure matrix using the
  core.matrix API along with all of the georeferencing information
  associated with this tile in a hash-map with the following form:
  {:srid 900916,
   :upperleftx -321043.875,
   :upperlefty -1917341.5,
   :width 486,
   :height 534,
   :scalex 2000.0,
   :scaley -2000.0,
   :skewx 0.0,
   :skewy 0.0,
   :numbands 10,
   :matrix #vectorz/matrix Large matrix with shape: [10,534,486]}"
  [db-spec table-name & [resolution threshold]]
  (jdbc/with-db-transaction [conn db-spec]
    (let [table-name      (if-not resolution
                            table-name
                            (let [rescaled-table-name (str "gridfire_" (subs (str (UUID/randomUUID)) 0 8))
                                  rescale-query       (build-rescale-query rescaled-table-name resolution table-name)]
                              ;; Create a temporary table to hold the rescaled raster.
                              ;; It will be dropped when the transaction completes.
                              (jdbc/db-do-commands conn [rescale-query])
                              rescaled-table-name))
          meta-query      (build-meta-query table-name)
          metadata        (first (jdbc/query conn [meta-query]))
          threshold-query (build-threshold-query threshold)
          data-query      (build-data-query threshold threshold-query metadata table-name)
          matrix          (when-let [results (seq (jdbc/query conn [data-query]))]
                            (m/matrix (mapv extract-matrix results)))]
      (assoc metadata :matrix matrix))))
#+end_src

** Magellan

Reading raster layers from disk is performed by a single function,
called *geotiff-raster-to-matrix*. Given the location of a GeoTIFF
file, this function will read the raster into memory and return the
same map of information as the *postgis-raster-to-matrix* function,
described in the previous section.

#+begin_src clojure :results silent :exports code :tangle ../src/gridfire/magellan_bridge.clj :padline no :no-expand :comments link
(ns gridfire.magellan-bridge
  (:require [clojure.core.matrix     :as m]
            [magellan.core           :refer [read-raster]]
            [magellan.raster.inspect :as inspect]))

(defn geotiff-raster-to-matrix
  "Reads a raster from a file using the magellan.core library. Returns the
   post-processed raster values as a Clojure matrix using the core.matrix API
   along with all of the georeferencing information associated with this tile in a
   hash-map with the following form:
  {:srid 900916,
   :upperleftx -321043.875,
   :upperlefty -1917341.5,
   :width 486,
   :height 534,
   :scalex 2000.0,
   :scaley -2000.0,
   :skewx 0.0,
   :skewy 0.0,
   :numbands 10,
   :matrix #vectorz/matrix Large matrix with shape: [10,534,486]}"
  [file-path]
  (let [raster   (read-raster file-path)
        grid     (:grid raster)
        r-info   (inspect/describe-raster raster)
        matrix   (inspect/extract-matrix raster)
        image    (:image r-info)
        envelope (:envelope r-info)]
    {:srid       (:srid r-info)
     :upperleftx (get-in envelope [:x :min])
     :upperlefty (get-in envelope [:y :min])
     :width      (:width image)
     :height     (:height image)
     :scalex     (.getScaleX (.getGridToCRS2D grid))
     :scaley     (.getScaleY (.getGridToCRS2D grid))
     :skewx      0.0 ;FIXME not used?
     :skewy      0.0 ;FIXME not used?
     :numbands   (:bands image)
     :matrix     (m/matrix matrix)}))
#+end_src

** Command Line Interface

The entire GridFire system is available for use directly from the
Clojure REPL. This enables straightforward analysis and introspection
of the fire behavior functions and their results over a range of
inputs. However, if you just want to simulate an individual
ignition event, GridFire comes with a simple command line interface
that can be parameterized by a single configuration file, specifying
the ignition location, burn duration, weather values, and the location
of the PostGIS raster layers to use for topography and fuels.

The executable may be created using the Clojure CLI tools as follows:

#+name: build-jar
#+begin_src sh :results silent :exports code
clojure -A:make-uberjar
#+end_src

This command will generate a Java Archive (JAR) file in
the *target* directory that may be run from the command line as
follows:

#+name: run-gridfire-jar
#+begin_src sh :results silent :exports code
java -jar gridfire-<version>.jar myconfig.edn
#+end_src

When run, the executable connects to the PostGIS database specified in
the passed-in config file, downloads the necessary raster layers,
simulates the ignition event for the requested duration, and returns
2D maps showing the spatial distributions of fire spread, flame
length, and fire line intensity respectively. Finally, it prints out
the final clock time from when the simulation was terminated as well
as the total number of ignited cells on the raster grid at that point.

Which maps are created (and in what formats) may be configured by
setting the following options in GridFire's input config file to true
or false:

#+ATTR_LATEX: :options \setlength{\itemsep}{-3mm}
1. :output-landfire-inputs?
2. :output-geotiffs?
3. :output-pngs?

#+name: command-line-interface
#+begin_src clojure :results silent :exports code :tangle ../src/gridfire/cli.clj :padline no :no-expand :comments link
(ns gridfire.cli
  (:gen-class)
<<<<<<< HEAD
  (:require [clojure.core.matrix   :as m]
            [clojure.data.csv      :as csv]
            [clojure.edn           :as edn]
            [clojure.java.io       :as io]
            [clojure.spec.alpha    :as s]
            [gridfire.fetch        :as fetch]
            [gridfire.fire-spread  :refer [run-fire-spread]]
            [gridfire.spec.config  :as spec]
            [gridfire.utils.random :refer [my-rand-int my-rand-nth random-float]]
            [magellan.core         :refer [make-envelope
                                           matrix-to-raster
                                           register-new-crs-definitions-from-properties-file!
                                           write-raster]]
            [matrix-viz.core :refer [save-matrix-as-png]])
=======
  (:require [clojure.core.matrix  :as m]
            [clojure.data.csv     :as csv]
            [clojure.edn          :as edn]
            [clojure.java.io      :as io]
            [clojure.spec.alpha   :as s]
            [gridfire.common      :refer [calc-emc]]
            [gridfire.fetch       :as fetch]
            [gridfire.fire-spread :refer [run-fire-spread]]
            [gridfire.validation  :as validation]
            [magellan.core        :refer [make-envelope
                                          matrix-to-raster
                                          register-new-crs-definitions-from-properties-file!
                                          write-raster]]
            [matrix-viz.core      :refer [save-matrix-as-png]])
>>>>>>> 676acde3
  (:import java.util.Random))

(m/set-current-implementation :vectorz)

(register-new-crs-definitions-from-properties-file! "CUSTOM"
                                                    (io/resource "custom_projections.properties"))

(defn sample-from-list
  [rand-generator n xs]
  (repeatedly n #(my-rand-nth rand-generator xs)))

(defn sample-from-range
  [rand-generator n [min max]]
  (let [range (- max min)]
    (repeatedly n #(+ min (my-rand-int rand-generator range)))))

(defn draw-samples
  [rand-generator n x]
  (into []
        (cond (list? x)   (sample-from-list rand-generator n x)
              (vector? x) (sample-from-range rand-generator n x)
              :else       (repeat n x))))

(defn draw-perturbation-samples
  [rand-generator n perturbations]
  (when perturbations
   (mapv
    #(reduce-kv (fn [acc k {:keys [spatial-type range] :as v}]
                  (let [simulation-id     %
                        [min-val max-val] range]
                    (if (= spatial-type :global)
                      (update-in acc [k] assoc :global-value  (random-float min-val max-val rand-generator))
                      (update-in acc [k] merge {:simulation-id  simulation-id
                                                :rand-generator rand-generator}))))
                perturbations
                perturbations)
    (range n))))

(defn cells-to-acres
  [cell-size num-cells]
  (let [acres-per-cell (/ (* cell-size cell-size) 43560.0)]
    (* acres-per-cell num-cells)))

(defn summarize-fire-spread-results
  [fire-spread-results cell-size]
  (let [flame-lengths              (filterv pos? (m/eseq (:flame-length-matrix fire-spread-results)))
        fire-line-intensities      (filterv pos? (m/eseq (:fire-line-intensity-matrix fire-spread-results)))
        burned-cells               (count flame-lengths)
        fire-size                  (cells-to-acres cell-size burned-cells)
        flame-length-mean          (/ (m/esum flame-lengths) burned-cells)
        fire-line-intensity-mean   (/ (m/esum fire-line-intensities) burned-cells)
        flame-length-stddev        (->> flame-lengths
                                        (m/emap #(Math/pow (- flame-length-mean %) 2.0))
                                        (m/esum)
                                        (#(/ % burned-cells))
                                        (Math/sqrt))
        fire-line-intensity-stddev (->> fire-line-intensities
                                        (m/emap #(Math/pow (- fire-line-intensity-mean %) 2.0))
                                        (m/esum)
                                        (#(/ % burned-cells))
                                        (Math/sqrt))]
    {:fire-size                  fire-size
     :flame-length-mean          flame-length-mean
     :flame-length-stddev        flame-length-stddev
     :fire-line-intensity-mean   fire-line-intensity-mean
     :fire-line-intensity-stddev fire-line-intensity-stddev}))

(defn calc-ffwi
  "Computes the Fosberg Fire Weather Index value from rh (relative
   humidity in %), temp (temperature in F), wsp (wind speed in mph),
   and a constant x (gust multiplier).
   ------------------------------------------------------------------
   Note: ffwi can be computed with (calc-ffwi rh temp wsp 1.0)
         ffwi-max can be computed with (calc-ffwi minrh maxtemp wsp 1.75)
   Geek points: Uses Cramer's rule: (+ d (* x (+ c (* x (+ b (* x a))))))
                for an efficient cubic calculation on tmp."
  [rh temp wsp x]
  (let [m   (calc-emc rh temp)
        eta (+ 1 (* m (+ -2 (* m (+ 1.5 (* m -0.5))))))]
    (/ (* eta (Math/sqrt (+ 1 (Math/pow (* x wsp) 2))))
       0.3002)))



(defn run-simulations
  [{:keys
    [cell-size outfile-suffix output-geotiffs? output-pngs? output-csvs?
     simulations]}
   landfire-rasters envelope ignition-row
   ignition-col max-runtime temperature relative-humidity wind-speed-20ft
   wind-from-direction foliar-moisture ellipse-adjustment-factor ignition-layer
   multiplier-lookup perturbations]
  (mapv
   (fn [i]
     (let [matrix-or-i           (fn [obj i] (:matrix obj (obj i)))
           initial-ignition-site (or ignition-layer
                                     [(ignition-row i) (ignition-col i)])
<<<<<<< HEAD
           temperature           (if (map? temperature) (:matrix temperature) (temperature i))
           wind-speed-20ft       (if (map? wind-speed-20ft) (:matrix wind-speed-20ft) (wind-speed-20ft i))
           wind-from-direction   (if (map? wind-from-direction) (:matrix wind-from-direction) (wind-from-direction i))
           relative-humidity     (if (map? relative-humidity) (:matrix relative-humidity) (relative-humidity i))]
       (if-let [fire-spread-results (run-fire-spread
                                     {:max-runtime               (max-runtime i)
                                      :cell-size                 cell-size
                                      :landfire-rasters          landfire-rasters
                                      :wind-speed-20ft           wind-speed-20ft
                                      :wind-from-direction       wind-from-direction
                                      :temperature               temperature
                                      :relative-humidity         relative-humidity
                                      :foliar-moisture           (* 0.01 (foliar-moisture i))
                                      :ellipse-adjustment-factor (ellipse-adjustment-factor i)
                                      :num-rows                  (m/row-count (:fuel-model landfire-rasters))
                                      :num-cols                  (m/column-count (:fuel-model landfire-rasters))
                                      :multiplier-lookup         multiplier-lookup
                                      :initial-ignition-site     initial-ignition-site
                                      :perturbations             (when perturbations
                                                                   (perturbations i))})]
         (do
           (doseq [[name layer] [["fire_spread"         :fire-spread-matrix]
                                 ["flame_length"        :flame-length-matrix]
                                 ["fire_line_intensity" :fire-line-intensity-matrix]]]
             (when output-geotiffs?
               (-> (matrix-to-raster name (fire-spread-results layer) envelope)
                   (write-raster (str name outfile-suffix "_" i ".tif"))))
             (when output-pngs?
               (save-matrix-as-png :color 4 -1.0
                                   (fire-spread-results layer)
                                   (str name outfile-suffix "_" i ".png"))))
           (when output-csvs?
             (merge
              {:ignition-row              (ignition-row i)
               :ignition-col              (ignition-col i)
               :max-runtime               (max-runtime i)
               :temperature               temperature
               :relative-humidity         relative-humidity
               :wind-speed-20ft           wind-speed-20ft
               :wind-from-direction       wind-from-direction
               :foliar-moisture           (foliar-moisture i)
               :ellipse-adjustment-factor (ellipse-adjustment-factor i)
               :exit-condition            (:exit-condition fire-spread-results)}
              (summarize-fire-spread-results fire-spread-results cell-size))))
         (when output-csvs?
           {:ignition-row               (ignition-row i)
            :ignition-col               (ignition-col i)
            :max-runtime                (max-runtime i)
            :temperature                temperature
            :relative-humidity          relative-humidity
            :wind-speed-20ft            wind-speed-20ft
            :wind-from-direction        wind-from-direction
            :foliar-moisture            (foliar-moisture i)
            :ellipse-adjustment-factor  (ellipse-adjustment-factor i)
            :fire-size                  0.0
            :flame-length-mean          0.0
            :flame-length-stddev        0.0
            :fire-line-intensity-mean   0.0
            :fire-line-intensity-stddev 0.0
            :exit-condition             :no-fire-spread}))))
=======
           input-variations      {:max-runtime               (max-runtime i)
                                  :temperature               (matrix-or-i temperature i)
                                  :relative-humidity         (matrix-or-i relative-humidity i)
                                  :wind-speed-20ft           (matrix-or-i wind-speed-20ft i)
                                  :wind-from-direction       (matrix-or-i wind-from-direction i)
                                  :foliar-moisture           (* 0.01 (foliar-moisture i))
                                  :ellipse-adjustment-factor (ellipse-adjustment-factor i)}
           fire-spread-results   (run-fire-spread
                                  (merge
                                   input-variations
                                   {:cell-size             cell-size
                                    :landfire-rasters      landfire-rasters
                                    :num-rows              (m/row-count (:fuel-model landfire-rasters))
                                    :num-cols              (m/column-count (:fuel-model landfire-rasters))
                                    :multiplier-lookup     multiplier-lookup
                                    :initial-ignition-site initial-ignition-site}))]
       (when fire-spread-results
         (doseq [[layer-name layer] [["fire_spread"         :fire-spread-matrix]
                                     ["flame_length"        :flame-length-matrix]
                                     ["fire_line_intensity" :fire-line-intensity-matrix]]]
           (when output-geotiffs?
             (-> (matrix-to-raster layer-name (fire-spread-results layer) envelope)
                 (write-raster (str layer-name outfile-suffix "_" i ".tif"))))
           (when output-pngs?
             (save-matrix-as-png :color 4 -1.0
                                 (fire-spread-results layer)
                                 (str name outfile-suffix "_" i ".png")))))
       (when output-csvs?
         (merge
          input-variations
          {:ignition-row    (ignition-row i)
           :ignition-col    (ignition-col i)
           :foliar-moisture (foliar-moisture i)
           :exit-condition  (:exit-condition fire-spread-results :no-fire-spread)}
          (if fire-spread-results
            (summarize-fire-spread-results fire-spread-results cell-size)
            {:fire-size                  0.0
             :flame-length-mean          0.0
             :flame-length-stddev        0.0
             :fire-line-intensity-mean   0.0
             :fire-line-intensity-stddev 0.0})))))
>>>>>>> 676acde3
   (range simulations)))

(defn write-csv-outputs
  [output-csvs? output-filename results-table]
  (when output-csvs?
    (with-open [out-file (io/writer output-filename)]
      (->> results-table
           (sort-by #(vector (:ignition-row %) (:ignition-col %)))
           (mapv (fn [{:keys [ignition-row ignition-col max-runtime temperature relative-humidity wind-speed-20ft
                              wind-from-direction foliar-moisture ellipse-adjustment-factor fire-size flame-length-mean
                              flame-length-stddev fire-line-intensity-mean fire-line-intensity-stddev]}]
                   [ignition-row
                    ignition-col
                    max-runtime
                    temperature
                    relative-humidity
                    wind-speed-20ft
                    wind-from-direction
                    foliar-moisture
                    ellipse-adjustment-factor
                    fire-size
                    flame-length-mean
                    flame-length-stddev
                    fire-line-intensity-mean
                    fire-line-intensity-stddev]))
           (cons ["ignition-row" "ignition-col" "max-runtime" "temperature" "relative-humidity" "wind-speed-20ft"
                  "wind-from-direction" "foliar-moisture" "ellipse-adjustment-factor" "fire-size" "flame-length-mean"
                  "flame-length-stddev" "fire-line-intensity-mean" "fire-line-intensity-stddev"])
           (csv/write-csv out-file)))))

(defn get-envelope
  [config landfire-layers]
  (let [{:keys [upperleftx upperlefty width height scalex scaley]} (landfire-layers :elevation)]
    (make-envelope (:srid config)
                   upperleftx
                   (+ upperlefty (* height scaley))
                   (* width scalex)
                   (* -1.0 height scaley))))

(defn get-weather [{:keys [simulations] :as config} rand-generator weather-type]
  (let [weather-spec (weather-type config)]
    (if (map? weather-spec)
      (fetch/weather config weather-spec)
      (draw-samples rand-generator simulations weather-spec))))

(defn create-multiplier-lookup
  [{:keys [cell-size] :as config}]
  (let [weather-keys (->> spec/weather-names
                          (select-keys config)
                          (filter (fn [[k v]] (and (map? v)
                                                   (contains? v :cell-size))))
                          keys)]
    (reduce (fn [acc k]
              (assoc acc k (int (quot
                                 (get-in config [k :cell-size])
                                 cell-size))))
            {}
            weather-keys)))

(defn -main
  [& config-files]
  (doseq [config-file config-files]
    (let [config (edn/read-string (slurp config-file))]
      (if (s/valid? ::spec/config config)
        (let [multiplier-lookup (create-multiplier-lookup config)
              landfire-layers   (fetch/landfire-layers config)
              landfire-rasters  (into {}
                                      (map (fn [[layer info]] [layer (first (:matrix info))]))
                                      landfire-layers)
              ignition-layer    (fetch/ignition-layer config)
              envelope          (get-envelope config landfire-layers)
              simulations       (:simulations config)
              rand-generator    (if-let [seed (:random-seed config)]
                                  (Random. seed)
                                  (Random.))]
          (when (:output-landfire-inputs? config)
            (doseq [[layer matrix] landfire-rasters]
              (-> (matrix-to-raster (name layer) matrix envelope)
                  (write-raster (str (name layer) (:outfile-suffix config) ".tif")))))
          (->> (run-simulations
                config
                landfire-rasters
                envelope
                (draw-samples rand-generator simulations (:ignition-row config))
                (draw-samples rand-generator simulations (:ignition-col config))
                (draw-samples rand-generator simulations (:max-runtime config))
                (get-weather config rand-generator :temperature)
                (get-weather config rand-generator :relative-humidity)
                (get-weather config rand-generator :wind-speed-20ft)
                (get-weather config rand-generator :wind-from-direction)
                (draw-samples rand-generator simulations (:foliar-moisture config))
                (draw-samples rand-generator simulations (:ellipse-adjustment-factor config))
                ignition-layer
                multiplier-lookup
                (draw-perturbation-samples rand-generator simulations (:perturbations config)))
               (write-csv-outputs
                (:output-csvs? config)
                (str "summary_stats" (:outfile-suffix config) ".csv"))))
        (s/explain ::spec/config config)))))
#+end_src

#+name: utils-random
#+begin_src clojure :results silent :exports code :tangle ../src/gridfire/utils/random.clj :padline no :no-expand :comments link
(ns gridfire.utils.random
  (:import java.util.Random))

(defn my-rand
  ([^Random rand-generator] (.nextDouble rand-generator))
  ([^Random rand-generator n] (* n (my-rand rand-generator))))

(defn my-rand-int
  [rand-generator n]
  (int (my-rand rand-generator n)))

(defn my-rand-nth
  [rand-generator coll]
  (nth coll (my-rand-int rand-generator (count coll))))

(defn random-float
  [min-val max-val rand-generator]
  (let [range (- max-val min-val)]
    (+ min-val (my-rand rand-generator range))))
#+end_src

* Configuration File

The configuration file for GridFire's command line interface is a text
file in Extensible Data Notation (EDN) format.[fn::
https://github.com/edn-format/edn] A sample configuration file is
provided below and in ``resources/sample_config.edn''. The format
should be self-evident at a glance, but it is worth noting that EDN is
case-sensitive but whitespace-insensitive. Comments are anything
following two semi-colons (;;). Strings are contained in double-quotes
(``''). Keywords are prefixed with a colon (:). Vectors are delimited
with square brackets ([]). Associative lookup tables (a.k.a. maps) are
delimited with curly braces ({}) and are used to express key-value
relationships.

The configuration file can be broken up into 5 sections as described
below:

** Section 1: Landscape data to be shared by all simulations

GridFire allows us to choose how we want to ingest landscape data
through the configuration file. We can choose to get LANDFIRE layers
from our PostGIS database, or we can read raster files from disk. This
behavior is controlled as follows:

Include the following mapping at the top level of the configuraiton
file:

- *landfire-layers*: a map of fetch specifications

For the fetch specifications include the following mappings:
- *type*: the method for fetching the layer
- *source*: the string input for the fetch method

To fetch layers from a Postgresql database you must also include the
follwing mapping:

- *db-spec*: a map of database connection information for our Postgresql
  database

Here's an example of fetching LANDFIRE layers from a Postgresql database.
#+begin_src clojure
{:db-spec            {:classname   "org.postgresql.Driver"
                      :subprotocol "postgresql"
                      :subname     "//localhost:5432/gridfire"
                      :user        "gridfire"}
 :landfire-layers    {:aspect             {:type   :postgis
                                           :source "landfire.asp WHERE rid=100"}
                      :canopy-base-height {:type   :postgis
                                           :source "landfire.cbh WHERE rid=100"}
                      :canopy-cover       {:type   :postgis
                                           :source "landfire.cc WHERE rid=100"}
                      :canopy-height      {:type   :postgis
                                           :source "landfire.ch WHERE rid=100"}
                      :crown-bulk-density {:type   :postgis
                                           :source "landfire.cbd WHERE rid=100"}
                      :elevation          {:type   :postgis
                                           :source "landfire.fbfm40 WHERE rid=100"}
                      :fuel-model         {:type   :postgis
                                           :source "landfire.slp WHERE rid=100"}
                      :slope              {:type   :postgis
                                           :source "landfire.dem WHERE rid=100"}}}
#+end_src

Here's an example of fetching LANDFIRE layers from files on disk.
#+begin_src clojure
{:landfire-layers {:aspect             {:type   :geotiff
                                        :source "test/gridfire/resources/asp.tif"}
                   :canopy-base-height {:type   :geotiff
                                        :source "test/gridfire/resources/cbh.tif"}
                   :canopy-cover       {:type   :geotiff
                                        :source "test/gridfire/resources/cc.tif"}
                   :canopy-height      {:type   :geotiff
                                        :source "test/gridfire/resources/ch.tif"}
                   :crown-bulk-density {:type   :geotiff
                                        :source "test/gridfire/resources/cbd.tif"}
                   :elevation          {:type   :geotiff
                                        :source "test/gridfire/resources/dem.tif"}
                   :fuel-model         {:type   :geotiff
                                        :source "test/gridfire/resources/fbfm40.tif"}
                   :slope              {:type   :geotiff
                                        :source "test/gridfire/resources/slp.tif"}}}
#+end_src

Include the following required mapping on all configurations:

#+begin_src clojure
{:srid      "CUSTOM:900914"
 :cell-size 98.425} ; (feet)
#+end_src

** Section 2: Ignition data from which to build simulation inputs

GridFire allows us to choose how we want to initialize the ignition
area. We can choose one of 2 options: to initialize a single point or
an existing burn perimeter (raster).

To initialize a single point, include the following mappings:

- *ignition-row*: (single, list, or range of values)
- *ignition-col*: (single, list, or range of values)

For this method of ignition, values may be entered in one of three ways:

1. If a single value is provided, it will be kept the same for all
   simulations.
2. For a list of values, a value from the list will be randomly
   selected in each simulation.
3. For a range of values, a value from the range [inclusive exclusive]
   will be randomly selected in each simulation.

#+begin_src clojure
{:ignition-row [10 90]
 :ignition-col [20 80]}
#+end_src

To initialize an existing burn perimeter from a raster, we have two
options. We can read rasters from a Postgresql database or a raster
file on disk. This behavior is controlled as follows:

Include the following mapping at the top level of the configuraiton
file:

- *ignition-layer*: a map of fetch specifications

For the fetch specifications include the following mappings:
- *type*: the method for fetching the layer
- *source*: the string input for the fetch method

Here's an example of fetching an intial burn perimeter from a
Postgresql database.

*Note*: be sure to include the map of database connection (*:db-spec*) as
described in section 1.
#+begin_src clojure
{:ignition-layer {:type   :postgis
                  :source "ignition.ign WHERE rid=1"}}
#+end_src

Here's an example of fetching an intial burn perimeter from a file on
disk
#+begin_src clojure
{:fetch-ignition-method :geotiff
 :ignition-layer        "test/gridfire/resources/ign.tif"}
#+end_src

GridFire makes use of clojure's multimethods to dispatch control to
different handlers for fetching ignition layers. The dispatch depends
on what is in the config file. Here's the namespace that implements
this functionality.

#+name: fetch.clj
#+begin_src clojure :results silent :exports code :tangle ../src/gridfire/fetch.clj :padline no :no-expand :comments link
(ns gridfire.fetch
  (:require [clojure.core.matrix      :as m]
            [gridfire.magellan-bridge :refer [geotiff-raster-to-matrix]]
            [gridfire.postgis-bridge  :refer [postgis-raster-to-matrix]]
            [gridfire.surface-fire    :refer [degrees-to-radians]]))

;;-----------------------------------------------------------------------------
;; LANDFIRE
;;-----------------------------------------------------------------------------

(def layer-names
  [:aspect
   :canopy-base-height
   :canopy-cover
   :canopy-height
   :crown-bulk-density
   :elevation
   :fuel-model
   :slope])

(defn convert-metrics
  "Converting metrics in layers:
  meters to feet
  degrees to percent"
  [landfire-layers]
  (-> landfire-layers
      (update-in [:elevation :matrix]
                 (fn [matrix] (m/emap #(* % 3.28) matrix))) ; m -> ft
      (update-in [:slope :matrix]
                 (fn [matrix] (m/emap #(Math/tan (degrees-to-radians %)) matrix))) ; degrees -> %
      (update-in [:canopy-height :matrix]
                 (fn [matrix] (m/emap #(* % 3.28) matrix))) ; m -> ft
      (update-in [:canopy-base-height :matrix]
                 (fn [matrix] (m/emap #(* % 3.28) matrix))) ; m -> ft
      (update-in [:crown-bulk-density :matrix]
                 (fn [matrix] (m/emap #(* % 0.0624) matrix))))) ; kg/m^3 -> lb/ft^3

(defmulti landfire-layer
  (fn [_ {:keys [type]}] type))

(defmethod landfire-layer :postgis
  [db-spec {:keys [source]}]
  (postgis-raster-to-matrix db-spec source))

(defmethod landfire-layer :geotiff
  [_ {:keys [source]}]
  (geotiff-raster-to-matrix source))

(defn landfire-layers
  "Returns a map of LANDFIRE rasters (represented as maps) with the following units:
   {:elevation          feet
    :slope              vertical feet/horizontal feet
    :aspect             degrees clockwise from north
    :fuel-model         fuel model numbers 1-256
    :canopy-height      feet
    :canopy-base-height feet
    :crown-bulk-density lb/ft^3
    :canopy-cover       % (0-100)}"
  [{:keys [db-spec] :as config}]
  (convert-metrics
   (let [layers (:landfire-layers config)]
     (reduce (fn [amap layer-name]
               (let [source (get layers layer-name)]
                 (assoc amap
                        layer-name
                        (if (map? source)
                          (landfire-layer db-spec source)
                          (postgis-raster-to-matrix db-spec source)))))
             {}
             layer-names))))

;;-----------------------------------------------------------------------------
;; Initial Ignition
;;-----------------------------------------------------------------------------

(defmulti ignition-layer
  (fn [{:keys [ignition-layer]}] (:type ignition-layer)))

(defmethod ignition-layer :postgis
  [{:keys [db-spec ignition-layer]}]
  (postgis-raster-to-matrix db-spec (:source ignition-layer)))

(defmethod ignition-layer :geotiff
  [{:keys [ignition-layer]}]
  (geotiff-raster-to-matrix (:source ignition-layer)))

(defmethod ignition-layer :default
  [_]
  nil)

;;-----------------------------------------------------------------------------
;; Weather
;;-----------------------------------------------------------------------------

(defmulti weather
  (fn [_ {:keys [type]}] type))

(defmethod weather :postgis
  [{:keys [db-spec]} {:keys [source]}]
  (postgis-raster-to-matrix db-spec source))

(defmethod weather :geotiff
  [_ {:keys [source]}]
  (geotiff-raster-to-matrix source))
#+end_src

** Section 3: Weather data from which to build simulation inputs

For all the options in this section, you may enter values in one of
three ways (as described in section 2): single, list, or range of
values.

#+begin_src clojure
{:temperature               (50 65 80)     ; (degrees Fahrenheit)
 :relative-humidity         (1 10 20)      ; (%)
 :wind-speed-20ft           (10 15 20)     ; (miles/hour)
 :wind-from-direction       (0 90 180 270) ; (degrees clockwise from north)
 :foliar-moisture           90}            ; (%)
#+end_src

Temperature, relative humidity, wind speed, and wind direction accepts
an additional type of input. GridFire allows us to use weather data
from rasters. To use weather data from raster we have two options.
This behavior is controlled as follows:

Include the following mapping at the top level of the configuraiton
file:

- *[weather-type]*: a map of fetch specifications

For the fetch specifications include the following mappings:
- *type*: the method for fetching the layer
- *source*: the string input for the fetch method

Here's an example of fetching weather rasters from a Postgresql database.
*Note*: be sure to include the map of database connection (*:db-spec*) as
described in section 1.
#+begin_src clojure
{:temperature         {:type   :postgis
                       :source "weather.tmpf WHERE rid=100"}
 :relative-humidity   {:type   :postgis
                       :source "weather.rh WHERE rid=100"}
 :wind-speed-20ft     {:type   :postgis
                       :source "weather.ws WHERE rid=100"}
 :wind-from-direction {:type   :postgis
                       :source "weather.wd WHERE rid=100"}}
#+end_src

Here's an example of fetching weather rasters from files on disk.
#+begin_src clojure
{:temperature         {:type   :geotiff
                       :source "test/gridfire/resources/weather-test/tmpf_to_sample.tif"}
 :relative-humidity   {:type   :geotiff
                       :source "test/gridfire/resources/weather-test/rh_to_sample.tif"}
 :wind-speed-20ft     {:type   :geotiff
                       :source "test/gridfire/resources/weather-test/ws_to_sample.tif"}
 :wind-from-direction {:type   :geotiff
                       :source "test/gridfire/resources/weather-test/d_to_sample.tif"}}
#+end_src

Gridfire expects weather rasters to have the same resolution as
designated by the `:cell-size` configuration value. However to improve
performance Gridfire optionally supports the use of weather rasters
with a lower resolution.

To use weather raster with lower resolution than the simulation `:cell-size` include
the following key value pair in the location map:
- *cell-size*: integer (units feet)

*Note:* cell-size of all weather rasters and the simulation's cell-size must be
multiples of one another.

#+begin_src clojure
{:temperature {:type      :geotiff
               :source    "test/gridfire/resources/weather-test/tmpf_to_sample.tif"
               :cell-size 98.425}}
#+end_src

** Section 4: Number of simulations and (optional) random seed perimeter

#+begin_src clojure
{:max-runtime               60             ; (minutes)
 :simulations               10
 :ellipse-adjustment-factor 1.0            ; (< 1.0 = more circular, > 1.0 = more elliptical)
 :random-seed 1234567890}                  ; long value (optional)
#+end_src

** Section 5: Types and names of outputs

#+begin_src clojure
{:outfile-suffix          "_tile_100"
 :output-landfire-inputs? true
 :output-geotiffs?        true
 :output-pngs?            true
 :output-csvs?            true}
#+end_src

** Section 6: Perturbations

Gridfire supports puturbations of input rasters during simulations in
order to account for inherent uncertainty in the data. A uniform
random sampling of values within a given range is used to address
these uncertanties. 

To specify this in the config file include the following mappings:

- *perturbations:* a map of layer names to a map of perturbation configurations

#+begin_src clojure
{:perturbations {:canopy-height {:spatial-type :global
                                 :range        [-1.0 1.0]}}}
#+end_src

The above config specify that a randomly selected value between -1.0
and 1.0 should be added to the canopy height value. This perturbation
will be applied globally to all cells `{:spatial-type :global}`. We
could also specify that each cell should be perturbed individually
by setting `{:spatial-type :pixel}.

* Example Configuration files

Here is a complete sample configuration for using landfire layers from our postigs enabled
database and initializing burn points from a range of values.

Here is a complete sample configuration for using LANDFIRE layers from
our PostGIS-enabled database with ignition points randomly sampled
from a range.

#+name: sample_postgis_config.edn
#+begin_src clojure :results silent :exports code :tangle ../resources/sample_postgis_config.edn :padline no :no-expand :comments link
{;; Section 1: Landscape data to be shared by all simulations
 :fetch-layer-method        :postgis
 :db-spec                   {:classname   "org.postgresql.Driver"
                             :subprotocol "postgresql"
                             :subname     "//localhost:5432/gridfire"
                             :user        "gridfire"
                             :password    "gridfire"}
 :landfire-layers            {:aspect             {:type   :postgis
                                                   :source "landfire.asp WHERE rid=100"}
                              :canopy-base-height {:type   :postgis
                                                   :source "landfire.cbh WHERE rid=100"}
                              :canopy-cover       {:type   :postgis
                                                   :source "landfire.cc WHERE rid=100"}
                              :canopy-height      {:type   :postgis
                                                   :source "landfire.ch WHERE rid=100"}
                              :crown-bulk-density {:type   :postgis
                                                   :source "landfire.cbd WHERE rid=100"}
                              :elevation          {:type   :postgis
                                                   :source "landfire.dem WHERE rid=100"}
                              :fuel-model         {:type   :postgis
                                                   :source "landfire.fbfm40 WHERE rid=100"}
                              :slope              {:type   :postgis
                                                   :source "landfire.slp WHERE rid=100"}}
 :srid                      "CUSTOM:900914"
 :cell-size                 98.425         ; (feet)

 ;; Section 2: Ignition data from which to build simulation inputs
 :ignition-row              [10 90]
 :ignition-col              [20 80]

 ;; Section 3: Weather data from which to build simulation inputs
 ;; For all options in this section, you may enter values in one of five ways:
 ;;   1. Single Value: 25
 ;;   2. List of Values: (2 17 9)
 ;;   3. Range of Values: [10 20]
 ;;   4. Raster from file on disk: {:type :geotiff :source "path/to/file/weather.tif"}
 ;;   5. Raster from Postgresql database: {:type :postgis :source "weather.ws WHERE rid=1"}
 ;;
 ;; If a single value is provided, it will be kept the same for all simulations.
 ;; For a list of values, the list will be randomly sampled from in each simulation.
 ;; For a range of values, the range [inclusive exclusive] will be randomly sampled from in each simulation.
 :temperature               (50 65 80)     ; (degrees Fahrenheit)
 :relative-humidity         (1 10 20)      ; (%)
 :wind-speed-20ft           (10 15 20)     ; (miles/hour)
 :wind-from-direction       (0 90 180 270) ; (degrees clockwise from north)
 :foliar-moisture           90             ; (%)

 ;; Section 4: Number of simulations and (optional) random seed parameter
 :max-runtime               60             ; (minutes)
 :ellipse-adjustment-factor 1.0            ; (< 1.0 = more circular, > 1.0 = more elliptical)
 :simulations               10
 :random-seed               1234567890     ; long value (optional)

 ;; Section 5: Types and names of outputs
 :outfile-suffix            "_tile_100"
 :output-landfire-inputs?   true
 :output-geotiffs?          true
 :output-pngs?              true
 :output-csvs?              true}
#+end_src

Here is a complete sample configuration for reading both the LANDFIRE
layers, initial burn perimeter, and weather layers from GeoTIFF
files on disk.

#+name: sample_geotiff_config.edn
#+begin_src clojure :results silent :exports code :tangle ../resources/sample_geotiff_config.edn :padline no :no-expand :comments link
{;; Section 1: Landscape data to be shared by all simulations
 :landfire-layers           {:aspect             {:type   :geotiff
                                                  :source "test/gridfire/resources/asp.tif"}
                             :canopy-base-height {:type   :geotiff
                                                  :source "test/gridfire/resources/cbh.tif"}
                             :canopy-cover       {:type   :geotiff
                                                  :source "test/gridfire/resources/cc.tif"}
                             :canopy-height      {:type   :geotiff
                                                  :source "test/gridfire/resources/ch.tif"}
                             :crown-bulk-density {:type   :geotiff
                                                  :source "test/gridfire/resources/cbd.tif"}
                             :elevation          {:type   :geotiff
                                                  :source "test/gridfire/resources/dem.tif"}
                             :fuel-model         {:type   :geotiff
                                                  :source "test/gridfire/resources/fbfm40.tif"}
                             :slope              {:type   :geotiff
                                                  :source "test/gridfire/resources/slp.tif"}}
 :srid                      "CUSTOM:900914"
 :cell-size                 98.425         ; (feet)

 ;; Section 2: Ignition data from which to build simulation inputs
 :ignition-layer            {:type   :geotiff
                             :source "test/gridfire/resources/ign.tif"}

 ;; Section 3: Weather data from which to build simulation inputs
 ;; For all options in this section, you may enter values in one of five ways:
 ;;   1. Single Value: 25
 ;;   2. List of Values: (2 17 9)
 ;;   3. Range of Values: [10 20]
 ;;   4. Raster from file on disk: {:type :geotiff :source "path/to/file/weather.tif"}
 ;;   5. Raster from Postgresql database: {:type :postgis :source "weather.ws WHERE rid=1"}
 ;;
 ;; If a single value is provided, it will be kept the same for all simulations.
 ;; For a list of values, the list will be randomly sampled from in each simulation.
 ;; For a range of values, the range [inclusive exclusive] will be randomly sampled from in each simulation.

 :temperature                      {:type   :geotiff
                                    :source "test/gridfire/resources/weather-test/tmpf_to_sample.tif"}  ; (degrees Fahrenheit)
 :relative-humidity                {:type   :geotiff
                                    :source "test/gridfire/resources/weather-test/rh_to_sample.tif"}    ; (%)
 :wind-speed-20ft                  {:type   :geotiff
                                    :source "test/gridfire/resources/weather-test/ws_to_sample.tif"}    ; (miles/hour)
 :wind-from-direction              {:type   :geotiff
                                    :source "test/gridfire/resources/weather-test/wd_to_sample.tif"}    ; (degrees clockwise from north)
 :foliar-moisture                  90                                                                   ; (%)

 ;; Section 4: Number of simulations and (optional) random seed parameter
 :max-runtime               60             ; (minutes)
 :ellipse-adjustment-factor 1.0            ; (< 1.0 = more circular, > 1.0 = more elliptical)
 :simulations               10
 :random-seed               1234567890     ; long value (optional)

 ;; Section 5: Types and names of outputs
 :outfile-suffix            "_from_raster_ignition"
 :output-landfire-inputs?   true
 :output-geotiffs?          true
 :output-pngs?              true
 :output-csvs?              true}
#+end_src

This concludes our discussion of GridFire's command line interface.

#+LATEX: \bibliographystyle{plainnat}
#+LATEX: \bibliography{GridFire}

* Monte Carlo Simulation                                           :noexport:

#+name: monte-carlo-simulation
#+begin_src clojure :results silent :exports none :tangle ../src/gridfire/monte_carlo.clj :padline no :no-expand :comments link
(ns gridfire.monte-carlo
  (:require [clojure.java.io :as io]
            [clojure.data.csv :as csv]
            [clojure.java.jdbc :as jdbc]
            [clojure.core.matrix :as m]
            [clojure.core.matrix.operators :as mop]
            [clojure.core.reducers :as r]
            [gridfire.surface-fire :refer [degrees-to-radians]]
            [gridfire.fire-spread :refer [random-cell run-fire-spread]]
            [gridfire.postgis-bridge :refer [postgis-raster-to-matrix]]))

(m/set-current-implementation :vectorz)

(defn postprocess-simulation-results
  [wrf-cell-id lon lat cell-offset-in-neighborhood output-directory results-table]
  (let [num-fires (count results-table)]
    (with-open [out-file (io/writer (io/file output-directory (str "all-fires-" wrf-cell-id ".csv")))]
      (csv/write-csv out-file
                     (cons ["wrf_cell_id" "lon" "lat" "landfire_y" "landfire_x" "offwig_percentile"
                            "ws_20ft_mph" "wdir" "mparam" "lw_moisture" "eaf" "fire_size_ac" "flame_length_mean"
                            ;; "flame_length_stddev" "fire_volume" "fire_shape"]
                            "fire_volume" "fire_shape"]
                           (mapv (fn [{:keys [ignition-site weather-sample wind-speed-20ft wind-from-direction
                                              equilibrium-moisture lw-moisture eaf fire-size flame-length-mean
                                              ;; flame-length-stddev fire-volume fire-shape]}]
                                              fire-volume fire-shape]}]
                                   (let [local-site     (mop/- ignition-site cell-offset-in-neighborhood)
                                         wrf-percentile (- 100.0 (/ weather-sample 36.0))]
                                     [wrf-cell-id
                                      lon
                                      lat
                                      (local-site 0)
                                      (local-site 1)
                                      wrf-percentile
                                      wind-speed-20ft
                                      wind-from-direction
                                      equilibrium-moisture
                                      lw-moisture
                                      eaf
                                      fire-size
                                      flame-length-mean
                                      ;; flame-length-stddev
                                      fire-volume
                                      fire-shape]))
                                 (sort-by :ignition-site results-table)))))
    (format "%s,%s,%s,%.2f,%.2f,%.2f,%.2f\n"
            wrf-cell-id lon lat
            (/ (transduce (map :fire-size)         + 0.0 results-table) num-fires)
            (/ (transduce (map :flame-length-mean) + 0.0 results-table) num-fires)
            (/ (transduce (map :fire-volume)       + 0.0 results-table) num-fires)
            (/ (transduce (map :fire-shape)        + 0.0 results-table) num-fires))))

(defn cells-to-acres
  [cell-size num-cells]
  (let [acres-per-cell (/ (* cell-size cell-size) 43560.0)]
    (* acres-per-cell num-cells)))

(defn compute-fire-behavior-metrics!
  [weather-readings lw-moisture burn-duration cell-size landfire-layers
   ellipse-adjustment-factor ignition-site weather-sample]
  (let [weather-reading      (get weather-readings weather-sample)
        wind-speed-20ft      (weather-reading :ws)     ;; mph
        wind-from-direction  (mod (+ 15 (weather-reading :wd)) 360) ;; degrees (+15 for WRF->AEA warping)
        equilibrium-moisture (weather-reading :mparam) ;; % (0-100)
        fuel-moisture        {:dead {:1hr        (* (+ equilibrium-moisture 0.2) 0.01)
                                     :10hr       (* (+ equilibrium-moisture 1.5) 0.01)
                                     :100hr      (* (+ equilibrium-moisture 2.5) 0.01)}
                              :live {:herbaceous 0.30
                                     :woody      (* lw-moisture 0.01)}}
        foliar-moisture      0.90
        fire-results         (run-fire-spread burn-duration cell-size landfire-layers
                                              wind-speed-20ft wind-from-direction
                                              fuel-moisture foliar-moisture
                                              ellipse-adjustment-factor ignition-site)]
    (if fire-results
      (let [flame-lengths       (filterv pos? (m/eseq (:flame-length-matrix fire-results)))
            burned-cells        (count flame-lengths)
            fire-size           (cells-to-acres cell-size burned-cells)
            flame-length-mean   (/ (m/esum flame-lengths) burned-cells)
            ;; flame-length-stddev (->> flame-lengths
            ;;                          (m/emap #(Math/pow (- flame-length-mean %) 2.0))
            ;;                          (m/esum)
            ;;                          (#(/ % burned-cells))
            ;;                          (Math/sqrt))]
            ]
        {:ignition-site        ignition-site
         :weather-sample       weather-sample
         :wind-speed-20ft      wind-speed-20ft
         :wind-from-direction  wind-from-direction
         :equilibrium-moisture equilibrium-moisture
         :lw-moisture          lw-moisture
         :eaf                  ellipse-adjustment-factor
         :fire-size            fire-size
         :flame-length-mean    flame-length-mean
         ;; :flame-length-stddev  flame-length-stddev
         :fire-volume          (* fire-size flame-length-mean)
         :fire-shape           (/ fire-size flame-length-mean)})
      {:ignition-site        ignition-site
       :weather-sample       weather-sample
       :wind-speed-20ft      wind-speed-20ft
       :wind-from-direction  wind-from-direction
       :equilibrium-moisture equilibrium-moisture
       :lw-moisture          lw-moisture
       :eaf                  ellipse-adjustment-factor
       :fire-size            0.0
       :flame-length-mean    0.0
       ;; :flame-length-stddev  0.0
       :fire-volume          0.0
       :fire-shape           0.0})))

(defn run-monte-carlo-fire-spread
  "Returns a vector of maps with the following fields:
   {:ignition-site :weather-sample :wind-speed-20ft :wind-from-direction :equilibrium-moisture
    :eaf :fire-size :flame-length-mean :flame-length-stddev :fire-volume :fire-shape}
   Inputs include:
   - landfire-layers  (map of core.matrix 2D double arrays)
                      {:elevation          m
                       :slope              degrees
                       :aspect             degrees from north
                       :fuel-model         category
                       :canopy-height      m
                       :canopy-base-height m
                       :crown-bulk-density kg/m^3
                       :canopy-cover       % (0-100)}
   - cell-size        cell size of matrices in landfire-layers (ft)
   - ignition-sites   (vector of [i j] points)
   - weather-readings (vector of weather records)
                      [{:ws mph :wd degrees :mparam %} ...]
   - lw-moisture      live woody fuel moisture % (0-100+)
   - samples-per-site (no-arg fn that produces a sequence of indices into weather-readings)
   - burn-duration    maximum time to allow each fire to spread (mins)
   - ellipse-adjustment-factor (< 1.0 = more circular, > 1.0 = more elliptical)"
  [landfire-layers cell-size ignition-sites weather-readings lw-moisture max-wrf-sample-index
   burn-duration ellipse-adjustment-factor]
  (let [landfire-layers (assoc landfire-layers
                               :elevation          (m/emap #(* % 3.28) (landfire-layers :elevation)) ; m -> ft
                               :slope              (m/emap #(Math/tan (degrees-to-radians %)) (landfire-layers :slope)) ; degrees -> %
                               :canopy-height      (m/emap #(* % 3.28) (landfire-layers :canopy-height)) ; m -> ft
                               :canopy-base-height (m/emap #(* % 3.28) (landfire-layers :canopy-base-height)) ; m -> ft
                               :crown-bulk-density (m/emap #(* % 0.0624) (landfire-layers :crown-bulk-density)))] ; kg/m^3 -> lb/ft^3
    (mapv (fn [ignition-site]
            (let [weather-sample (rand-int max-wrf-sample-index)]
              (compute-fire-behavior-metrics! weather-readings lw-moisture burn-duration cell-size
                                              landfire-layers ellipse-adjustment-factor ignition-site weather-sample)))
          ignition-sites)))

(defn fetch-wrf-cell-ids
  "Returns a vector of all unique wrf_cell_id strings."
  [db-spec]
  (let [query (str "SELECT j_i AS wrf_cell_id, lon, lat, lw_moisture"
                   "  FROM weather.wrf_points_ca"
                   "  ORDER BY lw_moisture DESC")]
    (jdbc/with-db-transaction [conn db-spec]
      (vec (jdbc/query conn [query])))))

(defn fetch-extreme-weather-readings
  "Returns a vector of maps for each of the top 2% weather readings by
   FFWI with these units:
   {:rank   1-73 (1 = 100th percentile, 73 = 98th percentile)
    :ws     mph (* 0.87 to adjust from 10m winds to 20ft winds)
    :wd     degrees from north
    :mparam 10 * % (0-1000)}"
  [db-spec wrf-cell-id]
  (let [query (str "SELECT rank, 0.87*ows_mph AS ws, wd_deg AS wd, mparam::int AS mparam"
                   "  FROM weather.toptwo_full_daily"
                   "  WHERE j_i_wrf_cacut='" wrf-cell-id "'"
                   "  ORDER BY rank")]
     (jdbc/with-db-transaction [conn db-spec]
       (vec (jdbc/query conn [query])))))

(defn fetch-midrange-weather-readings
  "Returns a vector of maps for each of the 74-76% weather readings by
   FFWI with these units:
   {:rank   1-73 (1 = 100th percentile, 73 = 98th percentile)
    :ws     mph (* 0.87 to adjust from 10m winds to 20ft winds)
    :wd     degrees from north
    :mparam 10 * % (0-1000)}"
  [db-spec wrf-cell-id]
  (let [query (str "SELECT rank, 0.87*ows_mph AS ws, wd_deg AS wd, mparam::int AS mparam"
                   "  FROM weather.midtwo_full_daily"
                   "  WHERE j_i_wrf_cacut='" wrf-cell-id "'"
                   "  ORDER BY rank")]
     (jdbc/with-db-transaction [conn db-spec]
       (vec (jdbc/query conn [query])))))

(defn fetch-landfire-data
  "Returns a map of LANDFIRE rasters as core.matrix 2D double arrays:
   {:elevation          m
    :slope              degrees
    :aspect             degrees
    :fuel-model         category
    :canopy-height      m
    :canopy-base-height m
    :crown-bulk-density kg/m^3
    :canopy-cover       % (0-100)}"
  [db-spec wrf-cell-id]
  (let [landfire-data
        {:elevation          (:matrix (postgis-raster-to-matrix db-spec (str "landfire.dem_wrf_tiles                WHERE j_i='" wrf-cell-id "'")))
         :slope              (:matrix (postgis-raster-to-matrix db-spec (str "landfire.slp_wrf_tiles                WHERE j_i='" wrf-cell-id "'")))
         :aspect             (:matrix (postgis-raster-to-matrix db-spec (str "landfire.asp_wrf_tiles                WHERE j_i='" wrf-cell-id "'")))
         :fuel-model         (:matrix (postgis-raster-to-matrix db-spec (str "fuel_model.fmod_iet_veg2015_wrf_tiles WHERE j_i='" wrf-cell-id "'")))
         ;; :fuel-model         (:matrix (postgis-raster-to-matrix db-spec (str "fuel_model.fmod_reax_v2005_wrf_tiles  WHERE j_i='" wrf-cell-id "'")))
         :canopy-height      (:matrix (postgis-raster-to-matrix db-spec (str "landfire.ch_wrf_tiles                 WHERE j_i='" wrf-cell-id "'")))
         :canopy-base-height (:matrix (postgis-raster-to-matrix db-spec (str "landfire.cbh_wrf_tiles                WHERE j_i='" wrf-cell-id "'")))
         :crown-bulk-density (:matrix (postgis-raster-to-matrix db-spec (str "landfire.cbd_wrf_tiles                WHERE j_i='" wrf-cell-id "'")))
         :canopy-cover       (:matrix (postgis-raster-to-matrix db-spec (str "landfire.cc_wrf_tiles                 WHERE j_i='" wrf-cell-id "'")))}]
    (if (not-any? nil? (vals landfire-data))
      landfire-data)))

(defn read-wrf-cells-list [clj-file start end]
  (-> (slurp clj-file)
      (read-string)
      (subvec start end)))

(defn launch-calfire-monte-carlo-simulation
  [db-spec output-directory wrf-cells-file start end fold-bin-size]
  ;; 1. Read in a list of wrf-cell-ids to process [{:wrf_cell_id :lon :lat :lw_moisture}...]
  ;; 2. Iterate through the wrf-cell-ids sequentially
  ;;    1. Load the live woody fuel moisture
  ;;    2. Load the top 2% extreme FFWI weather dataset as a vector of maps
  ;;    3. Load the LANDFIRE data
  ;;    4. Randomly select 1000 distinct LANDFIRE ignition-sites as a sequence of [i j] points
  ;;    5. Run run-monte-carlo-fire-spread for this WRF cell
  ;;    6. Write results-table to disk as a CSV
  (let [landfire-cell-size          98.425 ;; ft
        calfire-burn-duration       60.0   ;; mins
        max-wrf-sample-index        73
        ellipse-adjustment-factor   1.0
        cell-offset-in-neighborhood [84 83]
        num-ignitions               1000]
    (->> (read-wrf-cells-list wrf-cells-file start end)
         (r/filter (fn [{:keys [wrf_cell_id]}]
                     (not (.exists (io/file output-directory (str "all-fires-" wrf_cell_id ".csv"))))))
         (r/map (fn [{:keys [wrf_cell_id lon lat lw_moisture]}]
                  (try (let [ignition-sites   (into []
                                                    (comp (distinct) (take num-ignitions))
                                                    (repeatedly #(mop/+ cell-offset-in-neighborhood (random-cell 84 83))))
                             weather-readings (fetch-midrange-weather-readings db-spec wrf_cell_id)]
                         (when-let [landfire-data (fetch-landfire-data db-spec wrf_cell_id)]
                           (->> (run-monte-carlo-fire-spread landfire-data landfire-cell-size ignition-sites weather-readings lw_moisture
                                                             max-wrf-sample-index calfire-burn-duration ellipse-adjustment-factor)
                                (postprocess-simulation-results wrf_cell_id lon lat cell-offset-in-neighborhood output-directory))))
                       (catch Exception e (println "Exception in" wrf_cell_id "->" e)))))
         (r/remove nil?)
         (r/fold fold-bin-size r/cat r/append!)
         (cons "wrf_cell_id,lon,lat,fire_size,flame_length,fire_volume,fire_shape")
         (spit (io/file output-directory "all-fires-summary.csv")))))

(comment
  (spit "/data/CALFIRE_MAP1_RUN6/inputs/wrf_cells_to_process.clj"
        (fetch-wrf-cell-ids {:classname   "org.postgresql.Driver"
                             :subprotocol "postgresql"
                             :subname     "//iwap03:5432/calfire"
                             :user        "gridfire"}))

  (spit "/data/CALFIRE_MAP1_RUN6/inputs/wrf_cells_to_process.clj"
        (filterv (fn [{:keys [wrf_cell_id]}]
                   (not (.exists (io/file "/data/CALFIRE_MAP1_RUN6/outputs" (str "all-fires-" wrf_cell_id ".csv")))))
                 (fetch-wrf-cell-ids {:classname   "org.postgresql.Driver"
                                      :subprotocol "postgresql"
                                      :subname     "//iwap03:5432/calfire"
                                      :user        "gridfire"})))

  (spit "/data/IWAP_GRIDFIRE_RUNS/inputs/wrf_cells_to_process.clj"
        (fetch-wrf-cell-ids {:classname   "org.postgresql.Driver"
                             :subprotocol "postgresql"
                             :subname     "//iwap03:5432/calfire"
                             :user        "gridfire"}))

  (spit "/data/IWAP_GRIDFIRE_RUNS/inputs/wrf_cells_to_process.clj"
        (filterv (fn [{:keys [wrf_cell_id]}]
                   (not (.exists (io/file "/data/IWAP_GRIDFIRE_RUNS/outputs" (str "all-fires-" wrf_cell_id ".csv")))))
                 (fetch-wrf-cell-ids {:classname   "org.postgresql.Driver"
                                      :subprotocol "postgresql"
                                      :subname     "//iwap03:5432/calfire"
                                      :user        "gridfire"})))

  ;; iwap02
  (launch-calfire-monte-carlo-simulation
   {:classname   "org.postgresql.Driver"
    :subprotocol "postgresql"
    :subname     "//iwap03:5432/calfire"
    :user        "gridfire"}
   "/data/IWAP_GRIDFIRE_RUNS/outputs"
   "/data/IWAP_GRIDFIRE_RUNS/inputs/wrf_cells_to_process.clj"
   0 6000 30)

  ;; iwap03
  (launch-calfire-monte-carlo-simulation
   {:classname   "org.postgresql.Driver"
    :subprotocol "postgresql"
    :subname     "//localhost:5432/calfire"
    :user        "gridfire"}
   "/data/IWAP_GRIDFIRE_RUNS/outputs"
   "/data/IWAP_GRIDFIRE_RUNS/inputs/wrf_cells_to_process.clj"
   6000 18000 100)

  ;; iwap04
  (launch-calfire-monte-carlo-simulation
   {:classname   "org.postgresql.Driver"
    :subprotocol "postgresql"
    :subname     "//iwap03:5432/calfire"
    :user        "gridfire"}
   "/data/IWAP_GRIDFIRE_RUNS/outputs"
   "/data/IWAP_GRIDFIRE_RUNS/inputs/wrf_cells_to_process.clj"
   18000 30000 100)

  ;; iwap05
  (launch-calfire-monte-carlo-simulation
   {:classname   "org.postgresql.Driver"
    :subprotocol "postgresql"
    :subname     "//iwap03:5432/calfire"
    :user        "gridfire"}
   "/data/IWAP_GRIDFIRE_RUNS/outputs"
   "/data/IWAP_GRIDFIRE_RUNS/inputs/wrf_cells_to_process.clj"
   30000 41423 100))
#+end_src<|MERGE_RESOLUTION|>--- conflicted
+++ resolved
@@ -1837,14 +1837,11 @@
 (ns gridfire.fire-spread
   (:require [clojure.core.matrix           :as m]
             [clojure.core.matrix.operators :as mop]
-<<<<<<< HEAD
+            [gridfire.common               :refer [calc-emc]]
             [gridfire.crown-fire           :refer [crown-fire-eccentricity
                                                    crown-fire-line-intensity
                                                    cruz-crown-fire-spread
                                                    van-wagner-crown-fire-initiation?]]
-=======
-            [gridfire.common               :refer [calc-emc]]
->>>>>>> 676acde3
             [gridfire.fuel-models          :refer [build-fuel-model moisturize]]
             [gridfire.surface-fire         :refer [anderson-flame-depth
                                                    byram-fire-line-intensity
@@ -1980,20 +1977,7 @@
                                        overflow-heat
                                        0.0))}))
 
-<<<<<<< HEAD
-(defn calc-emc
-  "Computes the Equilibrium Moisture Content (EMC) from rh (relative
-   humidity in %) and temp (temperature in F)."
-  [rh temp]
-  (/ (cond (< rh 10)  (+ 0.03229 (* 0.281073 rh) (* -0.000578 rh temp))
-           (< rh 50)  (+ 2.22749 (* 0.160107 rh) (* -0.01478 temp))
-           :else (+ 21.0606 (* 0.005565 rh rh) (* -0.00035 rh temp) (* -0.483199 rh)))
-     30))
-
 (defn sample-weather-at
-=======
-(defn sample-at
->>>>>>> 676acde3
   [here global-clock raster multiplier]
   (let [[i j] (if multiplier
                 (map #(quot % multiplier) here)
@@ -2001,7 +1985,6 @@
         band  (int (quot global-clock 60.0))] ;; Assuming each band is 1 hour
     (m/mget raster band i j)))
 
-<<<<<<< HEAD
 (defn perturb-landfire-at
   [{:keys [range global-value rand-generator]}]
   (let [[min-val max-val] range]
@@ -2018,24 +2001,8 @@
      (+ value-here (perturb-landfire-at perturbation-info))
      value-here)))
 
-(defn fuel-moisture [relative-humidity temperature]
+(defn get-fuel-moisture [relative-humidity temperature]
   (let [equilibrium-moisture (calc-emc relative-humidity temperature)]
-=======
-(defn get-fuel-moisture [here temperature relative-humidity global-clock multiplier-lookup]
-  (let [tmp                  (if (v/vectorz? temperature)
-                               (sample-at here
-                                          global-clock
-                                          temperature
-                                          (:temperature multiplier-lookup))
-                               temperature)
-        rh                   (if (v/vectorz? relative-humidity)
-                               (sample-at here
-                                          global-clock
-                                          relative-humidity
-                                          (:relative-humidity multiplier-lookup))
-                               relative-humidity)
-        equilibrium-moisture (calc-emc rh tmp)]
->>>>>>> 676acde3
     {:dead {:1hr   (+ equilibrium-moisture 0.002)
             :10hr  (+ equilibrium-moisture 0.015)
             :100hr (+ equilibrium-moisture 0.025)}
@@ -2096,7 +2063,6 @@
    overflow-trajectory
    overflow-heat
    global-clock]
-<<<<<<< HEAD
   (let [{:keys
          [aspect
           canopy-base-height
@@ -2109,7 +2075,7 @@
           temperature
           wind-from-direction
           wind-speed-20ft]}          (extract-constants constants global-clock here)
-        fuel-moisture                (fuel-moisture relative-humidity temperature)
+        fuel-moisture                (get-fuel-moisture relative-humidity temperature)
         [fuel-model spread-info-min] (rothermel-fast-wrapper fuel-model-number fuel-moisture)
         midflame-wind-speed          (* wind-speed-20ft 88.0
                                         (wind-adjustment-factor (:delta fuel-model) canopy-height canopy-cover)) ; mi/hr -> ft/min
@@ -2123,42 +2089,6 @@
                                                              (-> fuel-moisture :dead :1hr))
         crown-eccentricity           (crown-fire-eccentricity wind-speed-20ft
                                                               ellipse-adjustment-factor)]
-=======
-  (let [wind-speed-20ft     (if (v/vectorz? wind-speed-20ft)
-                              (sample-at here
-                                         global-clock
-                                         wind-speed-20ft
-                                         (:wind-speed-20ft multiplier-lookup))
-                              wind-speed-20ft)
-        wind-from-direction (if (v/vectorz? wind-from-direction)
-                              (sample-at here
-                                         global-clock
-                                         wind-from-direction
-                                         (:wind-from-direction multiplier-lookup))
-                              wind-from-direction)
-        fuel-moisture       (get-fuel-moisture here temperature relative-humidity global-clock multiplier-lookup)
-        fuel-model-number   (m/mget (:fuel-model         landfire-rasters) i j)
-        slope               (m/mget (:slope              landfire-rasters) i j)
-        aspect              (m/mget (:aspect             landfire-rasters) i j)
-        canopy-height       (m/mget (:canopy-height      landfire-rasters) i j)
-        canopy-base-height  (m/mget (:canopy-base-height landfire-rasters) i j)
-        crown-bulk-density  (m/mget (:crown-bulk-density landfire-rasters) i j)
-        canopy-cover        (m/mget (:canopy-cover       landfire-rasters) i j)
-        [fuel-model
-         spread-info-min]   (rothermel-fast-wrapper fuel-model-number fuel-moisture)
-        midflame-wind-speed (* wind-speed-20ft 88.0
-                               (wind-adjustment-factor (:delta fuel-model) canopy-height canopy-cover)) ; mi/hr -> ft/min
-        spread-info-max     (rothermel-surface-fire-spread-max spread-info-min
-                                                               midflame-wind-speed
-                                                               wind-from-direction
-                                                               slope
-                                                               aspect
-                                                               ellipse-adjustment-factor)
-        crown-spread-max    (cruz-crown-fire-spread wind-speed-20ft crown-bulk-density
-                                                    (-> fuel-moisture :dead :1hr))
-        crown-eccentricity  (crown-fire-eccentricity wind-speed-20ft
-                                                     ellipse-adjustment-factor)]
->>>>>>> 676acde3
     (into []
           (comp
            (filter #(and (in-bounds? num-rows num-cols %)
@@ -2591,12 +2521,12 @@
 #+begin_src clojure :results silent :exports code :tangle ../src/gridfire/cli.clj :padline no :no-expand :comments link
 (ns gridfire.cli
   (:gen-class)
-<<<<<<< HEAD
   (:require [clojure.core.matrix   :as m]
             [clojure.data.csv      :as csv]
             [clojure.edn           :as edn]
             [clojure.java.io       :as io]
             [clojure.spec.alpha    :as s]
+            [gridfire.common       :refer [calc-emc]]
             [gridfire.fetch        :as fetch]
             [gridfire.fire-spread  :refer [run-fire-spread]]
             [gridfire.spec.config  :as spec]
@@ -2606,22 +2536,6 @@
                                            register-new-crs-definitions-from-properties-file!
                                            write-raster]]
             [matrix-viz.core :refer [save-matrix-as-png]])
-=======
-  (:require [clojure.core.matrix  :as m]
-            [clojure.data.csv     :as csv]
-            [clojure.edn          :as edn]
-            [clojure.java.io      :as io]
-            [clojure.spec.alpha   :as s]
-            [gridfire.common      :refer [calc-emc]]
-            [gridfire.fetch       :as fetch]
-            [gridfire.fire-spread :refer [run-fire-spread]]
-            [gridfire.validation  :as validation]
-            [magellan.core        :refer [make-envelope
-                                          matrix-to-raster
-                                          register-new-crs-definitions-from-properties-file!
-                                          write-raster]]
-            [matrix-viz.core      :refer [save-matrix-as-png]])
->>>>>>> 676acde3
   (:import java.util.Random))
 
 (m/set-current-implementation :vectorz)
@@ -2719,68 +2633,6 @@
      (let [matrix-or-i           (fn [obj i] (:matrix obj (obj i)))
            initial-ignition-site (or ignition-layer
                                      [(ignition-row i) (ignition-col i)])
-<<<<<<< HEAD
-           temperature           (if (map? temperature) (:matrix temperature) (temperature i))
-           wind-speed-20ft       (if (map? wind-speed-20ft) (:matrix wind-speed-20ft) (wind-speed-20ft i))
-           wind-from-direction   (if (map? wind-from-direction) (:matrix wind-from-direction) (wind-from-direction i))
-           relative-humidity     (if (map? relative-humidity) (:matrix relative-humidity) (relative-humidity i))]
-       (if-let [fire-spread-results (run-fire-spread
-                                     {:max-runtime               (max-runtime i)
-                                      :cell-size                 cell-size
-                                      :landfire-rasters          landfire-rasters
-                                      :wind-speed-20ft           wind-speed-20ft
-                                      :wind-from-direction       wind-from-direction
-                                      :temperature               temperature
-                                      :relative-humidity         relative-humidity
-                                      :foliar-moisture           (* 0.01 (foliar-moisture i))
-                                      :ellipse-adjustment-factor (ellipse-adjustment-factor i)
-                                      :num-rows                  (m/row-count (:fuel-model landfire-rasters))
-                                      :num-cols                  (m/column-count (:fuel-model landfire-rasters))
-                                      :multiplier-lookup         multiplier-lookup
-                                      :initial-ignition-site     initial-ignition-site
-                                      :perturbations             (when perturbations
-                                                                   (perturbations i))})]
-         (do
-           (doseq [[name layer] [["fire_spread"         :fire-spread-matrix]
-                                 ["flame_length"        :flame-length-matrix]
-                                 ["fire_line_intensity" :fire-line-intensity-matrix]]]
-             (when output-geotiffs?
-               (-> (matrix-to-raster name (fire-spread-results layer) envelope)
-                   (write-raster (str name outfile-suffix "_" i ".tif"))))
-             (when output-pngs?
-               (save-matrix-as-png :color 4 -1.0
-                                   (fire-spread-results layer)
-                                   (str name outfile-suffix "_" i ".png"))))
-           (when output-csvs?
-             (merge
-              {:ignition-row              (ignition-row i)
-               :ignition-col              (ignition-col i)
-               :max-runtime               (max-runtime i)
-               :temperature               temperature
-               :relative-humidity         relative-humidity
-               :wind-speed-20ft           wind-speed-20ft
-               :wind-from-direction       wind-from-direction
-               :foliar-moisture           (foliar-moisture i)
-               :ellipse-adjustment-factor (ellipse-adjustment-factor i)
-               :exit-condition            (:exit-condition fire-spread-results)}
-              (summarize-fire-spread-results fire-spread-results cell-size))))
-         (when output-csvs?
-           {:ignition-row               (ignition-row i)
-            :ignition-col               (ignition-col i)
-            :max-runtime                (max-runtime i)
-            :temperature                temperature
-            :relative-humidity          relative-humidity
-            :wind-speed-20ft            wind-speed-20ft
-            :wind-from-direction        wind-from-direction
-            :foliar-moisture            (foliar-moisture i)
-            :ellipse-adjustment-factor  (ellipse-adjustment-factor i)
-            :fire-size                  0.0
-            :flame-length-mean          0.0
-            :flame-length-stddev        0.0
-            :fire-line-intensity-mean   0.0
-            :fire-line-intensity-stddev 0.0
-            :exit-condition             :no-fire-spread}))))
-=======
            input-variations      {:max-runtime               (max-runtime i)
                                   :temperature               (matrix-or-i temperature i)
                                   :relative-humidity         (matrix-or-i relative-humidity i)
@@ -2796,7 +2648,9 @@
                                     :num-rows              (m/row-count (:fuel-model landfire-rasters))
                                     :num-cols              (m/column-count (:fuel-model landfire-rasters))
                                     :multiplier-lookup     multiplier-lookup
-                                    :initial-ignition-site initial-ignition-site}))]
+                                    :initial-ignition-site initial-ignition-site
+                                    :perturbations         (when perturbations
+                                                             (perturbations i))}))]
        (when fire-spread-results
          (doseq [[layer-name layer] [["fire_spread"         :fire-spread-matrix]
                                      ["flame_length"        :flame-length-matrix]
@@ -2822,7 +2676,6 @@
              :flame-length-stddev        0.0
              :fire-line-intensity-mean   0.0
              :fire-line-intensity-stddev 0.0})))))
->>>>>>> 676acde3
    (range simulations)))
 
 (defn write-csv-outputs

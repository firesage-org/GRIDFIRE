#+TITLE: The GridFire Fire Behavior Model
#+AUTHOR: Gary W. Johnson, Ph.D., David Saah, Ph.D., Max Moritz, Ph.D.
#+DATE: Copyright 2011-2020 Spatial Informatics Group, LLC
#+OPTIONS: ^:{} toc:nil h:3
#+LATEX_CLASS: article
#+LATEX_CLASS_OPTIONS: [11pt]
#+LATEX_HEADER: \usepackage{amsmath}
#+LATEX_HEADER: \usepackage{amsfonts}
#+LATEX_HEADER: \usepackage{amssymb}
#+LATEX_HEADER: \usepackage{fancyhdr}
#+LATEX_HEADER: \usepackage[left=1in]{geometry}
#+LATEX_HEADER: \usepackage{geometry}
#+LATEX_HEADER: \pagestyle{fancyplain}
#+LATEX_HEADER: \usepackage{wrapfig}
#+LATEX_HEADER: \usepackage{subfigure}
#+LATEX_HEADER: \usepackage{setspace}
#+LATEX_HEADER: \usepackage{epsfig}
#+LATEX_HEADER: \usepackage{color}
#+LATEX_HEADER: \usepackage[round,comma]{natbib}
#+LATEX_HEADER: \usepackage{tikz}
#+LATEX_HEADER: \usetikzlibrary{calc}
#+LATEX_HEADER: \usepackage{cancel}
#+LATEX_HEADER: \setlength{\headheight}{13.6pt}
#+LATEX_HEADER: \hypersetup{
#+LATEX_HEADER:     colorlinks=true,
#+LATEX_HEADER:     citecolor=black,
#+LATEX_HEADER:     linkbordercolor=black,
#+LATEX_HEADER:     linkcolor=black}

* Preface

This document is a Literate Program[fn::
https://en.wikipedia.org/wiki/Literate_programming], containing both
the source code of the software it describes as well as the rationale
used in each step of its design and implementation. The purpose of
this approach is to enable anyone sufficiently experienced in
programming to easily retrace the author's footsteps as they read
through the text and code. By the time they have reached the end of
this document, the reader should have just as strong a grasp of the
system as the original programmer.

To execute the code illustrated within this document, you will need to
install several pieces of software, all of which are open source
and/or freely available for all major operating systems. These
programs are listed in Table [[tab:required-software]] along with their
minimum required versions and URLs from which they may be downloaded.

#+NAME: tab:required-software
#+CAPTION: Software necessary to evaluate the code in this document
#+ATTR_LATEX: :align |l|r|l| :font \small
|----------------------+-------------+--------------------------------------------|
| Name                 |     Version | URL                                        |
|----------------------+-------------+--------------------------------------------|
| Java Development Kit |         11+ | https://jdk.java.net                       |
| Clojure CLI Tools    | 1.10.1.561+ | https://clojure.org/guides/getting_started |
| Postgresql           |         10+ | https://www.postgresql.org/download        |
| PostGIS              |          3+ | https://postgis.net/install                |
|----------------------+-------------+--------------------------------------------|

GridFire is written in the Clojure programming language[fn::
https://clojure.org], which is a modern dialect of Lisp hosted on the
Java Virtual Machine.\citep{Hickey2008} As a result, a Java
Development Kit is required to compile and run the code shown
throughout this document.

The Clojure CLI tools are used to download required libraries and
provide a code evaluation prompt (a.k.a. REPL) into which we will
enter the code making up this fire model.

Postgresql (along with the PostGIS spatial extensions) will be used to
load and serve raster-formatted GIS layers to the GridFire program.
Although it is beyond the scope of this document, PostGIS provides a
rich API for manipulating both raster and vector layers through SQL.
See https://postgis.net for more information.

*License Notice*: All code presented in this document is solely the
work of the authors (Gary W. Johnson, Ph.D., David Saah, Ph.D., Max
Moritz, Ph.D.) and is made available by Spatial Informatics Group,
LLC. (SIG) under the Eclipse Public License version 2.0 (EPLv2)
https://www.eclipse.org/legal/epl-2.0/. Please contact Gary Johnson
(gjohnson@sig-gis.com), David Saah (dsaah@sig-gis.com), or Max Moritz
(mmoritz@sig-gis.com) for further information about this software.

* Setting Up the Clojure Environment
** Build Configuration: deps.edn

Because Clojure is implemented on the Java Virtual Machine (JVM), we
must explicitly list all of the libraries used by our program on the
Java classpath. Fortunately, the Clojure CLI tools can handle
downloading and storing these libraries as well as making them
available to the Clojure process at runtime. However, in order for
Clojure to know which libraries are needed, we must first create its
build configuration file, called ``deps.edn'', and place it in the
directory from which we will call our Clojure program. A minimal but
complete deps.edn is shown below.

#+name: deps.edn
#+begin_src clojure :results silent :exports code :tangle ../deps.edn :padline no :no-expand :comments link
{:paths ["src" "resources"]

 :deps {org.clojure/clojure                 {:mvn/version "1.10.1"}
        org.clojure/data.csv                {:mvn/version "1.0.0"}
        org.clojure/java.jdbc               {:mvn/version "0.7.11"}
        org.clojure/spec.alpha              {:mvn/version "0.2.187"}
        org.clojure/core.specs.alpha        {:mvn/version "0.2.44"}
        org.postgresql/postgresql           {:mvn/version "42.2.16"}
        net.mikera/core.matrix              {:mvn/version "0.62.0"}
        net.mikera/vectorz-clj              {:mvn/version "0.48.0"}
        sig-gis/magellan                    {:mvn/version "20210113"}
        org.clojars.lambdatronic/matrix-viz {:mvn/version "0.1.7"}
        org.clojure/tools.cli               {:mvn/version "1.0.194"}
        kixi/stats                          {:mvn/version "0.5.4"}}

 :mvn/repos {"osgeo" {:url "https://repo.osgeo.org/repository/release/"}}

 :aliases {:build-test-db {:extra-paths ["test"]
                           :main-opts   ["-m" "gridfire.build-test-db"]}
           :run           {:main-opts ["-e" "(do,(set!,*warn-on-reflection*,true),nil)"
                                       "-m" "gridfire.cli"]}
           :repl          {:main-opts ["-e" "(do,(set!,*warn-on-reflection*,true),nil)"
                                       "-e" "(require,'gridfire.cli)"
                                       "-e" "(in-ns,'gridfire.cli)"
                                       "-r"]}
           :make-config   {:main-opts ["-m" "gridfire.config"]}
           :make-uberjar  {:extra-deps {seancorfield/depstar {:mvn/version "1.0.97"}}
                           :main-opts  ["-m" "hf.depstar.uberjar" "target/gridfire-20200909.105353.jar"
                                        "-C" "-m" "gridfire.cli"]}
           :test          {:extra-paths ["test"]
                           :extra-deps  {com.cognitect/test-runner
                                         {:git/url "https://github.com/cognitect-labs/test-runner.git"
                                          :sha     "209b64504cb3bd3b99ecfec7937b358a879f55c1"}}
                           :main-opts   ["-e" "(do,(set!,*warn-on-reflection*,true),nil)"
                                         "-m" "cognitect.test-runner"]}
           :check-deps    {:extra-deps {olical/depot {:mvn/version "1.8.4"}}
                           :main-opts  ["-m" "depot.outdated.main"]}}}
#+end_src

Once this file is created, we need to instruct Clojure to download
these library dependencies and then run the built-in test suite to
verify that GridFire compiles and runs as expected on our local
computer.

Before we run tests we'll need to setup a test database and import
rasters into it. We will be prompted for the postgres and
gridfire_test user's password. Postgres user's password will be
whatever it is when we setup Postgres. For gridfire_test user's
password refer to ``src/sql/create_test_db.sql''

#+name: clojure-test-db
#+begin_src sh :results silent :exports code
clojure -A:build-test-db
#+end_src

To run tests

#+name: clojure-test
#+begin_src sh :results silent :exports code
clojure -A:test
#+end_src

** Project Metadata: pom.xml

POM is an acronym for Project Object Model and is a necessary
component of any redistributable project built to run on the Java
Virtual Machine. The pom.xml file contains project metadata, such as
the application name and version, its dependencies and the URLs of
code repositories from which to download them, and any additional
information that is necessary to package GridFire as an ``uberjar``.
The advantage of the uberjar format (e.g., gridfire-<version>.jar) is
that the single uberjar file can be shared easily between computers
and can be run by anyone with a recent version of Java installed,
without needing to install Clojure, Git, or any of the dependency
libraries that GridFire uses.

The following command will create an initial pom.xml for our project
based on the contents of our deps.edn from the previous section.

#+name: clojure-pom
#+begin_src sh :results silent :exports code
clojure -Spom
#+end_src

Once this file is created, we need to modify the contents of its XML
tags to add any additional information that was not availabe from
deps.edn, such as the project name, version, and description.

#+name: pom.xml
#+begin_src xml :results silent :exports code :tangle ../pom.xml :padline no :no-expand :comments link
<?xml version="1.0" encoding="UTF-8"?>
<project xmlns="http://maven.apache.org/POM/4.0.0" xmlns:xsi="http://www.w3.org/2001/XMLSchema-instance" xsi:schemaLocation="http://maven.apache.org/POM/4.0.0 http://maven.apache.org/xsd/maven-4.0.0.xsd">
  <modelVersion>4.0.0</modelVersion>
  <groupId>sig-gis</groupId>
  <artifactId>gridfire</artifactId>
  <version>20200909.105353</version>
  <name>gridfire</name>
  <description>
    SIG's Raster-based Fire Behavior Model
  </description>
  <build>
    <plugins>
      <plugin>
        <configuration>
          <archive>
            <manifestEntries>
              <Specification-Title>Java Advanced Imaging Image I/O Tools</Specification-Title>
              <Specification-Version>1.1</Specification-Version>
              <Specification-Vendor>Sun Microsystems, Inc.</Specification-Vendor>
              <Implementation-Title>com.sun.media.imageio</Implementation-Title>
              <Implementation-Version>1.1</Implementation-Version>
              <Implementation-Vendor>Sun Microsystems, Inc.</Implementation-Vendor>
            </manifestEntries>
          </archive>
        </configuration>
      </plugin>
    </plugins>
    <sourceDirectory>src</sourceDirectory>
  </build>
  <dependencies>
    <dependency>
      <groupId>org.clojure</groupId>
      <artifactId>clojure</artifactId>
      <version>1.10.1</version>
    </dependency>
    <dependency>
      <groupId>sig-gis</groupId>
      <artifactId>magellan</artifactId>
      <version>20200909.105353</version>
    </dependency>
    <dependency>
      <groupId>org.postgresql</groupId>
      <artifactId>postgresql</artifactId>
      <version>42.2.16</version>
    </dependency>
    <dependency>
      <groupId>org.clojars.lambdatronic</groupId>
      <artifactId>matrix-viz</artifactId>
      <version>0.1.7</version>
    </dependency>
    <dependency>
      <groupId>org.clojure</groupId>
      <artifactId>data.csv</artifactId>
      <version>1.0.0</version>
    </dependency>
    <dependency>
      <groupId>org.clojure</groupId>
      <artifactId>java.jdbc</artifactId>
      <version>0.7.11</version>
    </dependency>
    <dependency>
      <groupId>net.mikera</groupId>
      <artifactId>vectorz-clj</artifactId>
      <version>0.48.0</version>
    </dependency>
    <dependency>
      <groupId>net.mikera</groupId>
      <artifactId>core.matrix</artifactId>
      <version>0.62.0</version>
    </dependency>
  </dependencies>
  <repositories>
    <repository>
      <id>clojars</id>
      <url>https://repo.clojars.org/</url>
    </repository>
    <repository>
      <id>osgeo</id>
      <url>https://repo.osgeo.org/repository/release/</url>
    </repository>
  </repositories>
</project>
#+end_src

Once the pom.xml has been configured correctly, we can compile
GridFire and package it up as an uberjar (under
target/gridfire-<version>.jar) by running the following command:

#+name: clojure-make-uberjar
#+begin_src sh :results silent :exports code
clojure -A:make-uberjar
#+end_src

* Setting Up the PostGIS Database

GridFire may make use of any raster-formatted GIS layers that are
loaded into a PostGIS database. Therefore, we must begin by creating a
spatially-enabled database on our local Postgresql server.

When installing Postgresql, we should have been prompted to create an
initial superuser called *postgres*, who has full permissions to
create new databases and roles. We can log into the Postgresql server
as this user with the following *psql* command.

#+name: connect-to-postgresql-server-as-postgres
#+begin_src sh :results silent :exports code
psql -U postgres
#+end_src

Once logged in, we issue the following commands to first create a new
database role and to then create a new database (owned by this role)
in which to store our raster data. Finally, we import the PostGIS
spatial extensions into the new database.

#+name: create-gridfire-db
#+begin_src sql :engine postgresql :cmdline -U postgres :results silent :exports code
CREATE ROLE gridfire WITH LOGIN CREATEDB;
CREATE DATABASE gridfire WITH OWNER gridfire;
\c gridfire
CREATE EXTENSION postgis;
#+end_src

* Importing Rasters into the Database

Whenever we want to add a new raster-formatted GIS layer to our
database, we can simply issue the *raster2pgsql* command as follows,
replacing the raster name and table name to match our own datasets.

#+name: raster2pgsql-import-example-single
#+begin_src sh :results silent :exports code
SRID=4326
RASTER=dem.tif
TABLE=dem
DATABASE=gridfire
raster2pgsql -s $SRID $RASTER $TABLE | psql $DATABASE
#+end_src

*Note:* The raster2pgsql command has several useful command line
options, including automatic tiling of the raster layer in the
database, creating fast spatial indeces after import, or setting
raster constraints on the newly created table. Run *raster2pgsql -?*
from the command line for more details.

Here's an example shell script that will tile multiple large rasters
(asp.tif, cbd.tif, cbh.tif, etc) into 100x100 tiles and import them
into our database.

*Note:* Here we specified a schema (e.g, landfire) along with the table
name so as to match the sample config file in
``resources/sample_config.edn''.

First create the schema in our database.

#+name: create-landfire-schema
#+begin_src sql :engine postgresql :cmdline -U gridfire :results silent :exports code
CREATE SCHEMA landfire;
#+end_src

Then we can use the following script to import LANDFIRE layers into
our database given the username and schema as inputs.

*Note:* This script needs to be run in the same folder as where these
rasters reside. The filenames of these rasters should match the
elements in the for loop (i.e. asp.tif, cbd.tif etc)
#+name: raster2pgsql-import-example-all
#+begin_src sh :results silent :exports code :tangle ../resources/import_landfire_rasters.sh :padline no :no-expand :comments link
#!/bin/sh

USERNAME=$1
SCHEMA=$2
SRID=$3

for LAYER in asp cbd cbh cc ch dem fbfm13 fbfm40 slp
do
    raster2pgsql -t auto -I -C -s $SRID $LAYER.tif $SCHEMA.$LAYER | psql -h localhost -U $USERNAME
done
#+end_src

To run the script, give it our username, schema, and srid we wish the layers to
have.

#+begin_src sh
sh import_landfire_rasters.sh gridfire landfire 90914
#+end_src

Whenever we want to add a new spatial reference system to our
database, we can insert a record into our spatial_ref_sys table.

#+name: insert-spatial-reference-systems
#+begin_src sql :engine postgresql :cmdline -U gridfire :results silent :exports code
INSERT INTO public.spatial_ref_sys (srid, auth_name, auth_srid, srtext, proj4text)
VALUES (900914, 'user-generated', 900914,
        'PROJCS["USA_Contiguous_Albers_Equal_Area_Conic_USGS_version",' ||
        'GEOGCS["NAD83",' ||
        'DATUM["North_American_Datum_1983",' ||
        'SPHEROID["GRS 1980",6378137,298.2572221010002,' ||
        'AUTHORITY["EPSG","7019"]],' ||
        'AUTHORITY["EPSG","6269"]],' ||
        'PRIMEM["Greenwich",0],' ||
        'UNIT["degree",0.0174532925199433],' ||
        'AUTHORITY["EPSG","4269"]],' ||
        'PROJECTION["Albers_Conic_Equal_Area"],' ||
        'PARAMETER["standard_parallel_1",29.5],' ||
        'PARAMETER["standard_parallel_2",45.5],' ||
        'PARAMETER["latitude_of_center",23],' ||
        'PARAMETER["longitude_of_center",-96],' ||
        'PARAMETER["false_easting",0],' ||
        'PARAMETER["false_northing",0],' ||
        'UNIT["metre",1,' ||
        'AUTHORITY["EPSG","9001"]]]',
        '+proj=aea +lat_1=29.5 +lat_2=45.5 +lat_0=23 +lon_0=-96 +x_0=0 +y_0=0' ||
        ' +datum=NAD83 +units=m +no_defs');
#+end_src

We may also want to import initial ignition rasters into our database.
We can do so with a similar script as importing LANDFIRE rasters.

First create a new schema.

#+name: create-ignition-schema
#+begin_src sql :engine postgresql :cmdline -U gridfire :results silent :exports code
CREATE SCHEMA ignition;
#+end_src

Then we can use the following script to import an ignition raster into
our database given the schema and username as inputs.

*Note:* This script needs to be run in the same folder as where this
raster resides. The filename of this raster should match the value
assigned to the LAYER variable (i.e., ign) plus a .tif extension.

#+name: raster2pgsql-import-ignition-raster
#+begin_src sh :results silent :exports code :tangle ../resources/import_ignition_rasters.sh :padline no :no-expand :comments link
#!/bin/sh

USERNAME=$1
SCHEMA=$2
SRID=$3

LAYER="ign"
raster2pgsql -I -C -t auto -s $SRID $LAYER.tif $SCHEMA.$LAYER | psql -h localhost -U $USERNAME
#+end_src

To run the script, give it the username, schema name, and srid we wish the layers to have.

#+begin_src bash
sh import_ignition_rasters.sh gridfire ignition 90014
#+end_src

We may also want to import weather rasters into our database.
We can do so with a similar script as importing LANDFIRE rasters.

First create a new schema.

#+name: create-weather-schema
#+begin_src sql :engine postgresql :cmdline -U gridfire :results silent :exports code
CREATE SCHEMA weather;
#+end_src

Then we can use the following script to import weather rasters into
our database given the schema and username as inputs.

*Note:* This script needs to be run in the same folder as where this
rasters resides. The filename of these rasters should match the
elements in the for loop (i.e. tmpf_to_sample.tif)

#+name: raster2pgsql-import-weather-rasters
#+begin_src sh :results silent :exports code :tangle ../resources/import_weather_rasters.sh :padline no :no-expand :comments link
#!/bin/sh

USERNAME=$1
SCHEMA=$2
SRID=$3
TILING=$4

echo $4

for LAYER in tmpf wd ws rh
do
    if [ -z "$4" ]
    then
        raster2pgsql -I -C -t auto -s $SRID ${LAYER}_to_sample.tif $SCHEMA.$LAYER | psql -h localhost -U $USERNAME
    else
        raster2pgsql -I -C -t $TILING -s $SRID ${LAYER}_to_sample.tif $SCHEMA.$LAYER | psql -h localhost -U $USERNAME

    fi
done
#+end_src

To run the script, give it the username, schema name, and srid we wish the layers to have.

#+begin_src bash
sh import_weather_rasters.sh gridfire weather 90014
#+end_src

You may optionally include a fourth argument to set the tiling (defaults to auto).

#+begin_src bash
sh import_weather_rasters.sh gridfire weather 90014 800x800
#+end_src

*Note:* This script needs to be run in the same folder as where these rasters reside.

* Fire Spread Model

GridFire implements the following fire behavior formulas from the fire
science literature:

- Surface Fire Spread: Rothermel 1972 with FIREMODS adjustments from Albini 1976
- Crown Fire Initiation: Van Wagner 1977
- Passive/Active Crown Fire Spread: Cruz 2005
- Flame Length and Fire Line Intensity: Byram 1959
- Midflame Wind Adjustment Factor: Albini & Baughman 1979 parameterized as in BehavePlus, FARSITE, FlamMap, FSPro, and FPA according to Andrews 2012\nocite{Albini1979,Andrews2012}
- Fire Spread on a Raster Grid: Morais 2001 (method of adaptive timesteps and fractional distances)
- Spot Fire: Perryman 2013

The following fuel models are supported:

- Anderson 13: no dynamic loading
- Scott & Burgan 40: dynamic loading implemented according to Scott & Burgan 2005

The method used to translate linear fire spread rates to a
2-dimensional raster grid were originally developed by Marco Morais at
UCSB as part of his HFire
system.\citep{Peterson2011,Peterson2009,Morais2001} Detailed
information about this software, including its source code and
research article references can be found here:

  http://firecenter.berkeley.edu/hfire/about.html

Outputs from GridFire include fire size (ac), fire line intensity
(Btu/ft/s), flame length (ft), fire volume (ac*ft), fire shape (ac/ft)
and conditional burn probability (times burned/fires initiated). Fire
line intensity and flame length may both be exported as either average
values per fire or as maps of the individual values per burned cell.

In the following sections, we describe the operation of this system in
detail.

** Fuel Model Definitions

All fires ignite and travel through some form of burnable fuel.
Although the effects of wind and slope on the rate of fire spread can
be quite pronounced, its fundamental thermodynamic characteristics are
largely determined by the fuel type in which it is sustained. For
wildfires, these fuels are predominantly herbaceous and woody
vegetation (both alive and dead) as well as decomposing elements of
dead vegetation, such as duff or leaf litter. To estimate the heat
output and rate of spread of a fire burning through any of these
fuels, we must determine those physical properties that affect heat
absorption and release.

Of course, measuring these fuel properties for every kind of
vegetation that may be burned in a wildfire is an intractable task. To
cope with this, fuels are classified into categories called ``fuel
models'' which share similar burning characteristics. Each fuel model
is then assigned a set of representative values for each of the
thermally relevant physical properties shown in Table
[[tab:fuel-model-properties]].

#+NAME: tab:fuel-model-properties
#+CAPTION: Physical properties assigned to each fuel model
#+ATTR_LATEX: :align |l|l|l| :font \small
|----------+--------------------------------------------+-----------------------------------------|
| Property | Description                                | Units                                   |
|----------+--------------------------------------------+-----------------------------------------|
| \delta   | fuel depth                                 | ft                                      |
| w_{o}    | ovendry fuel loading                       | lb/ft^{2}                               |
| \sigma   | fuel particle surface-area-to-volume ratio | ft^{2}/ft^{3}                           |
| M_{x}    | moisture content of extinction             | lb moisture/lb ovendry wood             |
| h        | fuel particle low heat content             | Btu/lb                                  |
| \rho_{p} | ovendry particle density                   | lb/ft^{3}                               |
| S_{T}    | fuel particle total mineral content        | lb minerals/lb ovendry wood             |
| S_{e}    | fuel particle effective mineral content    | lb silica-free minerals/lb ovendry wood |
| M_{f}    | fuel particle moisture content             | lb moisture/lb ovendry wood             |
|----------+--------------------------------------------+-----------------------------------------|

*Note:* While M_{f} is not, in fact, directly assigned to any of these
fuel models, their definitions remain incomplete for the purposes of
fire spread modelling (particularly those reliant on the curing
formulas of dynamic fuel loading) until it is provided as a
characteristic of local weather conditions.

The fuel models supported by GridFire include the standard 13 fuel
models of Rothermel, Albini, and Anderson\citep{Anderson1982} and the
additional 40 fuel models defined by Scott and
Burgan\citep{Scott2005}. These are all concisely encoded in an
internal data structure, which may be updated to include additional
custom fuel models desired by the user.

#+name: fuel-model-definitions
#+begin_src clojure :results silent :exports code :tangle ../src/gridfire/fuel_models.clj :padline no :no-expand :comments link
(ns gridfire.fuel-models)

(def fuel-models
  "Lookup table including one entry for each of the Anderson 13 and
   Scott & Burgan 40 fuel models. The fields have the following
   meanings:
   {number
    [name delta M_x-dead h
     [w_o-dead-1hr w_o-dead-10hr w_o-dead-100hr w_o-live-herbaceous w_o-live-woody]
     [sigma-dead-1hr sigma-dead-10hr sigma-dead-100hr sigma-live-herbaceous sigma-live-woody]]
   }"
  {
   ;; Grass and Grass-dominated (short-grass,timber-grass-and-understory,tall-grass)
   1   [:R01 1.0 12 8 [0.0340 0.0000 0.0000 0.0000 0.0000] [3500.0   0.0  0.0    0.0    0.0]]
   2   [:R02 1.0 15 8 [0.0920 0.0460 0.0230 0.0230 0.0000] [3000.0 109.0 30.0 1500.0    0.0]]
   3   [:R03 2.5 25 8 [0.1380 0.0000 0.0000 0.0000 0.0000] [1500.0   0.0  0.0    0.0    0.0]]
   ;; Chaparral and Shrubfields (chaparral,brush,dormant-brush-hardwood-slash,southern-rough)
   4   [:R04 6.0 20 8 [0.2300 0.1840 0.0920 0.2300 0.0000] [2000.0 109.0 30.0 1500.0    0.0]]
   5   [:R05 2.0 20 8 [0.0460 0.0230 0.0000 0.0920 0.0000] [2000.0 109.0  0.0 1500.0    0.0]]
   6   [:R06 2.5 25 8 [0.0690 0.1150 0.0920 0.0000 0.0000] [1750.0 109.0 30.0    0.0    0.0]]
   7   [:R07 2.5 40 8 [0.0520 0.0860 0.0690 0.0170 0.0000] [1750.0 109.0 30.0 1550.0    0.0]]
   ;; Timber Litter (closed-timber-litter,hardwood-litter,timber-litter-and-understory)
   8   [:R08 0.2 30 8 [0.0690 0.0460 0.1150 0.0000 0.0000] [2000.0 109.0 30.0    0.0    0.0]]
   9   [:R09 0.2 25 8 [0.1340 0.0190 0.0070 0.0000 0.0000] [2500.0 109.0 30.0    0.0    0.0]]
   10  [:R10 1.0 25 8 [0.1380 0.0920 0.2300 0.0920 0.0000] [2000.0 109.0 30.0 1500.0    0.0]]
   ;; Logging Slash (light-logging-slash,medium-logging-slash,heavy-logging-slash)
   11  [:R11 1.0 15 8 [0.0690 0.2070 0.2530 0.0000 0.0000] [1500.0 109.0 30.0    0.0    0.0]]
   12  [:R12 2.3 20 8 [0.1840 0.6440 0.7590 0.0000 0.0000] [1500.0 109.0 30.0    0.0    0.0]]
   13  [:R13 3.0 25 8 [0.3220 1.0580 1.2880 0.0000 0.0000] [1500.0 109.0 30.0    0.0    0.0]]
   ;; Nonburnable (NB)
   91  [:NB1 0.0  0 0 [0.0000 0.0000 0.0000 0.0000 0.0000] [   0.0   0.0  0.0    0.0    0.0]]
   92  [:NB2 0.0  0 0 [0.0000 0.0000 0.0000 0.0000 0.0000] [   0.0   0.0  0.0    0.0    0.0]]
   93  [:NB3 0.0  0 0 [0.0000 0.0000 0.0000 0.0000 0.0000] [   0.0   0.0  0.0    0.0    0.0]]
   98  [:NB4 0.0  0 0 [0.0000 0.0000 0.0000 0.0000 0.0000] [   0.0   0.0  0.0    0.0    0.0]]
   99  [:NB5 0.0  0 0 [0.0000 0.0000 0.0000 0.0000 0.0000] [   0.0   0.0  0.0    0.0    0.0]]
   ;; Grass (GR)
   101 [:GR1 0.4 15 8 [0.0046 0.0000 0.0000 0.0138 0.0000] [2200.0 109.0 30.0 2000.0    0.0]]
   102 [:GR2 1.0 15 8 [0.0046 0.0000 0.0000 0.0459 0.0000] [2000.0 109.0 30.0 1800.0    0.0]]
   103 [:GR3 2.0 30 8 [0.0046 0.0184 0.0000 0.0689 0.0000] [1500.0 109.0 30.0 1300.0    0.0]]
   104 [:GR4 2.0 15 8 [0.0115 0.0000 0.0000 0.0872 0.0000] [2000.0 109.0 30.0 1800.0    0.0]]
   105 [:GR5 1.5 40 8 [0.0184 0.0000 0.0000 0.1148 0.0000] [1800.0 109.0 30.0 1600.0    0.0]]
   106 [:GR6 1.5 40 9 [0.0046 0.0000 0.0000 0.1561 0.0000] [2200.0 109.0 30.0 2000.0    0.0]]
   107 [:GR7 3.0 15 8 [0.0459 0.0000 0.0000 0.2479 0.0000] [2000.0 109.0 30.0 1800.0    0.0]]
   108 [:GR8 4.0 30 8 [0.0230 0.0459 0.0000 0.3352 0.0000] [1500.0 109.0 30.0 1300.0    0.0]]
   109 [:GR9 5.0 40 8 [0.0459 0.0459 0.0000 0.4132 0.0000] [1800.0 109.0 30.0 1600.0    0.0]]
   ;; Grass-Shrub (GS)
   121 [:GS1 0.9 15 8 [0.0092 0.0000 0.0000 0.0230 0.0298] [2000.0 109.0 30.0 1800.0 1800.0]]
   122 [:GS2 1.5 15 8 [0.0230 0.0230 0.0000 0.0275 0.0459] [2000.0 109.0 30.0 1800.0 1800.0]]
   123 [:GS3 1.8 40 8 [0.0138 0.0115 0.0000 0.0666 0.0574] [1800.0 109.0 30.0 1600.0 1600.0]]
   124 [:GS4 2.1 40 8 [0.0872 0.0138 0.0046 0.1561 0.3260] [1800.0 109.0 30.0 1600.0 1600.0]]
   ;; Shrub (SH)
   141 [:SH1 1.0 15 8 [0.0115 0.0115 0.0000 0.0069 0.0597] [2000.0 109.0 30.0 1800.0 1600.0]]
   142 [:SH2 1.0 15 8 [0.0620 0.1102 0.0344 0.0000 0.1768] [2000.0 109.0 30.0    0.0 1600.0]]
   143 [:SH3 2.4 40 8 [0.0207 0.1377 0.0000 0.0000 0.2847] [1600.0 109.0 30.0    0.0 1400.0]]
   144 [:SH4 3.0 30 8 [0.0390 0.0528 0.0092 0.0000 0.1171] [2000.0 109.0 30.0 1800.0 1600.0]]
   145 [:SH5 6.0 15 8 [0.1653 0.0964 0.0000 0.0000 0.1331] [ 750.0 109.0 30.0    0.0 1600.0]]
   146 [:SH6 2.0 30 8 [0.1331 0.0666 0.0000 0.0000 0.0643] [ 750.0 109.0 30.0    0.0 1600.0]]
   147 [:SH7 6.0 15 8 [0.1607 0.2433 0.1010 0.0000 0.1561] [ 750.0 109.0 30.0    0.0 1600.0]]
   148 [:SH8 3.0 40 8 [0.0941 0.1561 0.0390 0.0000 0.1997] [ 750.0 109.0 30.0    0.0 1600.0]]
   149 [:SH9 4.4 40 8 [0.2066 0.1125 0.0000 0.0712 0.3214] [ 750.0 109.0 30.0 1800.0 1500.0]]
   ;; Timber-Understory (TU)
   161 [:TU1 0.6 20 8 [0.0092 0.0413 0.0689 0.0092 0.0413] [2000.0 109.0 30.0 1800.0 1600.0]]
   162 [:TU2 1.0 30 8 [0.0436 0.0826 0.0574 0.0000 0.0092] [2000.0 109.0 30.0    0.0 1600.0]]
   163 [:TU3 1.3 30 8 [0.0505 0.0069 0.0115 0.0298 0.0505] [1800.0 109.0 30.0 1600.0 1400.0]]
   164 [:TU4 0.5 12 8 [0.2066 0.0000 0.0000 0.0000 0.0918] [2300.0 109.0 30.0    0.0 2000.0]]
   165 [:TU5 1.0 25 8 [0.1837 0.1837 0.1377 0.0000 0.1377] [1500.0 109.0 30.0    0.0  750.0]]
   ;; Timber Litter (TL)
   181 [:TL1 0.2 30 8 [0.0459 0.1010 0.1653 0.0000 0.0000] [2000.0 109.0 30.0    0.0    0.0]]
   182 [:TL2 0.2 25 8 [0.0643 0.1056 0.1010 0.0000 0.0000] [2000.0 109.0 30.0    0.0    0.0]]
   183 [:TL3 0.3 20 8 [0.0230 0.1010 0.1286 0.0000 0.0000] [2000.0 109.0 30.0    0.0    0.0]]
   184 [:TL4 0.4 25 8 [0.0230 0.0689 0.1928 0.0000 0.0000] [2000.0 109.0 30.0    0.0    0.0]]
   185 [:TL5 0.6 25 8 [0.0528 0.1148 0.2020 0.0000 0.0000] [2000.0 109.0 30.0    0.0 1600.0]]
   186 [:TL6 0.3 25 8 [0.1102 0.0551 0.0551 0.0000 0.0000] [2000.0 109.0 30.0    0.0    0.0]]
   187 [:TL7 0.4 25 8 [0.0138 0.0643 0.3719 0.0000 0.0000] [2000.0 109.0 30.0    0.0    0.0]]
   188 [:TL8 0.3 35 8 [0.2663 0.0643 0.0505 0.0000 0.0000] [1800.0 109.0 30.0    0.0    0.0]]
   189 [:TL9 0.6 35 8 [0.3053 0.1515 0.1905 0.0000 0.0000] [1800.0 109.0 30.0    0.0 1600.0]]
   ;; Slash-Blowdown (SB)
   201 [:SB1 1.0 25 8 [0.0689 0.1377 0.5051 0.0000 0.0000] [2000.0 109.0 30.0    0.0    0.0]]
   202 [:SB2 1.0 25 8 [0.2066 0.1951 0.1837 0.0000 0.0000] [2000.0 109.0 30.0    0.0    0.0]]
   203 [:SB3 1.2 25 8 [0.2525 0.1263 0.1377 0.0000 0.0000] [2000.0 109.0 30.0    0.0    0.0]]
   204 [:SB4 2.7 25 8 [0.2410 0.1607 0.2410 0.0000 0.0000] [2000.0 109.0 30.0    0.0    0.0]]
   })
#+end_src

Once fuel moisture is added to the base fuel model definitions, they
will each contain values for the following six fuel size classes:

#+ATTR_LATEX: :options \setlength{\itemsep}{-3mm}
1. Dead 1 hour ($<$ 1/4" diameter)
2. Dead 10 hour (1/4"--1" diameter)
3. Dead 100 hour (1"--3" diameter)
4. Dead herbaceous (dynamic fuel models only)
5. Live herbaceous
6. Live woody

In order to more easily encode mathematical operations over these size
classes, we define a collection of utility functions that will later
be used in both the fuel moisture and fire spread algorithms.

#+name: fuel-category-and-size-class-functions
#+begin_src clojure :results silent :exports code :tangle ../src/gridfire/fuel_models.clj :no-expand :comments link
(defn map-category [f]
  {:dead (f :dead) :live (f :live)})

(defn map-size-class [f]
  {:dead {:1hr        (f :dead :1hr)
          :10hr       (f :dead :10hr)
          :100hr      (f :dead :100hr)
          :herbaceous (f :dead :herbaceous)}
   :live {:herbaceous (f :live :herbaceous)
          :woody      (f :live :woody)}})

(defn category-sum [f]
  (+ (f :dead) (f :live)))

(defn size-class-sum [f]
  {:dead (+ (f :dead :1hr) (f :dead :10hr) (f :dead :100hr) (f :dead :herbaceous))
   :live (+ (f :live :herbaceous) (f :live :woody))})
#+end_src

Using these new size class processing functions, we can translate the
encoded fuel model definitions into human-readable representations of
the fuel model properties.

#+name: fuel-model-constructor-functions
#+begin_src clojure :results silent :exports code :tangle ../src/gridfire/fuel_models.clj :no-expand :comments link
(defn build-fuel-model
  [fuel-model-number]
  (let [[name delta M_x-dead h
         [w_o-dead-1hr w_o-dead-10hr w_o-dead-100hr
          w_o-live-herbaceous w_o-live-woody]
         [sigma-dead-1hr sigma-dead-10hr sigma-dead-100hr
          sigma-live-herbaceous sigma-live-woody]]
        (fuel-models fuel-model-number)
        M_x-dead (* M_x-dead 0.01)
        h        (* h 1000.0)]
    {:name   name
     :number fuel-model-number
     :delta  delta
     :M_x    {:dead {:1hr        M_x-dead
                     :10hr       M_x-dead
                     :100hr      M_x-dead
                     :herbaceous 0.0}
              :live {:herbaceous 0.0
                     :woody      0.0}}
     :w_o    {:dead {:1hr        w_o-dead-1hr
                     :10hr       w_o-dead-10hr
                     :100hr      w_o-dead-100hr
                     :herbaceous 0.0}
              :live {:herbaceous w_o-live-herbaceous
                     :woody      w_o-live-woody}}
     :sigma  {:dead {:1hr        sigma-dead-1hr
                     :10hr       sigma-dead-10hr
                     :100hr      sigma-dead-100hr
                     :herbaceous 0.0}
              :live {:herbaceous sigma-live-herbaceous
                     :woody      sigma-live-woody}}
     :h      {:dead {:1hr        h
                     :10hr       h
                     :100hr      h
                     :herbaceous h}
              :live {:herbaceous h
                     :woody      h}}
     :rho_p  {:dead {:1hr        32.0
                     :10hr       32.0
                     :100hr      32.0
                     :herbaceous 32.0}
              :live {:herbaceous 32.0
                     :woody      32.0}}
     :S_T    {:dead {:1hr        0.0555
                     :10hr       0.0555
                     :100hr      0.0555
                     :herbaceous 0.0555}
              :live {:herbaceous 0.0555
                     :woody      0.0555}}
     :S_e    {:dead {:1hr        0.01
                     :10hr       0.01
                     :100hr      0.01
                     :herbaceous 0.01}
              :live {:herbaceous 0.01
                     :woody      0.01}}}))
#+end_src

Although most fuel model properties are static with respect to
environmental conditions, the fuel moisture content can have two
significant impacts on a fuel model's burning potential:

#+ATTR_LATEX: :options \setlength{\itemsep}{-3mm}
1. Dynamic fuel loading
2. Live moisture of extinction

These two topics are discussed in the remainder of this section.

*** Dynamic Fuel Loading

All of the Scott & Burgan 40 fuel models with a live herbaceous
component are considered dynamic. In these models, a fraction of the
live herbaceous load is transferred to a new dead herbaceous category
as a function of live herbaceous moisture content (see equation
below).\citep{Burgan1979} The dead herbaceous category uses the dead 1
hour moisture content, dead moisture of extinction, and live
herbaceous surface-area-to-volume-ratio. In the following formula,
$M_{f}^{lh}$ is the live herbaceous moisture content.

\begin{align*}
  \textrm{FractionGreen} &= \left\{
    \begin{array}{lr}
      0 & M_{f}^{lh} \le 0.3 \\
      1 & M_{f}^{lh} \ge 1.2 \\
      \frac{M_{f}^{lh}}{0.9} - \frac{1}{3} & \textrm{else}
    \end{array}
  \right. \\
  \textrm{FractionCured} &= 1 - \textrm{FractionGreen}
\end{align*}

#+name: add-dynamic-fuel-loading
#+begin_src clojure :results silent :exports code :tangle ../src/gridfire/fuel_models.clj :no-expand :comments link
(defn add-dynamic-fuel-loading
  [{:keys [number M_x M_f w_o sigma] :as fuel-model}]
  (let [live-herbaceous-load (-> w_o :live :herbaceous)]
    (if (and (> number 100) (pos? live-herbaceous-load))
      ;; dynamic fuel model
      (let [fraction-green (max 0.0 (min 1.0 (- (/ (-> M_f :live :herbaceous) 0.9) 1/3)))
            fraction-cured (- 1.0 fraction-green)]
        (-> fuel-model
            (assoc-in [:M_f   :dead :herbaceous] (-> M_f :dead :1hr))
            (assoc-in [:M_x   :dead :herbaceous] (-> M_x :dead :1hr))
            (assoc-in [:w_o   :dead :herbaceous] (* live-herbaceous-load fraction-cured))
            (assoc-in [:w_o   :live :herbaceous] (* live-herbaceous-load fraction-green))
            (assoc-in [:sigma :dead :herbaceous] (-> sigma :live :herbaceous))))
      ;; static fuel model
      fuel-model)))
#+end_src

Once the dynamic fuel loading is applied, we can compute the size
class weighting factors expressed in equations 53-57 in Rothermel
1972\citep{Rothermel1972}. For brevity, these formulas are elided from
this text.

#+name: add-weighting-factors
#+begin_src clojure :results silent :exports code :tangle ../src/gridfire/fuel_models.clj :no-expand :comments link
(defn add-weighting-factors
  [{:keys [w_o sigma rho_p] :as fuel-model}]
  (let [A_ij (map-size-class (fn [i j] (/ (* (-> sigma i j) (-> w_o i j))
                                          (-> rho_p i j))))

        A_i  (size-class-sum (fn [i j] (-> A_ij i j)))

        A_T  (category-sum (fn [i] (-> A_i i)))

        f_ij (map-size-class (fn [i j] (if (pos? (-> A_i i))
                                         (/ (-> A_ij i j)
                                            (-> A_i i))
                                         0.0)))

        f_i  (map-category (fn [i] (if (pos? A_T)
                                     (/ (-> A_i i) A_T)
                                     0.0)))

        firemod-size-classes (map-size-class
                              (fn [i j] (condp <= (-> sigma i j)
                                          1200 1
                                          192  2
                                          96   3
                                          48   4
                                          16   5
                                          0    6)))

        firemod-weights (into {}
                              (for [[category size-classes] firemod-size-classes]
                                [category
                                 (apply merge-with +
                                        (for [[size-class firemod-size-class] size-classes]
                                          {firemod-size-class (get-in f_ij [category size-class])}))]))

        g_ij (map-size-class (fn [i j]
                               (let [firemod-size-class (-> firemod-size-classes i j)]
                                 (get-in firemod-weights [i firemod-size-class]))))]
    (-> fuel-model
        (assoc :f_ij f_ij)
        (assoc :f_i  f_i)
        (assoc :g_ij g_ij))))
#+end_src

*** Live Moisture of Extinction

The live moisture of extinction for each fuel model is determined from
the dead fuel moisture content, the dead moisture of extinction, and
the ratio of dead fuel loading to live fuel loading using Equation 88
from Rothermel 1972, adjusted according to Albini 1976 Appendix III to
match the behavior of Albini's original FIREMODS
library.\citep{Rothermel1972,Albini1976} Whenever the fuel moisture
content becomes greater than or equal to the moisture of extinction, a
fire will no longer spread through that fuel. Here are the formulas
referenced above:

\begin{align*}
  M_{x}^{l} &= \max(M_{x}^{d}, 2.9 \, W' \, (1 - \frac{M_{f}^{d}}{M_{x}^{d}}) - 0.226) \\
  W' &= \frac{\sum_{c \in D}{w_{o}^{c} \> e^{-138/\sigma^{c}}}}{\sum_{c \in L}{w_{o}^{c} \> e^{-500/\sigma^{c}}}} \\
  M_{f}^{d} &= \frac{\sum_{c \in D}{w_{o}^{c} \> M_{f}^{c} \> e^{-138/\sigma^{c}}}}{\sum_{c \in D}{w_{o}^{c} \> e^{-138/\sigma^{c}}}}
\end{align*}

where $M_{x}^{l}$ is the live moisture of extinction, $M_{x}^{d}$ is
the dead moisture of extinction, $D$ is the set of dead fuel size
classes (1hr, 10hr, 100hr, herbaceous), $L$ is the set of live fuel
size classes (herbaceous, woody), $w_{o}^{c}$ is the dry weight
loading of size class $c$, $\sigma^{c}$ is the surface area to volume
ratio of size class $c$, and $M_{f}^{c}$ is the moisture content of
size class $c$.

#+name: add-live-moisture-of-extinction
#+begin_src clojure :results silent :exports code :tangle ../src/gridfire/fuel_models.clj :no-expand :comments link
(defn add-live-moisture-of-extinction
  "Equation 88 from Rothermel 1972 adjusted by Albini 1976 Appendix III."
  [{:keys [w_o sigma M_f M_x] :as fuel-model}]
  (let [dead-loading-factor  (:dead (size-class-sum
                                     (fn [i j] (if (pos? (-> sigma i j))
                                                 (* (-> w_o i j)
                                                    (Math/exp (/ -138.0 (-> sigma i j))))
                                                 0.0))))
        live-loading-factor  (:live (size-class-sum
                                     (fn [i j] (if (pos? (-> sigma i j))
                                                 (* (-> w_o i j)
                                                    (Math/exp (/ -500.0 (-> sigma i j))))
                                                 0.0))))
        dead-moisture-factor (:dead (size-class-sum
                                     (fn [i j] (if (pos? (-> sigma i j))
                                                 (* (-> w_o i j)
                                                    (Math/exp (/ -138.0 (-> sigma i j)))
                                                    (-> M_f i j))
                                                 0.0))))
        dead-to-live-ratio   (if (pos? live-loading-factor)
                               (/ dead-loading-factor live-loading-factor))
        dead-fuel-moisture   (if (pos? dead-loading-factor)
                               (/ dead-moisture-factor dead-loading-factor)
                               0.0)
        M_x-dead             (-> M_x :dead :1hr)
        M_x-live             (if (pos? live-loading-factor)
                               (max M_x-dead
                                    (- (* 2.9
                                          dead-to-live-ratio
                                          (- 1.0 (/ dead-fuel-moisture M_x-dead)))
                                       0.226))
                               M_x-dead)]
    (-> fuel-model
        (assoc-in [:M_x :live :herbaceous] M_x-live)
        (assoc-in [:M_x :live :woody]      M_x-live))))

(defn moisturize
  [fuel-model fuel-moisture]
  (-> fuel-model
      (assoc :M_f fuel-moisture)
      (assoc-in [:M_f :dead :herbaceous] 0.0)
      (add-dynamic-fuel-loading)
      (add-weighting-factors)
      (add-live-moisture-of-extinction)))
#+end_src

This concludes our coverage of fuel models and and fuel moisture.

** Surface Fire Formulas

To simulate fire behavior in as similar a way as possible to the US
government-sponsored fire models (e.g., FARSITE, FlamMap, FPA,
BehavePlus), we adopt the surface fire spread and reaction intensity
formulas from Rothermel's 1972 publication ``A Mathematical Model for
Predicting Fire Spread in Wildland Fuels''.\citep{Rothermel1972}

Very briefly, the surface rate of spread of a fire's leading edge $R$
is described by the following formula:

\begin{displaymath}
R = \frac{I_{R} \, \xi \, (1 + \phi_{W} + \phi_{S})}{\rho_{b} \, \epsilon \, Q_{ig}}
\end{displaymath}

where these terms have the meanings shown in Table
[[tab:fire-spread-inputs]].

#+NAME: tab:fire-spread-inputs
#+CAPTION: Inputs to Rothermel's surface fire rate of spread equation
#+ATTR_LATEX: :align |l|l| :font \small
|----------+--------------------------------|
| Term     | Meaning                        |
|----------+--------------------------------|
| R        | surface fire spread rate       |
| I_{R}    | reaction intensity             |
| \xi      | propagating flux ratio         |
| \phi_{W} | wind coefficient               |
| \phi_{S} | slope factor                   |
| \rho_{b} | oven-dry fuel bed bulk density |
| \epsilon | effective heating number       |
| Q_{ig}   | heat of preignition            |
|----------+--------------------------------|

For a full description of each of the subcomponents of Rothermel's
surface fire spread rate equation, see the Rothermel 1972 reference
above. In addition to applying the base Rothermel equations, GridFire
reduces the spread rates for all of the Scott & Burgan 40 fuel models
of the grass subgroup (101-109) by 50%. This addition was originally
suggested by Chris Lautenberger of REAX Engineering.

For efficiency, the surface fire spread equation given above is
computed first without introducing the effects of wind and slope
($\phi_{W} = \phi_{S} = 0$).

#+name: rothermel-surface-fire-spread-no-wind-no-slope
#+begin_src clojure :results silent :exports code :tangle ../src/gridfire/surface_fire.clj :padline no :no-expand :comments link
(ns gridfire.surface-fire
  (:require [gridfire.fuel-models :refer [map-category map-size-class
                                          category-sum size-class-sum]]))

(def grass-fuel-model? #(and (> % 100) (< % 110)))

(defn rothermel-surface-fire-spread-no-wind-no-slope
  "Returns the rate of surface fire spread in ft/min and the reaction
   intensity (i.e., amount of heat output) of a fire in Btu/ft^2*min
   given a map containing these keys:
   - number [fuel model number]
   - delta [fuel depth (ft)]
   - w_o [ovendry fuel loading (lb/ft^2)]
   - sigma [fuel particle surface-area-to-volume ratio (ft^2/ft^3)]
   - h [fuel particle low heat content (Btu/lb)]
   - rho_p [ovendry particle density (lb/ft^3)]
   - S_T [fuel particle total mineral content (lb minerals/lb ovendry wood)]
   - S_e [fuel particle effective mineral content (lb silica-free minerals/lb ovendry wood)]
   - M_x [moisture content of extinction (lb moisture/lb ovendry wood)]
   - M_f [fuel particle moisture content (lb moisture/lb ovendry wood)]
   - f_ij [percent of load per size class (%)]
   - f_i [percent of load per category (%)]
   - g_ij [percent of load per size class from Albini_1976_FIREMOD, page 20]"
  [{:keys [number delta w_o sigma h rho_p S_T S_e M_x M_f f_ij f_i g_ij] :as fuel-model}]
  (let [S_e_i      (size-class-sum (fn [i j] (* (-> f_ij i j) (-> S_e i j))))

        ;; Mineral damping coefficient
        eta_S_i    (map-category (fn [i] (let [S_e_i (-> S_e_i i)]
                                           (if (pos? S_e_i)
                                             (/ 0.174 (Math/pow S_e_i 0.19))
                                             1.0))))

        M_f_i      (size-class-sum (fn [i j] (* (-> f_ij i j) (-> M_f i j))))

        M_x_i      (size-class-sum (fn [i j] (* (-> f_ij i j) (-> M_x i j))))

        r_M_i      (map-category (fn [i] (let [M_f (-> M_f_i i)
                                               M_x (-> M_x_i i)]
                                           (if (pos? M_x)
                                             (min 1.0 (/ M_f M_x))
                                             1.0))))

        ;; Moisture damping coefficient
        eta_M_i    (map-category (fn [i] (+ 1.0
                                            (* -2.59 (-> r_M_i i))
                                            (* 5.11 (Math/pow (-> r_M_i i) 2))
                                            (* -3.52 (Math/pow (-> r_M_i i) 3)))))

        h_i        (size-class-sum (fn [i j] (* (-> f_ij i j) (-> h i j))))

        ;; Net fuel loading (lb/ft^2)
        W_n_i      (size-class-sum (fn [i j] (* (-> g_ij i j)
                                                (-> w_o i j)
                                                (- 1.0 (-> S_T i j)))))

        beta_i     (size-class-sum (fn [i j] (/ (-> w_o i j) (-> rho_p i j))))

        ;; Packing ratio
        beta       (if (pos? delta)
                     (/ (category-sum (fn [i] (-> beta_i i))) delta)
                     0.0)

        sigma'_i   (size-class-sum (fn [i j] (* (-> f_ij i j) (-> sigma i j))))

        sigma'     (category-sum (fn [i] (* (-> f_i i) (-> sigma'_i i))))

        ;; Optimum packing ratio
        beta_op    (if (pos? sigma')
                     (/ 3.348 (Math/pow sigma' 0.8189))
                     1.0)

        ;; Albini 1976 replaces (/ 1 (- (* 4.774 (Math/pow sigma' 0.1)) 7.27))
        A          (if (pos? sigma')
                     (/ 133.0 (Math/pow sigma' 0.7913))
                     0.0)

        ;; Maximum reaction velocity (1/min)
        Gamma'_max (/ (Math/pow sigma' 1.5)
                      (+ 495.0 (* 0.0594 (Math/pow sigma' 1.5))))

        ;; Optimum reaction velocity (1/min)
        Gamma'     (* Gamma'_max
                      (Math/pow (/ beta beta_op) A)
                      (Math/exp (* A (- 1.0 (/ beta beta_op)))))

        ;; Reaction intensity (Btu/ft^2*min)
        I_R        (* Gamma' (category-sum (fn [i] (* (W_n_i i) (h_i i)
                                                      (eta_M_i i) (eta_S_i i)))))

        ;; Propagating flux ratio
        xi         (/ (Math/exp (* (+ 0.792 (* 0.681 (Math/pow sigma' 0.5)))
                                   (+ beta 0.1)))
                      (+ 192.0 (* 0.2595 sigma')))

        E          (* 0.715 (Math/exp (* -3.59 (/ sigma' 10000.0))))

        B          (* 0.02526 (Math/pow sigma' 0.54))

        C          (* 7.47 (Math/exp (* -0.133 (Math/pow sigma' 0.55))))

        ;; Derive wind factor
        get-phi_W  (fn [midflame-wind-speed]
                     (if (and (pos? beta) (pos? midflame-wind-speed))
                       (-> midflame-wind-speed
                           (Math/pow B)
                           (* C)
                           (/ (Math/pow (/ beta beta_op) E)))
                       0.0))

        ;; Derive wind speed from wind factor
        get-wind-speed (fn [phi_W]
                         (-> phi_W
                             (* (Math/pow (/ beta beta_op) E))
                             (/ C)
                             (Math/pow (/ 1.0 B))))

        ;; Derive slope factor
        get-phi_S  (fn [slope]
                     (if (and (pos? beta) (pos? slope))
                       (* 5.275 (Math/pow beta -0.3) (Math/pow slope 2.0))
                       0.0))

        ;; Heat of preignition (Btu/lb)
        Q_ig       (map-size-class (fn [i j] (+ 250.0 (* 1116.0 (-> M_f i j)))))

        foo_i      (size-class-sum (fn [i j] (let [sigma_ij (-> sigma i j)
                                                   Q_ig_ij  (-> Q_ig  i j)]
                                               (if (pos? sigma_ij)
                                                 (* (-> f_ij i j)
                                                    (Math/exp (/ -138 sigma_ij))
                                                    Q_ig_ij)
                                                 0.0))))

        rho_b_i    (size-class-sum (fn [i j] (-> w_o i j)))

        ;; Ovendry bulk density (lb/ft^3)
        rho_b      (if (pos? delta)
                     (/ (category-sum (fn [i] (-> rho_b_i i))) delta)
                     0.0)

        rho_b-epsilon-Q_ig (* rho_b (category-sum (fn [i] (* (-> f_i i) (-> foo_i i)))))

        ;; Surface fire spread rate (ft/min)
        R          (if (pos? rho_b-epsilon-Q_ig)
                     (/ (* I_R xi) rho_b-epsilon-Q_ig)
                     0.0)

        ;; Addition proposed by Chris Lautenberger (REAX 2015)
        spread-rate-multiplier (if (grass-fuel-model? number) 0.5 1.0)]

    {:spread-rate        (* R spread-rate-multiplier)
     :reaction-intensity I_R
     :residence-time     (/ 384.0 sigma')
     :get-phi_W          get-phi_W
     :get-phi_S          get-phi_S
     :get-wind-speed     get-wind-speed}))
#+end_src

Later, this no-wind-no-slope value is used to compute the maximum
spread rate and direction for the leading edge of the surface fire
under analysis. Since Rothermel's original equations assume that the
wind direction and slope are aligned, the effects of cross-slope winds
must be taken into effect. Like Morais' HFire system, GridFire implements
the vector addition procedure defined in Rothermel 1983 that combines
the wind-only and slope-only spread rates independently to calculate
the effective fire spread direction and
magnitude.\citep{Peterson2011,Peterson2009,Morais2001,Rothermel1983}

A minor wrinkle is introduced when putting these calculations into
practice because Rothermel's formulas all expect a measure of midflame
wind speed. However, wind speed data is often collected at a height 20
feet above either unsheltered ground or a tree canopy layer if
present. To convert this 20-ft wind speed to the required midflame
wind speed value, GridFire uses the *wind adjustment factor* formula
from Albini & Baughman 1979, parameterized as in BehavePlus, FARSITE,
FlamMap, FSPro, and FPA according to Andrews
2012\citep{Albini1979,Andrews2012}. This formula is shown below:

\begin{displaymath}
  WAF &= \left\{
    \begin{array}{lr}
      \frac{1.83}{ \ln(\frac{20.0 + 0.36 FBD}{0.13 FBD}) } & CC = 0 \\
      \frac{0.555}{ \sqrt(CH (CC/300.0)) \ln(\frac{20 + 0.36 CH}{0.13 CH}) } & CC > 0
    \end{array}
  \right.
\end{displaymath}

where WAF is the unitless wind adjustment factor, FBD is the fuel bed
depth in feet, CH is the canopy height in ft, and CC is the canopy
cover percentage (0-100).

#+name: wind-adjustment-factor
#+begin_src clojure :results silent :exports code :tangle ../src/gridfire/surface_fire.clj :no-expand :comments link
(defn wind-adjustment-factor
  "ft ft 0-100"
  [fuel-bed-depth canopy-height canopy-cover]
  (cond
    ;; sheltered: equation 2 based on CC and CH, CR=1 (Andrews 2012)
    (and (pos? canopy-cover)
         (pos? canopy-height))
    (/ 0.555 (* (Math/sqrt (* (/ canopy-cover 300.0) canopy-height))
                (Math/log (/ (+ 20.0 (* 0.36 canopy-height)) (* 0.13 canopy-height)))))

    ;; unsheltered: equation 6 H_F = H (Andrews 2012)
    (pos? fuel-bed-depth)
    (/ 1.83 (Math/log (/ (+ 20.0 (* 0.36 fuel-bed-depth)) (* 0.13 fuel-bed-depth))))

    ;; non-burnable fuel model
    :otherwise
    0.0))

(defn wind-adjustment-factor-elmfire
  "ft m 0-1"
  [fuel-bed-depth canopy-height canopy-cover]
  (cond
    ;; sheltered WAF
    (and (pos? canopy-cover)
         (pos? canopy-height))
    (* (/ 1.0 (Math/log (/ (+ 20.0 (* 0.36 (/ canopy-height 0.3048)))
                           (* 0.13 (/ canopy-height 0.3048)))))
       (/ 0.555 (Math/sqrt (* (/ canopy-cover 3.0) (/ canopy-height 0.3048)))))

    ;; unsheltered WAF
    (pos? fuel-bed-depth)
    (* (/ (+ 1.0 (/ 0.36 1.0))
          (Math/log (/ (+ 20.0 (* 0.36 fuel-bed-depth))
                       (* 0.13 fuel-bed-depth))))
       (- (Math/log (/ (+ 1.0 0.36) 0.13)) 1.0))

    ;; non-burnable fuel model
    :otherwise
    0.0))
#+end_src

The midflame wind speed that would be required to produce the combined
spread rate in a no-slope scenario is termed the effective windspeed
$U_{\textrm{eff}}$. Following the recommendations given in Appendix
III of Albini 1976, these midflame wind speeds are all limited to $0.9
I_{R}$.\citep{Albini1976}

Next, the effective wind speed is used to compute the length to width
ratio $\frac{L}{W}$ of an ellipse that approximates the fire front
using equation 9 from Rothermel 1991.\citep{Rothermel1991} This length
to width ratio is then converted into an eccentricity measure of the
ellipse using equation 8 from Albini and Chase 1980.\citep{Albini1980}
Finally, this eccentricity $E$ is used to project the maximum spread
rate to any point along the fire front. Here are the formulas used:

\begin{align*}
  \frac{L}{W} &= 1 + 0.002840909 \, U_{\textrm{eff}} \, \textrm{EAF} \\
  E &= \frac{\sqrt{(\frac{L}{W})^{2} - 1}}{\frac{L}{W}} \\
  R_{\theta} &= R_{\max}\left(\frac{1-E}{1-E\cos\theta}\right)
\end{align*}

where \theta is the angular offset from the direction of maximum fire
spread, R_{max} is the maximum spread rate, R_{\theta} is the spread
rate in direction \theta, and EAF is the ellipse adjustment factor, a
term introduced by Marco Morais and Seth Peterson in their HFire work
that can be increased or decreased to make the fire shape more
elliptical or circular respectively.\citep{Peterson2009}

*Note:* The coefficient 0.002840909 in the $\frac{L}{W}$ formula is in
units of min/ft. The original equation from Rothermel 1991 used 0.25
in units of hr/mi, so this was converted to match GridFire's use of
ft/min for $U_{\textrm{eff}}$.

#+name: rothermel-surface-fire-spread-max-and-any
#+begin_src clojure :results silent :exports code :tangle ../src/gridfire/surface_fire.clj :no-expand :comments link
(defn almost-zero? [^double x]
  (< (Math/abs x) 0.000001))

(defn degrees-to-radians
  [degrees]
  (/ (* degrees Math/PI) 180.0))

(defn radians-to-degrees
  [radians]
  (/ (* radians 180.0) Math/PI))

(defn scale-spread-to-max-wind-speed
  [{:keys [effective-wind-speed max-spread-direction] :as spread-properties}
   spread-rate max-wind-speed phi-max]
  (if (> effective-wind-speed max-wind-speed)
    {:max-spread-rate      (* spread-rate (+ 1.0 phi-max))
     :max-spread-direction max-spread-direction
     :effective-wind-speed max-wind-speed}
    spread-properties))

(defn add-eccentricity
  [{:keys [effective-wind-speed] :as spread-properties} ellipse-adjustment-factor]
  (let [length-width-ratio (+ 1.0 (* 0.002840909
                                     effective-wind-speed
                                     ellipse-adjustment-factor))
        eccentricity       (/ (Math/sqrt (- (Math/pow length-width-ratio 2.0) 1.0))
                              length-width-ratio)]
    (assoc spread-properties :eccentricity eccentricity)))

(defn smallest-angle-between [theta1 theta2]
  (let [angle (Math/abs ^double (- theta1 theta2))]
    (if (> angle 180.0)
      (- 360.0 angle)
      angle)))

(defn rothermel-surface-fire-spread-max
  "Note: fire ellipse adjustment factor, < 1.0 = more circular, > 1.0 = more elliptical"
  [{:keys [spread-rate reaction-intensity get-phi_W get-phi_S get-wind-speed]}
   midflame-wind-speed wind-from-direction slope aspect ellipse-adjustment-factor]
  (let [phi_W             (get-phi_W midflame-wind-speed)
        phi_S             (get-phi_S slope)
        slope-direction   (mod (+ aspect 180.0) 360.0)
        wind-to-direction (mod (+ wind-from-direction 180.0) 360.0)
        max-wind-speed    (* 0.9 reaction-intensity)
        phi-max           (get-phi_W max-wind-speed)]
    (->
     (cond (and (almost-zero? midflame-wind-speed) (almost-zero? slope))
           ;; no wind, no slope
           {:max-spread-rate      spread-rate
            :max-spread-direction 0.0
            :effective-wind-speed 0.0}

           (almost-zero? slope)
           ;; wind only
           {:max-spread-rate      (* spread-rate (+ 1.0 phi_W))
            :max-spread-direction wind-to-direction
            :effective-wind-speed midflame-wind-speed}

           (almost-zero? midflame-wind-speed)
           ;; slope only
           {:max-spread-rate      (* spread-rate (+ 1.0 phi_S))
            :max-spread-direction slope-direction
            :effective-wind-speed (get-wind-speed phi_S)}

           (< (smallest-angle-between wind-to-direction slope-direction) 15.0)
           ;; wind blows (within 15 degrees of) upslope
           {:max-spread-rate      (* spread-rate (+ 1.0 phi_W phi_S))
            :max-spread-direction slope-direction
            :effective-wind-speed (get-wind-speed (+ phi_W phi_S))}

           :else
           ;; wind blows across slope
           (let [slope-magnitude    (* spread-rate phi_S)
                 wind-magnitude     (* spread-rate phi_W)
                 difference-angle   (degrees-to-radians
                                     (mod (- wind-to-direction slope-direction) 360.0))
                 x                  (+ slope-magnitude
                                       (* wind-magnitude (Math/cos difference-angle)))
                 y                  (* wind-magnitude (Math/sin difference-angle))
                 combined-magnitude (Math/sqrt (+ (* x x) (* y y)))]
             (if (almost-zero? combined-magnitude)
               {:max-spread-rate      spread-rate
                :max-spread-direction 0.0
                :effective-wind-speed 0.0}
               (let [max-spread-rate      (+ spread-rate combined-magnitude)
                     phi-combined         (- (/ max-spread-rate spread-rate) 1.0)
                     offset               (radians-to-degrees
                                           (Math/asin (/ (Math/abs y) combined-magnitude)))
                     offset'              (if (>= x 0.0)
                                            (if (>= y 0.0)
                                              offset
                                              (- 360.0 offset))
                                            (if (>= y 0.0)
                                              (- 180.0 offset)
                                              (+ 180.0 offset)))
                     max-spread-direction (mod (+ slope-direction offset') 360.0)
                     effective-wind-speed (get-wind-speed phi-combined)]
                 {:max-spread-rate      max-spread-rate
                  :max-spread-direction max-spread-direction
                  :effective-wind-speed effective-wind-speed}))))
     (scale-spread-to-max-wind-speed spread-rate max-wind-speed phi-max)
     (add-eccentricity ellipse-adjustment-factor))))

(defn rothermel-surface-fire-spread-any
  [{:keys [max-spread-rate max-spread-direction eccentricity]} spread-direction]
  (let [theta (smallest-angle-between max-spread-direction spread-direction)]
    (if (or (almost-zero? eccentricity) (almost-zero? theta))
      max-spread-rate
      (* max-spread-rate (/ (- 1.0 eccentricity)
                            (- 1.0 (* eccentricity
                                      (Math/cos (degrees-to-radians theta)))))))))
#+end_src

Using these surface fire spread rate and reaction intensity values, we
next calculate fire intensity values by applying Anderson's flame
depth formula and Byram's fire line intensity and flame length
equations as described below.\citep{Anderson1969,Byram1959}

\begin{align*}
  t &= \frac{384}{\sigma} \\
  D &= Rt \\
  I &= \frac{I_{R}D}{60} \\
  L &= 0.45(I)^{0.46}
\end{align*}

where $\sigma$ is the weighted sum by size class of the fuel model's
surface area to volume ratio in ft^{2}/ft^{3}, $t$ is the residence
time in minutes, $R$ is the surface fire spread rate in ft/min, $D$ is
the flame depth in ft, $I_{R}$ is the reaction intensity in
Btu/ft^{2}/min, $I$ is the fire line intensity in Btu/ft/s, and $L$ is
the flame length in ft.

#+name: surface-fire-intensity-formulas
#+begin_src clojure :results silent :exports code :tangle ../src/gridfire/surface_fire.clj :no-expand :comments link
(defn anderson-flame-depth
  "Returns the depth, or front-to-back distance, of the actively flaming zone
   of a free-spreading fire in ft given:
   - spread-rate (ft/min)
   - residence-time (min)"
  [spread-rate residence-time]
  (* spread-rate residence-time))

(defn byram-fire-line-intensity
  "Returns the rate of heat release per unit of fire edge in Btu/ft*s given:
   - reaction-intensity (Btu/ft^2*min)
   - flame-depth (ft)"
  [reaction-intensity flame-depth]
  (/ (* reaction-intensity flame-depth) 60.0))

(defn byram-flame-length
  "Returns the average flame length in ft given:
   - fire-line-intensity (Btu/ft*s)"
  [fire-line-intensity]
  (* 0.45 (Math/pow fire-line-intensity 0.46)))
#+end_src

This concludes our coverage of the surface fire behavior equations
implemented in GridFire. In Section [[Fire Spread on a Raster Grid]],
these formulas will be translated from one-dimension to
two-dimensional spread on a raster grid. Before we move on to that,
however, the following section explains how crown fire behavior
metrics are incorporated into our model.

** Crown Fire Formulas

In order to incorporate the effects of crown fire behavior, GridFire
includes the crown fire initiation routine from Van Wagner
1977.\citep{VanWagner1977} According to this approach, there are two
threshold values (/critical intensity/ and /critical spread rate/)
that must be calculated in order to determine whether a fire will
become an active or passive crown fire or simply remain a surface
fire. The formulas for these thresholds are as follows:

\begin{align*}
  H &= 460 + 2600 M^{f} \\
  I^{*} &= (0.01 \, Z_{b} \, H)^{1.5} \\
  R^{*} &= \frac{3.0}{B_{m}}
\end{align*}

where $H$ is the heat of ignition for the herbaceous material in the
canopy in kJ/kg, $M^{f}$ is the foliar moisture content in lb
moisture/lb ovendry weight, $Z_{b}$ is the canopy base height in
meters, $I^{*}$ is the critical intensity in kW/m, $B_{m}$ is the
crown bulk density in kg/m^{3}, and $R^{*}$ is the critical spread
rate in m/min.

If the canopy cover is greater than 40% and the surface fire line
intensity is greater than the critical intensity ($I > I^{*}$), then
crown fire initiation occurs.

#+name: van-wagner-crown-fire-initiation
#+begin_src clojure :results silent :exports code :tangle ../src/gridfire/crown_fire.clj :padline no :no-expand :comments link
(ns gridfire.crown-fire)

(defn ft->m [ft] (* 0.3048 ft))

(defn kW-m->Btu-ft-s [kW-m] (* 0.288894658272 kW-m))

(defn van-wagner-crown-fire-initiation?
  "- canopy-cover (0-100 %)
   - canopy-base-height (ft)
   - foliar-moisture (lb moisture/lb ovendry weight)
   - fire-line-intensity (Btu/ft*s)"
  [canopy-cover canopy-base-height foliar-moisture fire-line-intensity]
  (and (> canopy-cover 40.0)
       (-> (+ 460.0 (* 2600.0 foliar-moisture)) ;; heat-of-ignition = kJ/kg
           (* 0.01 (ft->m canopy-base-height))
           (Math/pow 1.5) ;; critical-intensity = kW/m
           (kW-m->Btu-ft-s)
           (< fire-line-intensity))))
#+end_src

If crowning occurs, then the active and passive crown fire spread
rates are calculated from the formulas given in Cruz
2005.\citep{Cruz2005}

\begin{align*}
  \textrm{CROS}_{A} &= 11.02 \> U_{10m}^{0.90} \> B_{m}^{0.19} \> e^{-0.17 \, \textrm{EFFM}} \\
  \textrm{CROS}_{P} &= \textrm{CROS}_{A} \> e^{\frac{-\textrm{CROS}_{A}}{R^{*}}}
\end{align*}

where $\textrm{CROS}_{A}$ is the active crown fire spread rate in
m/min, $U_{10m}$ is the 10 meter windspeed in km/hr, $B_{m}$ is the
crown bulk density in kg/m^{3}, EFFM is the estimated fine fuel
moisture as a percent (0-100), and $\textrm{CROS}_{P}$ is the passive
crown fire spread rate in m/min.

If the active crown fire spread rate is greater than the critical
spread rate ($\textrm{CROS}_{A} > R^{*}$), then the crown fire will be
active, otherwise passive.

#+name: cruz-crown-fire-spread
#+begin_src clojure :results silent :exports code :tangle ../src/gridfire/crown_fire.clj :no-expand :comments link
(defn mph->km-hr [mph] (* 1.609344 mph))

(defn lb-ft3->kg-m3 [lb-ft3] (* 16.01846 lb-ft3))

(defn m->ft [m] (* 3.281 m))

(defn cruz-crown-fire-spread
  "Returns spread-rate in ft/min given:
   - wind-speed-20ft (mph)
   - crown-bulk-density (lb/ft^3)
   - estimated-fine-fuel-moisture (-> M_f :dead :1hr) (0-1)"
  [wind-speed-20ft crown-bulk-density estimated-fine-fuel-moisture]
  (let [wind-speed-10m               (/ (mph->km-hr wind-speed-20ft) 0.87) ;; km/hr
        crown-bulk-density           (lb-ft3->kg-m3 crown-bulk-density) ;; kg/m^3
        estimated-fine-fuel-moisture (* 100.0 estimated-fine-fuel-moisture)
        active-spread-rate           (* 11.02
                                        (Math/pow wind-speed-10m 0.90)
                                        (Math/pow crown-bulk-density 0.19)
                                        (Math/exp (* -0.17 estimated-fine-fuel-moisture)))
                                        ;; m/min
        critical-spread-rate         (/ 3.0 crown-bulk-density) ;; m/min
        criteria-for-active-crowning (/ active-spread-rate critical-spread-rate)]
    (if (> active-spread-rate critical-spread-rate)
      [:active-crown (m->ft active-spread-rate)]
      [:passive-crown (m->ft (* active-spread-rate (Math/exp (- criteria-for-active-crowning))))])))
#+end_src

Once the crown fire spread rate is determined, the crown fire line
intensity and flame lengths may be derived using the following
formulas:

\begin{align*}
  I_{c} &= \frac{R_{c} B (Z - Z_{b}) h}{60} \\
  L_{c} &= 0.45(I + I_{c})^{0.46}
\end{align*}

where $I_{c}$ is the crown fire line intensity in Btu/ft/s, $R_{c}$ is
the crown fire spread rate (either $\textrm{CROS}_{A}$ or
$\textrm{CROS}_{P}$) in ft/min, $B$ is the crown bulk density in
lb/ft^{3}, $Z$ is the canopy height in ft, $Z_{b}$ is the canopy base
height in ft, $h$ is the fuel model heat of combustion (generally 8000
Btu/lb), $L_{c}$ is the crown flame length in ft, and $I$ is the
surface fire line intensity in Btu/ft/s.

#+name: crown-fire-line-intensity
#+begin_src clojure :results silent :exports code :tangle ../src/gridfire/crown_fire.clj :no-expand :comments link
;; heat of combustion is h from the fuel models (generally 8000 Btu/lb)
(defn crown-fire-line-intensity
  "(ft/min * lb/ft^3 * ft * Btu/lb)/60 = (Btu/ft*min)/60 = Btu/ft*s"
  [crown-spread-rate crown-bulk-density canopy-height canopy-base-height heat-of-combustion]
  (/ (* crown-spread-rate
        crown-bulk-density
        (- canopy-height canopy-base-height)
        heat-of-combustion)
     60.0))

(defn crown-fire-line-intensity-elmfire ;; kW/m
  [surface-fire-line-intensity crown-spread-rate crown-bulk-density
   canopy-height canopy-base-height]
  (let [heat-of-combustion 18000] ;; kJ/m^2
    (+ surface-fire-line-intensity ;; kW/m
       (/ (* 0.3048 ;; m/ft
             crown-spread-rate ;; ft/min
             crown-bulk-density ;; kg/m^3
             (- canopy-height canopy-base-height) ;; m
             heat-of-combustion) ;; kJ/kg
          60.0)))) ;; s/min
#+end_src

As with surface fire spread, the wind speed (this time the 20-ft wind
speed in mph $U_{20}$) is used to compute the length to width ratio
$\frac{L}{W}$ of an ellipse that approximates the crown fire front
using equation 9 from Rothermel 1991.\citep{Rothermel1991} This length
to width ratio is then converted into an eccentricity measure of the
ellipse using equation 8 from Albini and Chase 1980.\citep{Albini1980}
Finally, this eccentricity $E$ is used to project the maximum spread
rate to any point along the fire front. Here are the formulas used:

\begin{align*}
  \frac{L}{W} &= 1 + 0.125 \, U_{20} \, \textrm{EAF} \\
  E &= \frac{\sqrt{(\frac{L}{W})^{2} - 1}}{\frac{L}{W}} \\
  R_{\theta} &= R_{\max}\left(\frac{1-E}{1-E\cos\theta}\right)
\end{align*}

where \theta is the angular offset from the direction of maximum fire
spread, R_{max} is the maximum spread rate, R_{\theta} is the spread
rate in direction \theta, and EAF is the ellipse adjustment factor, a
term introduced by Marco Morais and Seth Peterson in their HFire work
that can be increased or decreased to make the fire shape more
elliptical or circular respectively.\citep{Peterson2009}

#+name: crown-eccentricity
#+begin_src clojure :results silent :exports code :tangle ../src/gridfire/crown_fire.clj :no-expand :comments link
(defn crown-fire-eccentricity
  "mph"
  [wind-speed-20ft ellipse-adjustment-factor]
  (let [length-width-ratio (+ 1.0 (* 0.125
                                     wind-speed-20ft
                                     ellipse-adjustment-factor))]
    (/ (Math/sqrt (- (Math/pow length-width-ratio 2.0) 1.0))
       length-width-ratio)))

(defn elmfire-length-to-width-ratio
  "true/false mph int>0 ft/min
   Crown L/W = min(1.0 + 0.125*U20_mph, L/W_max)
   Surface L/W = 0.936*e^(0.2566*Ueff_mph) + 0.461*e^(-0.1548*Ueff_mph) - 0.397"
  [crown-fire? wind-speed-20ft max-length-to-width-ratio effective-wind-speed]
  (if crown-fire?
    (min (+ 1.0 (* 0.125 wind-speed-20ft)) max-length-to-width-ratio)
    (min (+ (* 0.936 (Math/exp (/ (* 0.2566 effective-wind-speed 60.0) 5280.0)))
            (* 0.461 (Math/exp (/ (* -0.1548 effective-wind-speed 60.0) 5280.0)))
            -0.397)
         8.0)))
#+end_src

This concludes our discussion of the crown fire behavior formulas used
in GridFire.

** Fire Spread on a Raster Grid

Although Rothermel's spread rate formula provides some useful insight
into how quickly a fire's leading edge may travel, it offers no
specific mechanism for simulating fire movement in two or more
dimensions. Therefore, when attempting to use the Rothermel equations
in any spatial analysis, one must begin by choosing a model of space
and then decide how best to employ the spread rate equations along
each possible burn trajectory.

In GridFire, SIG adopted a raster grid view of space so as to reduce the
potentially exponential complexity of modeling a fractal shape (i.e.,
fire front) at high resolutions using vector approximation. This also
provided the practical benefit of being able to work directly with
widely used raster datasets, such as LANDFIRE, without a geometric
lookup step or /a priori/ translation to vector space.

In simulation tests versus FARSITE on several historical California
fires, Marco Morais wrote that he saw similarly accurate results from
both his HFire model and from FARSITE but experienced several orders
of magnitude improvement in runtime
efficiency.\citep{Peterson2011,Peterson2009,Morais2001} His
explanation for this phenomenon was in the same vein as that described
above, namely, that it was FARSITE's choice of vector space that
slowed it down versus the faster raster-based HFire system.

Taking a cue from HFire's success in this regard, GridFire has adopted
HFire's two-dimensional spread algorithm, called the
/method of adaptive timesteps and fractional distances/.
\citep{Peterson2011,Peterson2009,Morais2001} The following
pseudo-code lays out the steps taken in this procedure:

1. Inputs

   1. Read in the values shown in Table [[tab:fire-model-inputs]].

   #+NAME: tab:fire-model-inputs
   #+CAPTION: Inputs to SIG's raster-based fire behavior model
   #+ATTR_LATEX: :align |l|l|l| :font \small
   |---------------------------+-------------------------------------+------------------------------------|
   | Value                     | Units                               | Type                               |
   |---------------------------+-------------------------------------+------------------------------------|
   | max-runtime               | minutes                             | double                             |
   | cell-size                 | feet                                | double                             |
   | elevation-matrix          | feet                                | core.matrix 2D double array        |
   | slope-matrix              | vertical feet/horizontal feet       | core.matrix 2D double array        |
   | aspect-matrix             | degrees clockwise from north        | core.matrix 2D double array        |
   | fuel-model-matrix         | fuel model numbers 1-256            | core.matrix 2D double array        |
   | canopy-height-matrix      | feet                                | core.matrix 2D double array        |
   | canopy-base-height-matrix | feet                                | core.matrix 2D double array        |
   | crown-bulk-density-matrix | lb/ft^{3}                           | core.matrix 2D double array        |
   | canopy-cover-matrix       | 0-100                               | core.matrix 2D double array        |
   | wind-speed-20ft           | miles/hour                          | double                             |
   | wind-from-direction       | degrees clockwise from North        | double                             |
   | fuel-moisture             | %                                   | map of doubles per fuel size class |
   | foliar-moisture           | %                                   | double                             |
   | ellipse-adjustment-factor | $< 1.0 =$ circle, $> 1.0 =$ ellipse | double                             |
   | initial-ignition-site     | point represented as [row col]      | vector                             |
   |---------------------------+-------------------------------------+------------------------------------|

2. Initialization

   1. Verify that *initial-ignition-site* and at least one of its
      neighboring cells has a burnable fuel model (not 91-99).
      Otherwise, terminate the simulation, indicating that no fire
      spread is possible.

   2. Create three new matrices, called *fire-spread-matrix*,
      *flame-length-matrix*, and *fire-line-intensity-matrix*. All
      three are initialized to zero except for a value of 1 at the
      *initial-ignition-site*.

   3. Set *global-clock* to 0. This will track the amount of time that
      has passed since the initial ignition in minutes.

   4. Create a new hash-map, called *ignited-cells*, which maps the
      *initial-ignition-site* to a set of trajectories into each of
      its burnable neighbors. See ``Computing Burn Trajectories''
      below for the steps used in this procedure.

3. Computing Burn Trajectories

   1. Look up the fuel model, slope, aspect, canopy height, canopy
      base height, crown bulk density, and canopy cover associated
      with the ignited cell in the input matrices.

   2. Calculate the dead herbaceous size class parameters, live
      moisture of extinction, and size class weighting factors for
      this fuel model.

   3. Use the Rothermel equations to calculate the minimum surface
      rate of spread (i.e., wind = slope = 0) leaving this cell.

   4. Compute Albini and Baughman's wind adjustment factor for this
      cell using the fuel bed depth, canopy height, and canopy cover.
      Multiply this value by the 20-ft wind speed to derive the local
      midflame wind speed.

   5. Calculate the maximum surface rate of spread (and bearing)
      originating from this cell using the Rothermel equations and
      taking into account the effects of downhill and cross-slope
      winds as described in Rothermel 1983.

   6. Use the Cruz formulas to calculate the maximum crown fire spread
      rate from the 20-ft wind speed, crown bulk density, and dead
      1-hr fuel moisture.

   7. Determine the surface and crown elliptical eccentricities by
      calculating their length-to-width ratios using the equations
      from Rothermel 1991.

   8. For each burnable neighboring cell:

      1. Use the eccentricity values to determine the possible surface
         and crown rates of spread into it from the ignited cell.

      2. Compute Byram's surface fire line intensity and Rothermel's
         crown intensity from these spread rates.

      3. Apply Van Wagner's crown initiation model to determine if the
         fire will be a passive or active crown fire or remain a
         surface fire.

      4. In the surface fire case, the spread rate into this neighbor
         will simply be the surface spread rate calculated above. The
         fire line intensity is the surface fire line intensity, and
         the flame length is calculated from this intensity value
         using Byram's relation.

      5. In the case of a crown fire, the spread rate into this
         neighbor will be the maximum of the surface and crown spread
         rates. The fire line intensity is the sum of the surface and
         crown intensities, and the flame length is once again
         computed from Byram's relation.

      6. Store this neighboring cell, the bearing to it from the
         ignited cell, and the spread rate, fire line intensity, and
         flame length values computed above in a burn trajectory
         record. Also include the terrain (e.g., 3d) distance between
         this cell and the ignited cell. Finally, set its
         *fractional-distance* value to be 0, or in the event that
         this bearing matches an overflow bearing from a previous
         iteration, set it to the *overflow-heat* value.

   9. Return a collection of burn trajectory records, one per burnable
      neighboring cell.

4. Main Loop

   1. If *global-clock* has not yet reached *max-runtime* and
      *ignited-cells* is not empty, proceed to 4.(b). Otherwise, jump
      to 5.(a).

   2. The timestep for this iteration of the model is calculated by
      dividing *cell-size* by the maximum spread rate into any cell
      from those cells in the *ignited-cells* map. As spread rates
      increase, the timesteps grow shorter and the model takes more
      iterations to complete. Similarly, the model has longer
      timesteps and takes less iterations as spread rates decrease.
      This is called the /method of adaptive timesteps/.

   3. If the timestep calculated in 4.(b) would cause the
      *global-clock* to exceed the max-runtime, then the timestep is
      set to the difference between *max-runtime* and *global-clock*.

   4. For each burn trajectory in *ignited-cells*:

      1. Multiply the spread rate (ft/min) by the timestep (min) to
         get the distance traveled by the fire (ft) along this path
         during this iteration.

      2. Divide this distance traveled by the terrain distance between
         these two cells to get the new spread fraction $\in [0,1]$
         and increment the *fractional-distance* associated with the
         trajectory by this value.

      3. If the new *fractional-distance* is greater than or equal to
         1, append this updated burn trajectory record to a list
         called *ignition-events*.

   5. If more than one trajectory in *ignition-events* shares the same
      target cell, retain only the trajectory with the largest
      *fractional-distance* value.

   6. For each trajectory in *ignition-events*:

      1. Set the target cell's value to 1 in *fire-spread-matrix*,
         *flame-length* in *flame-length-matrix*, and
         *fire-line-intensity* in *fire-line-intensity-matrix*.

      2. If the target cell has any burnable neighbors, append an
         entry to *ignited-cells*, mapping this cell to each of the
         burn trajectories emanating from it, which are calculated by
         following the steps in section ``Computing Burn
         Trajectories'' above. If its *fractional-distance* value is
         greater than 1, add the overflow amount above 1 to the
         outgoing trajectory with the same bearing along which this
         cell was ignited. That is, if this cell was ignited by a
         neighbor to the southeast, then pass any overflow heat onto
         the trajectory leading to the northwest.

   7. Remove any trajectories from *ignited-cells* that have as their
      targets any of the cells in *ignition-events*.

   8. Remove any cells from *ignited-cells* that no longer have any
      burnable neighbors.

   9. Increment the *global-clock* by this iteration's *timestep*.

   10. Repeat from 4.(a).

5. Outputs

   1. Return an associative map with the fields shown in Table
      [[tab:fire-model-outputs]].

   #+NAME: tab:fire-model-outputs
   #+CAPTION: Outputs from SIG's raster-based fire behavior model
   #+ATTR_LATEX: :align |l|l|l| :font \small
   |----------------------------+-----------------------------------------+-----------------------------|
   | Value                      | Units                                   | Type                        |
   |----------------------------+-----------------------------------------+-----------------------------|
   | global-clock               | minutes                                 | double                      |
   | initial-ignition-site      | point represented as [row col]          | vector                      |
   | ignited-cells              | list of points represented as [row col] | list of vectors             |
   | fire-spread-matrix         | [0,1]                                   | core.matrix 2D double array |
   | flame-length-matrix        | feet                                    | core.matrix 2D double array |
   | fire-line-intensity-matrix | Btu/ft/s                                | core.matrix 2D double array |
   |----------------------------+-----------------------------------------+-----------------------------|

#+name: fire-spread-algorithm
#+begin_src clojure :results silent :exports code :tangle ../src/gridfire/fire_spread.clj :padline no :no-expand :comments link
(ns gridfire.fire-spread
  (:require [clojure.core.matrix           :as m]
            [clojure.core.matrix.operators :as mop]
            [gridfire.common               :refer [burnable-fuel-model?
                                                   burnable?
                                                   extract-constants
                                                   get-fuel-moisture
                                                   in-bounds?]]
            [gridfire.crown-fire          :refer [crown-fire-eccentricity
                                                  crown-fire-line-intensity
                                                  cruz-crown-fire-spread
                                                  van-wagner-crown-fire-initiation?]]
            [gridfire.fuel-models         :refer [build-fuel-model moisturize]]
            [gridfire.perturbation        :as perturbation]
            [gridfire.spotting            :as spot]
            [gridfire.surface-fire        :refer [anderson-flame-depth
                                                  byram-fire-line-intensity
                                                  byram-flame-length
                                                  rothermel-surface-fire-spread-any
                                                  rothermel-surface-fire-spread-max
                                                  rothermel-surface-fire-spread-no-wind-no-slope
                                                  wind-adjustment-factor]]))

(m/set-current-implementation :vectorz)

;; for surface fire, tau = 10 mins, t0 = 0, and t = global-clock
;; for crown fire, tau = 20 mins, t0 = time of first torch, t = global-clock
;; (defn lautenberger-spread-acceleration
;;   [equilibrium-spread-rate t0 t tau]
;;   (* equilibrium-spread-rate (- 1.0 (Math/exp (/ (- t0 t 0.2) tau)))))
;;
;; Note: Because of our use of adaptive timesteps, if the spread rate on
;;       the first timestep is not at least 83 ft/min, then the timestep will
;;       be calculated as greater than 60 minutes, which will terminate the
;;       one hour fire simulation instantly.

(defn random-cell
  "Returns a random [i j] pair with i < num-rows and j < num-cols."
  [num-rows num-cols]
  [(rand-int num-rows)
   (rand-int num-cols)])

(defn get-neighbors
  "Returns the eight points adjacent to the passed-in point."
  [[i j]]
  (let [i- (- i 1)
        i+ (+ i 1)
        j- (- j 1)
        j+ (+ j 1)]
    (vector [i- j-] [i- j] [i- j+]
            [i  j-]        [i  j+]
            [i+ j-] [i+ j] [i+ j+])))

(defn distance-3d
  "Returns the terrain distance between two points in feet."
  [elevation-matrix cell-size [i1 j1] [i2 j2]]
  (let [di (* cell-size (- i1 i2))
        dj (* cell-size (- j1 j2))
        dz (- (m/mget elevation-matrix i1 j1)
              (m/mget elevation-matrix i2 j2))]
    (Math/sqrt (+ (* di di) (* dj dj) (* dz dz)))))

(def offset-to-degrees
  "Returns clockwise degrees from north."
  {[-1  0]   0.0   ; N
   [-1  1]  45.0   ; NE
   [ 0  1]  90.0   ; E
   [ 1  1] 135.0   ; SE
   [ 1  0] 180.0   ; S
   [ 1 -1] 225.0   ; SW
   [ 0 -1] 270.0   ; W
   [-1 -1] 315.0}) ; NW

(def rothermel-fast-wrapper
  (memoize
   (fn [fuel-model-number fuel-moisture]
     (let [fuel-model      (-> (build-fuel-model (int fuel-model-number))
                               (moisturize fuel-moisture))
           spread-info-min (rothermel-surface-fire-spread-no-wind-no-slope fuel-model)]
       [fuel-model spread-info-min]))))

(defn compute-burn-trajectory
  [neighbor here spread-info-min spread-info-max fuel-model crown-bulk-density
   canopy-cover canopy-height canopy-base-height foliar-moisture crown-spread-max
   crown-eccentricity landfire-rasters cell-size overflow-trajectory overflow-heat
   crown-type]
  (let [trajectory          (mop/- neighbor here)
        spread-direction    (offset-to-degrees trajectory)
        surface-spread-rate (rothermel-surface-fire-spread-any spread-info-max
                                                               spread-direction)
        residence-time      (:residence-time spread-info-min)
        reaction-intensity  (:reaction-intensity spread-info-min)
        surface-intensity   (->> (anderson-flame-depth surface-spread-rate residence-time)
                                 (byram-fire-line-intensity reaction-intensity))
        crown-fire?         (van-wagner-crown-fire-initiation? canopy-cover
                                                               canopy-base-height
                                                               foliar-moisture
                                                               surface-intensity)
        crown-spread-rate   (if crown-fire?
                              (rothermel-surface-fire-spread-any
                               (assoc spread-info-max
                                      :max-spread-rate crown-spread-max
                                      :eccentricity crown-eccentricity)
                               spread-direction))
        crown-intensity     (if crown-fire?
                              (crown-fire-line-intensity
                               crown-spread-rate
                               crown-bulk-density
                               canopy-height
                               canopy-base-height
                               (-> fuel-model :h :dead :1hr)))
        spread-rate         (if crown-fire?
                              (max surface-spread-rate crown-spread-rate)
                              surface-spread-rate)
        fire-line-intensity (if crown-fire?
                              (+ surface-intensity crown-intensity)
                              surface-intensity)
        flame-length        (byram-flame-length fire-line-intensity)]
    {:cell                neighbor
     :trajectory          trajectory
     :terrain-distance    (distance-3d (:elevation landfire-rasters) cell-size here neighbor)
     :spread-rate         spread-rate
     :fire-line-intensity fire-line-intensity
     :flame-length        flame-length
     :fractional-distance (volatile! (if (= trajectory overflow-trajectory)
                                       overflow-heat
                                       0.0))
     :fire-type           (if crown-fire? crown-type :surface)
     :crown-fire?         crown-fire?}))

(defn compute-neighborhood-fire-spread-rates!
   "Returns a vector of entries of the form:
  {:cell [i j],
   :trajectory [di dj],
   :terrain-distance ft,
   :spread-rate ft/min,
   :fire-line-intensity Btu/ft/s,
   :flame-length ft,
   :fractional-distance [0-1]}, one for each cell adjacent to here."
  [{:keys [landfire-rasters foliar-moisture ellipse-adjustment-factor cell-size num-rows num-cols] :as constants}
   fire-spread-matrix
   [i j :as here]
   overflow-trajectory
   overflow-heat
   global-clock]
  (let [{:keys
         [aspect
          canopy-base-height
          canopy-cover
          canopy-height
          crown-bulk-density
          fuel-model
          relative-humidity
          slope
          temperature
          wind-from-direction
          wind-speed-20ft]}           (extract-constants constants global-clock here)
        fuel-moisture                 (get-fuel-moisture relative-humidity temperature)
        [fuel-model spread-info-min]  (rothermel-fast-wrapper fuel-model fuel-moisture)
        midflame-wind-speed           (* wind-speed-20ft 88.0 (wind-adjustment-factor (:delta fuel-model) canopy-height canopy-cover)) ; mi/hr -> ft/min
        spread-info-max               (rothermel-surface-fire-spread-max spread-info-min
                                                                         midflame-wind-speed
                                                                         wind-from-direction
                                                                         slope
                                                                         aspect
                                                                         ellipse-adjustment-factor)
        [crown-type crown-spread-max] (cruz-crown-fire-spread wind-speed-20ft crown-bulk-density
                                                              (-> fuel-moisture :dead :1hr))
        crown-eccentricity            (crown-fire-eccentricity wind-speed-20ft
                                                               ellipse-adjustment-factor)]
    (into []
          (comp
           (filter #(and (in-bounds? num-rows num-cols %)
                         (burnable? fire-spread-matrix (:fuel-model landfire-rasters) here %)))
           (map #(compute-burn-trajectory % here spread-info-min spread-info-max fuel-model
                                          crown-bulk-density canopy-cover canopy-height
                                          canopy-base-height foliar-moisture crown-spread-max
                                          crown-eccentricity landfire-rasters cell-size
                                          overflow-trajectory overflow-heat crown-type)))
          (get-neighbors here))))

(defn burnable-neighbors?
  [fire-spread-matrix fuel-model-matrix num-rows num-cols cell]
  (some #(and (in-bounds? num-rows num-cols %)
              (burnable? fire-spread-matrix fuel-model-matrix cell %))
        (get-neighbors cell)))

(defn select-random-ignition-site
  [fuel-model-matrix]
  (let [num-rows           (m/row-count    fuel-model-matrix)
        num-cols           (m/column-count fuel-model-matrix)
        fire-spread-matrix (m/zero-matrix num-rows num-cols)]
    (loop [[i j :as ignition-site] (random-cell num-rows num-cols)]
      (if (and (burnable-fuel-model? (m/mget fuel-model-matrix i j))
               (burnable-neighbors? fire-spread-matrix fuel-model-matrix
                                    num-rows num-cols ignition-site))
        ignition-site
        (recur (random-cell num-rows num-cols))))))

(defn identify-ignition-events
  [ignited-cells timestep fire-spread-matrix]
  (->> (for [[source destinations] ignited-cells
             {:keys [cell
                     trajectory
                     terrain-distance
                     spread-rate
                     flame-length
                     fire-line-intensity
                     fractional-distance
                     crown-fire?
                     fire-type]} destinations]
         (let [[i j]               source
               new-spread-fraction (/ (* spread-rate timestep) terrain-distance)
               new-total           (vreset! fractional-distance
                                            (+ @fractional-distance new-spread-fraction))]
           (if (>= new-total 1.0)
             {:cell                 cell
              :trajectory           trajectory
              :fractional-distance  @fractional-distance
              :flame-length         flame-length
              :fire-line-intensity  fire-line-intensity
              :spread-rate          spread-rate
              :crown-fire?          crown-fire?
              :fire-type            fire-type
              :ignition-probability (m/mget fire-spread-matrix i j)})))
       (remove nil?)
       (group-by :cell)
       (map (fn [[_ trajectories]] (apply max-key :fractional-distance trajectories)))
       (into [])))

(defn update-ignited-cells
  [{:keys [landfire-rasters num-rows num-cols] :as constants}
   ignited-cells
   ignition-events
   fire-spread-matrix
   global-clock]
  (let [newly-ignited-cells (into #{} (map :cell) ignition-events)
        fuel-model-matrix   (:fuel-model landfire-rasters)]
    (into {}
          (concat
           (for [[cell spread-info] ignited-cells
                 :when              (burnable-neighbors? fire-spread-matrix
                                                         fuel-model-matrix
                                                         num-rows
                                                         num-cols
                                                         cell)]
             [cell (remove #(contains? newly-ignited-cells (:cell %)) spread-info)])
           (for [{:keys
                  [cell
                   trajectory
                   fractional-distance]} ignition-events
                 :when                   (burnable-neighbors? fire-spread-matrix
                                                              fuel-model-matrix
                                                              num-rows num-cols
                                                              cell)]
             [cell (compute-neighborhood-fire-spread-rates!
                    constants
                    fire-spread-matrix
                    cell
                    trajectory
                    (- fractional-distance 1.0)
                    global-clock)])))))

(defn generate-ignited-cells
  [constants fire-spread-matrix cells]
  (when (seq cells)
    (into {}
          (for [cell cells]
            [cell (compute-neighborhood-fire-spread-rates!
                   constants
                   fire-spread-matrix
                   cell
                   nil
                   0.0
                   0.0)]))))

(defn identify-spot-ignition-events
  [global-clock spot-ignitions]
  (let [to-ignite-now (group-by (fn [[cell [time ign-prob]]]
                                  (>= global-clock time))
                                spot-ignitions)
        ignite-later  (into {} (get to-ignite-now false))
        ignite-now    (into {} (get to-ignite-now true))]
    [ignite-later ignite-now]))

(defn spot-ignited-cells
  "Updates matrices for spot ignited cells
  Returns a map of ignited cells"
  [constants
   global-clock
   {:keys [fire-spread-matrix burn-time-matrix]}
   spot-ignite-now]
  (let [ignited?        (fn [[k v]]
                          (let [[i j] k
                                [_ p] v]
                            (> (m/mget fire-spread-matrix i j) p)))
        spot-ignite-now (remove ignited? spot-ignite-now)
        ignited-cells   (generate-ignited-cells constants
                                                fire-spread-matrix
                                                (keys spot-ignite-now))]
    (doseq [cell spot-ignite-now
            :let [[i j]                    (key cell)
                  [_ ignition-probability] (val cell)]]
      (m/mset! fire-spread-matrix i j ignition-probability)
      (m/mset! burn-time-matrix i j global-clock))
    ignited-cells))

(defn new-spot-ignitions
  "Returns a map of [x y] locations to [t p] where:
  t: time of ignition
  p: ignition-probability"
  [{:keys [spotting] :as config} constants matrices ignition-events]
  (when spotting
    (reduce (fn [acc ignition-event]
              (merge-with (partial min-key first)
                          acc
                          (->> (spot/spread-firebrands
                                constants
                                config
                                matrices
                                ignition-event)
                               (into {}))))
            {}
            ignition-events)))

(def fire-type-to-value
  {:surface       1.0
   :passive-crown 2.0
   :active-crown  3.0})

(defn run-loop
  [{:keys [max-runtime cell-size] :as constants}
   {:keys [spotting] :as config}
   {:keys [fire-spread-matrix
           flame-length-matrix
           fire-line-intensity-matrix
           firebrand-count-matrix
           burn-time-matrix
           spread-rate-matrix
           fire-type-matrix] :as matrices}
   ignited-cells]
  (loop [global-clock      0.0
         ignited-cells     ignited-cells
         spot-ignitions {}]
    (if (and (< global-clock max-runtime)
             (seq ignited-cells))
      (let [dt                (->> ignited-cells
                                   (vals)
                                   (apply concat)
                                   (map :spread-rate)
                                   (reduce max 0.0)
                                   (/ cell-size))
            timestep          (if (> (+ global-clock dt) max-runtime)
                                (- max-runtime global-clock)
                                dt)
            next-global-clock (+ global-clock timestep)
            ignition-events   (identify-ignition-events ignited-cells timestep fire-spread-matrix)
            constants         (perturbation/update-global-vals constants global-clock next-global-clock)]
        ;; [{:cell :trajectory :fractional-distance
        ;;   :flame-length :fire-line-intensity} ...]
        (doseq [{:keys [cell flame-length fire-line-intensity
                        ignition-probability spread-rate fire-type] :as ignition-event} ignition-events]
          (let [[i j] cell]
            (m/mset! fire-spread-matrix         i j ignition-probability)
            (m/mset! flame-length-matrix        i j flame-length)
            (m/mset! fire-line-intensity-matrix i j fire-line-intensity)
            (m/mset! burn-time-matrix           i j global-clock)
            (m/mset! spread-rate-matrix         i j spread-rate)
            (m/mset! fire-type-matrix           i j (fire-type fire-type-to-value))))
        (let [new-spot-ignitions (new-spot-ignitions config
                                                     (assoc constants :global-clock global-clock)
                                                     matrices
                                                     ignition-events)
              [spot-ignite-later
               spot-ignite-now]  (identify-spot-ignition-events global-clock
                                                                (merge-with (partial min-key first)
                                                                            spot-ignitions
                                                                            new-spot-ignitions))
              spot-ignited-cells (spot-ignited-cells constants
                                                     global-clock
                                                     matrices
                                                     spot-ignite-now)]
          (recur next-global-clock
                 (update-ignited-cells constants
                                       (merge spot-ignited-cells ignited-cells)
                                       ignition-events
                                       fire-spread-matrix
                                       global-clock)
                 spot-ignite-later)))
      {:global-clock               global-clock
       :exit-condition             (if (seq ignited-cells) :max-runtime-reached :no-burnable-fuels)
       :fire-spread-matrix         fire-spread-matrix
       :flame-length-matrix        flame-length-matrix
       :fire-line-intensity-matrix fire-line-intensity-matrix
       :burn-time-matrix           burn-time-matrix
       :spread-rate-matrix         spread-rate-matrix
       :fire-type-matrix           fire-type-matrix})))

(defn- initialize-matrix
  [num-rows num-cols indices]
  (let [matrix (m/zero-matrix num-rows num-cols)]
    (doseq [[i j] indices
            :when (in-bounds? num-rows num-cols [i j])]
      (m/mset! matrix i j -1.0))
    matrix))

(defn- get-non-zero-indices [m]
  (for [[r cols] (map-indexed vector (m/non-zero-indices m))
        c        cols]
    [r c]))

(defmulti run-fire-spread
  "Runs the raster-based fire spread model with a map of these arguments:
  - max-runtime: double (minutes)
  - cell-size: double (feet)
  - landfire-rasters: map containing these entries;
    - elevation: core.matrix 2D double array (feet)
    - slope: core.matrix 2D double array (vertical feet/horizontal feet)
    - aspect: core.matrix 2D double array (degrees clockwise from north)
    - fuel-model: core.matrix 2D double array (fuel model numbers 1-256)
    - canopy-height: core.matrix 2D double array (feet)
    - canopy-base-height: core.matrix 2D double array (feet)
    - crown-bulk-density: core.matrix 2D double array (lb/ft^3)
    - canopy-cover: core.matrix 2D double array (0-100)
  - wind-speed-20ft: double (miles/hour)
  - wind-from-direction: double (degrees clockwise from north)
  - fuel-moisture: doubles (%){:dead {:1hr :10hr :100hr} :live {:herbaceous :woody}}
  - foliar-moisture: double (%)
  - ellipse-adjustment-factor: (< 1.0 = more circular, > 1.0 = more elliptical)
  - initial-ignition-site: One of the following:
     - point represented as [row col]
     - map containing a :matrix field of type core.matrix 2D double array (0-2)
     - nil (this causes GridFire to select a random ignition-point)
  - num-rows: integer
  - num-cols: integer"
  (fn [{:keys [initial-ignition-site]} _]
    (condp = (type initial-ignition-site)
      clojure.lang.PersistentHashMap :ignition-perimeter
      clojure.lang.PersistentVector  :ignition-point
      :random-ignition-point)))

(defmethod run-fire-spread :random-ignition-point
  [{:keys [landfire-rasters] :as constants} config]
  (run-fire-spread (assoc constants
                          :initial-ignition-site
                          (select-random-ignition-site (:fuel-model landfire-rasters)))
                   config))

(defmethod run-fire-spread :ignition-point
  [{:keys [landfire-rasters num-rows num-cols initial-ignition-site] :as constants}
   {:keys [spotting] :as config}]
  (let [[i j]                      initial-ignition-site
        fuel-model-matrix          (:fuel-model landfire-rasters)
        fire-spread-matrix         (m/zero-matrix num-rows num-cols)
        flame-length-matrix        (m/zero-matrix num-rows num-cols)
        fire-line-intensity-matrix (m/zero-matrix num-rows num-cols)
        burn-time-matrix           (m/zero-matrix num-rows num-cols)
        firebrand-count-matrix     (when spotting (m/zero-matrix num-rows num-cols))
        spread-rate-matrix         (m/zero-matrix num-rows num-cols)
        fire-type-matrix           (m/zero-matrix num-rows num-cols)]
    (when (and (in-bounds? num-rows num-cols initial-ignition-site)
               (burnable-fuel-model? (m/mget fuel-model-matrix i j))
               (burnable-neighbors? fire-spread-matrix fuel-model-matrix
                                    num-rows num-cols initial-ignition-site))
      ;; initialize the ignition site
      (m/mset! fire-spread-matrix i j 1.0)
      (m/mset! flame-length-matrix i j 1.0)
      (m/mset! fire-line-intensity-matrix i j 1.0)
      (let [ignited-cells {initial-ignition-site
                           (compute-neighborhood-fire-spread-rates!
                            constants
                            fire-spread-matrix
                            initial-ignition-site
                            nil
                            0.0
                            0.0)}]
        (run-loop constants
                  config
                  {:fire-spread-matrix         fire-spread-matrix
                   :spread-rate-matrix         spread-rate-matrix
                   :flame-length-matrix        flame-length-matrix
                   :fire-line-intensity-matrix fire-line-intensity-matrix
                   :firebrand-count-matrix     firebrand-count-matrix
                   :burn-time-matrix           burn-time-matrix
                   :fire-type-matrix           fire-type-matrix}
                  ignited-cells)))))

(defmethod run-fire-spread :ignition-perimeter
  [{:keys [num-rows num-cols initial-ignition-site landfire-rasters] :as constants}
   {:keys [spotting] :as config}]
  (let [fire-spread-matrix         (first (m/mutable (:matrix initial-ignition-site)))
        non-zero-indices           (get-non-zero-indices fire-spread-matrix)
        flame-length-matrix        (initialize-matrix num-rows num-cols non-zero-indices)
        fire-line-intensity-matrix (initialize-matrix num-rows num-cols non-zero-indices)
        perimeter-indices          (filter #(burnable-neighbors? fire-spread-matrix
                                                                 (:fuel-model landfire-rasters)
                                                                 num-rows
                                                                 num-cols
                                                                 %)
                                           non-zero-indices)
        burn-time-matrix           (initialize-matrix num-rows num-cols non-zero-indices)
        firebrand-count-matrix     (when spotting (m/zero-matrix num-rows num-cols))
        spread-rate-matrix         (initialize-matrix num-rows num-cols non-zero-indices)
        fire-type-matrix           (initialize-matrix num-rows num-cols non-zero-indices)
        ignited-cells              (generate-ignited-cells constants fire-spread-matrix perimeter-indices)]
    (when (seq ignited-cells)
      (run-loop constants
                config
                {:fire-spread-matrix         fire-spread-matrix
                 :spread-rate-matrix         spread-rate-matrix
                 :flame-length-matrix        flame-length-matrix
                 :fire-line-intensity-matrix fire-line-intensity-matrix
                 :firebrand-count-matrix     firebrand-count-matrix
                 :burn-time-matrix           burn-time-matrix
                 :fire-type-matrix           fire-type-matrix}
                ignited-cells))))
#+end_src

This concludes our description of GridFire's raster-based fire spread
algorithm.

** Spotting Model Forumulas

Gridfire can optionally include spot fires using a cellular automata model
described in Perryman 2013. The model is broken up into four submodels:
Surface Spread, Tree Torching, Firebrand Dispersal, and Spot Ignition. For
Surface Spread and Tree Torching, the Perryman model uses Rothermal (1972) and
Van Wagner 1977 respectively. Gridfire will use the same models described in
the previous sections.

The Firebrand Dispersal model describes the distributions of firebrands relative
to the wind direction. The location of where the firebrand lands is determined
by the probabilties of landing d meters in the direction parallel and
perpendicular to the wind.

For determining the distance a firebrands should land parallel to the wind a
lognormal probability density function is used from Sardoy (2008). Instead
of calculating the probability GridFire will sample using a log-normal
distribution using the mean and standard deviations derived from the fireline
intensity and wind speed (Perryman 2013 Equation 5 or 6). To determine which
pair of equations to use we must first determine if the plume is buoyancy driven
or wind driven by calculating the Froude number.

\begin{align*}
Fr = \frac{U_H}{\sqrt{g(\frac{I_F}{\rho_{\infty}C_{cg}T_{\infty}g^{1/2}})^{2/3}}}
\end{align*}

For buyoancy-driven plumes the mean and standard deviation are calculated by:
\begin{align*}
\sigma_{FB} = 0.86 (I_F^{-0.21}U_H^{0.44}) + 0.19 \\
\mu_{FB} = 1.47 (I_F^{0.54}U_H^{-0.55}) + 1.14
\end{align*}

and the mean and standard deviation for wind-driven plumes are calculated by:
\begin{align*}
\sigma_{FB} = 4.95 (I_F^{-0.01}U_H^{-0.02}) - 3.48 \\
\mu_{FB} = 1.32 (I_F^{0.26}U_H^{0.11}) - 0.02
\end{align*}

For determining the distance a firebrands should land perpendicular to the wind
a normal distribution with the mean of 0 and standard deviation of 0.92 is used,
as described in Himoto and Tanaka (2005) (referenced in Perryman).

Once we have the mean and standard deviation we can sample using log-normal
distribution for the direction parallel to the wind and normal distribution for
the direction perpendicular to the wind.

#+name: sardoy-firebrand-dispersal
#+begin_src clojure :results silent :exports code :tangle ../src/gridfire/spotting.clj :padline no :no-expand :comments link
(ns gridfire.spotting
  (:require [clojure.core.matrix :as m]
            [gridfire.common :refer [extract-constants
                                     distance-3d
                                     get-fuel-moisture
                                     in-bounds?
                                     burnable?]]
            [gridfire.crown-fire :refer [ft->m]]
            [gridfire.utils.random :refer [random-float my-rand-range]]
            [gridfire.conversion :as convert]
            [kixi.stats.distribution :as distribution]))

;;-----------------------------------------------------------------------------
;; Formulas
;;-----------------------------------------------------------------------------

(defn froude-number
  "Returns froude number given:
  wind-speed-20ft: (ms^-1)
  fire-line-intensity: (kWm^-1)
  temperature: (Kelvin)
  ambient-gas-density: (kgm^-3)
  specific-heat-gas: (KJkg^-1 K^-1)"
  [wind-speed-20ft fire-line-intensity temperature ambient-gas-density specific-heat-gas]
  (let [g   9.81 ;(ms^-1) gravity
        L_c (-> (/ fire-line-intensity ;characteristic length of plume
                   (* ambient-gas-density
                      specific-heat-gas
                      temperature
                      (Math/sqrt g)))
                (Math/pow (/ 2 3)))]
    (/ wind-speed-20ft
       (Math/sqrt (* g L_c)))))

(defn buoyancy-driven? [froude]
  (<= froude 1))

(defn deviation-fb
  "Returns standard deviation as described in Perryman 2013 EQ5 and EQ6 given:
  froude number: (Int)
  fire-line-intensity: (kWm^-1)
  wind-speed-20ft: (ms^-1)"
  [froude fire-line-intensity wind-speed-20ft]
  (if (buoyancy-driven? froude)
    (+ (* 0.86 (Math/pow fire-line-intensity -0.21) (Math/pow wind-speed-20ft 0.44)) 0.19)
    (- (* 4.95 (Math/pow fire-line-intensity -0.01) (Math/pow wind-speed-20ft -0.02)) 3.48)))

(defn mean-fb
  "Returns mean as described in Perryman 2013 EQ5 and EQ6 given:
  froude number: (Int)
  fire-line-intensity: (kWm^-1)
  wind-speed-20ft: (ms^-1)"
  [froude fire-line-intensity wind-speed-20ft]
  (if (buoyancy-driven? froude)
    (+ (* 1.47 (Math/pow fire-line-intensity 0.54) (Math/pow wind-speed-20ft -0.55)) 1.14)
    (- (* 1.32 (Math/pow fire-line-intensity 0.26) (Math/pow wind-speed-20ft 0.11)) 0.02)))

(defn- sample-num-firebrands
  [{:keys [num-firebrands]} rand-gen]
  (if (map? num-firebrands)
    (let [{:keys [lo hi]} num-firebrands
          l               (if (vector? lo) (my-rand-range rand-gen lo) lo)
          h               (if (vector? hi) (my-rand-range rand-gen hi) hi)]
      (my-rand-range rand-gen [l h]))
    num-firebrands))

(defn sample-wind-dir-deltas
  "Returns a sequence of [x y] distances (meters) that firebrands land away
  from a torched cell at i j where:
  x: parallel to the wind
  y: perpendicular to the wind (positive values are to the right of wind direction)
  "
  [{:keys [spotting rand-gen random-seed] :as config}
   fire-line-intensity-matrix
   wind-speed-20ft
   temperature
   [i j]]
  (let [{:keys
         [ambient-gas-density
          specific-heat-gas]} spotting
        num-firebrands        (sample-num-firebrands spotting rand-gen)
        intensity             (convert/Btu-ft-s->kW-m (m/mget fire-line-intensity-matrix i j))
        froude                (froude-number intensity
                                             wind-speed-20ft
                                             temperature
                                             ambient-gas-density
                                             specific-heat-gas)
        parallel              (distribution/log-normal {:mu (mean-fb froude intensity wind-speed-20ft)
                                                        :sd (deviation-fb froude intensity wind-speed-20ft)})
        perpendicular         (distribution/normal {:mu 0
                                                    :sd 0.92})]
    (map (comp
          (partial mapv convert/m->ft)
          vector)
         (distribution/sample num-firebrands parallel {:seed random-seed})
         (distribution/sample num-firebrands perpendicular {:seed random-seed}))))
#+end_src

Since the results are distance deltas relative to the wind direction we must
convert  this to deltas in our coordinate plane. We can convert
these deltas by using trigonometric functions.

#+name: convert-deltas
#+begin_src clojure :results silent :exports code :tangle ../src/gridfire/spotting.clj :padline no :no-expand :comments link
(defn hypotenuse [x y]
  (Math/sqrt (+ (Math/pow x 2) (Math/pow y 2))))

(defn deltas-wind->coord
  "Converts deltas from the torched tree in the wind direction to deltas
  in the coordinate plane"
  [deltas wind-direction]
  (map (fn [[d-paral d-perp]]
         (let [H  (hypotenuse d-paral d-perp)
               t1 wind-direction
               t2 (convert/rad->deg (Math/atan (/ d-perp d-paral)))
               t3 (+ t1 t2)]
           [(* -1 H (Math/cos (convert/deg->rad t3)))
            (* H (Math/sin (convert/deg->rad t3)))]))
       deltas))

(defn firebrands
  "Returns a sequence of cells that firebrands land in"
  [deltas wind-towards-direction cell cell-size]
  (let [step         (/ cell-size 2)
        cell-center  (mapv #(+ step (* % step)) cell)
        coord-deltas (deltas-wind->coord deltas wind-towards-direction)]
    (map (comp
          (partial map int)
          (partial map #(quot % step))
          (partial map + cell-center))
         coord-deltas)))
#+end_src

The Spot Ignition model describes the probability of a spot ignition as well as
when the spot ignition should occur. Perryman uses the method described in
Schroeder (1969) but adjusts the result to take into account the distance a
firebrand lands from the source tree (using Albini 1979) and the number of
firebrands that land in a cell (using Stauffer 2008).


\begin{align*}
P(I)_d = P(I)exp(-\lambda_sd)
P(I)_d^{FB} = 1 - (1 - P(I)_d)^b
\end{align*}

where \lambda is a positive number representing the decay constant, d is the
firebrand's landing distance away from the source cell. $P(I)_d$ is the
probability of spot ignition taking into consideration of d. $P(I)_d^{FB}$ is
the probability of spot fire ignition taking into consideration b, the number of
firebrands landing in a cell.

#+name: firebrand-ignition-probability
#+begin_src clojure :results silent :exports code :tangle ../src/gridfire/spotting.clj :padline no :no-expand :comments link
(defn specific-heat-dry-fuel
  "Returns specific heat of dry fuel given:
  initiial-temp: (Celcius)
  ignition-temp: (Celcius)
  "
  [initial-temp ignition-temp]
  (+ 0.266 (* 0.0016 (/ (+ ignition-temp initial-temp) 2))))

(defn heat-of-preignition
  "Returns heat of preignition given:
  init-temperature: (Celcius)
  ignition-temperature: (Celcius)
  moisture content: (Percent)"
  [init-temperature ignition-temperature moisture]
  (let [T_o init-temperature
        T_i ignition-temperature
        M   moisture
        c_f (specific-heat-dry-fuel T_o T_i)

        ;; heat required to reach ignition temperature
        Q_a (* (- T_i T_o) c_f)

        ;; heat required to raise moisture to reach boiling point
        Q_b (* (- 100 T_o) M)

        ;; Heat of desorption
        Q_c (* 18.54 (- 1 (Math/exp (* -15.1 M))))

        ;; Heat required to vaporize moisture
        Q_d (* 540 M)]
    (+ Q_a Q_b Q_c Q_d)))

(defn schroeder-ign-prob
  "Returns the probability of ignition as described in Shroeder (1969) given:
  relative-humidity: (%)
  temperature: (Farenheit)"
  [relative-humidity temperature]
  (let [ignition-temperature 320 ;;FIXME should this be a constant?
        moisture             (-> (get-fuel-moisture relative-humidity temperature)
                                 :dead
                                 :1hr)
        Q_ig                 (heat-of-preignition (convert/F->C temperature) ignition-temperature moisture)
        X                    (/ (- 400 Q_ig) 10)]
    (/ (* 0.000048 (Math/pow X 4.3)) 50)))

(defn spot-ignition-probability
  [{:keys [cell-size landfire-rasters]}
   {:keys [decay-constant] :as spot-config}
   temperature
   relative-humidity
   firebrand-count
   torched-origin
   [i j :as here]]
  (let [ignition-probability (schroeder-ign-prob relative-humidity
                                                 temperature)
        distance             (ft->m (distance-3d (:elevation landfire-rasters)
                                                 cell-size
                                                 here
                                                 torched-origin))
        decay-factor         (Math/exp (* -1 decay-constant distance))]
    (- 1 (Math/pow (- 1 (* ignition-probability decay-factor)) firebrand-count))))
#+end_src

A firebrand will cause an unburened cell to transition to a burned state if the
cell receives atleast one firebrand and the cell's probability of ignition as
calculated by the above equations is greater than a randomly generated uniform number.
Once a cell has been determined to ignite then the time until ignition is
calculated. The time until ignition is a sum of three time intervals: the amount
of time required for the firebrand to reach its maximum vertical height $t_v$,
the amount of time required for the firebrand to descend from the maximum
vertical height to the forest floor $t_g$, and the amount of time required for a
spot fire to ignite and build up to the steady-state $t_I$. Perryman assumes $t_v$
and $t_g$ to be equal and used the formula from Albini (1979) to calculate it.
$t_I$ is also assumed to be 20 min as used in McAlpine and Wakimoto (1991).

#+name: firebrands-time-of-ignition
#+begin_src clojure :results silent :exports code :tangle ../src/gridfire/spotting.clj :padline no :no-expand :comments link
(defn spot-ignition?
  [rand-gen spot-ignition-probability]
  (let [random-number (random-float 0 1 rand-gen)]
    (> spot-ignition-probability random-number)))

(defn spot-ignition-time
  "Returns the time of spot ignition in minutes given:
  global-clock: (min)
  flame-length: (m)
  wind-speed-20ft: (ms^-1)"
  [global-clock flame-length wind-speed-20ft]
  (let [a              5.963
        b              (- a 1.4)
        D              0.003 ;firebrand diaemeter (m)
        z-max          (* 0.39 D (Math/pow 10 5))
        t-steady-state 20    ;min
        t-max-height   (convert/sec->min ;min
                            (+ (/ (* 2 flame-length) wind-speed-20ft)
                               1.2
                               (* (/ a 3.0)
                                  (- (Math/pow (/ (+ b (/ z-max flame-length)) a) (/ 3.0 2.0)) 1))))]
    (+ global-clock (* 2 t-max-height) 20)))
#+end_src

Once the locations, ignition probabilities, and time of ignition has been
calculated for each of the firebrands a sequence of key value pairs are
returned, to be processed in `gridfire.cli`. The key is [x y] location of the
firebrand and the value [t p] where t is the time of igintion and p is the
ignition probability.
#+name: spread-firebrands
#+begin_src clojure :results silent :exports code :tangle ../src/gridfire/spotting.clj :padline no :no-expand :comments link
(defn update-firebrand-counts!
  [{:keys [num-rows num-cols landfire-rasters]}
   firebrand-count-matrix
   fire-spread-matrix
   source
   firebrands]
  (doseq [[x y :as here] firebrands
          :when          (and (in-bounds? num-rows num-cols [x y])
                              (burnable? fire-spread-matrix
                                         (:fuel-model landfire-rasters)
                                         source
                                         here))
          :let           [new-count (inc (m/mget firebrand-count-matrix x y))]]
    (m/mset! firebrand-count-matrix x y new-count)))

(defn- in-range?
  [[min max] fuel-model-number]
  (<= min fuel-model-number max))

(defn- surface-spot-percent
  [fuel-range-percents fuel-model-number rand-gen]
  (reduce (fn [acc [fuel-range percent]]
            (if (in-range? fuel-range fuel-model-number)
              (if (vector? fuel-range)
                (my-rand-range rand-gen fuel-range)
                percent)
              acc))
          0.0
          fuel-range-percents))

(defn surface-fire-spot-fire?
  "Expects surface-fire-spotting config to be a sequence of tuples of
  ranges [lo hi] and spottting percent. The range represents the range (inclusive)
  of fuel model numbers that the spotting percent is set to.
  [[[1 140] 0.0]
  [[141 149] 1.0]
  [[150 256] 1.0]]"
  [{:keys [spotting rand-gen]} {:keys [landfire-layers]} [i j] fire-line-intensity]
  (let [{:keys [surface-fire-spotting]} spotting]
    (when (and
           surface-fire-spotting
           (> fire-line-intensity (:critical-fire-line-intensity surface-fire-spotting)))
      (let [fuel-range-percents (:spotting-percent surface-fire-spotting)
            fuel-model-raster   (:fuel-model landfire-layers)
            fuel-model-number   (int (m/mget fuel-model-raster i j))
            spot-percent        (surface-spot-percent fuel-range-percents fuel-model-number rand-gen)]
        (>= spot-percent (random-float 0.0 1.0 rand-gen))))))

(defn crown-spot-fire? [{:keys [spotting rand-gen]}]
  (when-let [spot-percent (:crown-fire-spotting-percent spotting)]
    (let [p (if (vector? spot-percent)
              (let [[lo hi] spot-percent]
                (random-float lo hi rand-gen))
              spot-percent)]
      (>= p (random-float 0.0 1.0 rand-gen)))))

(defn spot-fire? [config constants crown-fire? here fire-line-intensity]
  (if crown-fire?
    (crown-spot-fire? config)
    (surface-fire-spot-fire? config constants here fire-line-intensity)))

(defn spread-firebrands
  "Returns a sequence of key value pairs where
  key: [x y] locations of the cell
  val: [t p] where:
  t: time of ignition
  p: ignition-probability"
  [{:keys
    [num-rows num-cols cell-size landfire-rasters global-clock] :as constants}
   {:keys [spotting rand-gen] :as config}
   {:keys [firebrand-count-matrix
           fire-spread-matrix
           fire-line-intensity-matrix
           flame-length-matrix]}
   {:keys [cell fire-line-intensity crown-fire?]}]
  (when (spot-fire? config constants crown-fire? cell fire-line-intensity)
    (let [{:keys
           [wind-speed-20ft
            temperature
            wind-from-direction
            relative-humidity]} (extract-constants constants global-clock cell)
          deltas                (sample-wind-dir-deltas config
                                                        fire-line-intensity-matrix
                                                        (convert/mph->mps wind-speed-20ft)
                                                        (convert/F->K temperature)
                                                        cell)
          wind-to-direction     (mod (+ 180 wind-from-direction) 360)
          firebrands            (firebrands deltas wind-to-direction cell cell-size)]
      (update-firebrand-counts! constants firebrand-count-matrix fire-spread-matrix cell firebrands)
      (->> (for [[x y] firebrands
                 :when (and (in-bounds? num-rows num-cols [x y])
                            (burnable? fire-spread-matrix (:fuel-model landfire-rasters) cell [x y]))
                 :let  [firebrand-count (m/mget firebrand-count-matrix x y)
                        spot-ignition-p (spot-ignition-probability constants
                                                                   spotting
                                                                   temperature
                                                                   relative-humidity
                                                                   firebrand-count
                                                                   cell
                                                                   [x y])]]
             (when (spot-ignition? rand-gen spot-ignition-p)
               (let [[i j] cell
                     t     (spot-ignition-time global-clock
                                               (ft->m (m/mget flame-length-matrix i j))
                                               (convert/mph->mps wind-speed-20ft))
                     [[x y] [t spot-ignition-p]]])))
           (remove nil?)))))
#+end_src
* User Interface

The GridFire model described in the previous section may be called
directly from the REPL through the *run-fire-spread* function.
However, this would require that the user had already prepared all of
their map layers as 2D Clojure core.matrix values. In order to enable
GridFire to easily access a wide range of raster formatted GIS layers
directly, we have the following options:

1. A simple Clojure interface to a Postgresql database, containing
   the PostGIS spatial extensions. This interface is described in
   Section [[PostGIS Bridge]].

2. Magellan, a Clojure library for interacting with geospatial
   datasets. This interface is described in Section [[Magellan]].

Section [[Command Line Interface]] describes GridFire's command line
interface along with its input configuration file format, which
allows users to select between the PostGIS and Magellan data import
options easily.

Using one of these options along with a simple client interface in
clojure Section [[Command Line Interface]] which describes GridFire's
command line interface along with its input configuration file format.

** PostGIS Bridge

Extracting raster layers from a PostGIS database is performed by a
single function, called *postgis-raster-to-matrix*, which constructs a
SQL query for the layer, sends it to the database in a transaction,
and returns the result as a core.matrix 2D double array with nodata
values represented as -1.0. The georeferencing information associated
with this tile is also included in the returned results. This function
may be called directly from the REPL or indirectly through GridFire's
command line interface.

#+name: postgis-bridge
#+begin_src clojure :results silent :exports code :tangle ../src/gridfire/postgis_bridge.clj :padline no :no-expand :comments link
(ns gridfire.postgis-bridge
  (:require [clojure.core.matrix :as m]
            [clojure.java.jdbc   :as jdbc])
  (:import org.postgresql.jdbc.PgArray
           java.util.UUID))

(m/set-current-implementation :vectorz)

(defn extract-matrix [result]
  (->> result
       :matrix
       (#(.getArray ^PgArray %))
       (m/emap #(or % -1.0))
       m/matrix))

(defn build-rescale-query [rescaled-table-name resolution table-name]
  (format (str "CREATE TEMPORARY TABLE %s "
               "ON COMMIT DROP AS "
               "SELECT ST_Rescale(rast,%s,-%s,'NearestNeighbor') AS rast "
               "FROM %s")
          rescaled-table-name
          resolution
          resolution
          table-name))

(defn build-threshold-query [threshold]
  (format (str "ST_MapAlgebra(rast,band,NULL,"
               "'CASE WHEN [rast.val] < %s"
               " THEN 0.0 ELSE [rast.val] END')")
          threshold))

(defn build-data-query [threshold threshold-query metadata table-name]
  (format (str "SELECT ST_DumpValues(%s,%s) AS matrix "
               "FROM generate_series(1,%s) AS band "
               "CROSS JOIN %s")
          (if threshold threshold-query "rast")
          (if threshold 1 "band")
          (:numbands metadata)
          table-name))

(defn build-meta-query [table-name]
  (format "SELECT (ST_Metadata(rast)).* FROM %s" table-name))

(defn postgis-raster-to-matrix
  "Send a SQL query to the PostGIS database given by db-spec for a
  raster tile from table table-name. Optionally resample the raster to
  match resolution and set any values below threshold to 0. Return the
  post-processed raster values as a Clojure matrix using the
  core.matrix API along with all of the georeferencing information
  associated with this tile in a hash-map with the following form:
  {:srid 900916,
   :upperleftx -321043.875,
   :upperlefty -1917341.5,
   :width 486,
   :height 534,
   :scalex 2000.0,
   :scaley -2000.0,
   :skewx 0.0,
   :skewy 0.0,
   :numbands 10,
   :matrix #vectorz/matrix Large matrix with shape: [10,534,486]}"
  [db-spec table-name & [resolution threshold]]
  (jdbc/with-db-transaction [conn db-spec]
    (let [table-name      (if-not resolution
                            table-name
                            (let [rescaled-table-name (str "gridfire_" (subs (str (UUID/randomUUID)) 0 8))
                                  rescale-query       (build-rescale-query rescaled-table-name resolution table-name)]
                              ;; Create a temporary table to hold the rescaled raster.
                              ;; It will be dropped when the transaction completes.
                              (jdbc/db-do-commands conn [rescale-query])
                              rescaled-table-name))
          meta-query      (build-meta-query table-name)
          metadata        (first (jdbc/query conn [meta-query]))
          threshold-query (build-threshold-query threshold)
          data-query      (build-data-query threshold threshold-query metadata table-name)
          matrix          (when-let [results (seq (jdbc/query conn [data-query]))]
                            (m/matrix (mapv extract-matrix results)))]
      (assoc metadata :matrix matrix))))
#+end_src

** Magellan

Reading raster layers from disk is performed by a single function,
called *geotiff-raster-to-matrix*. Given the location of a GeoTIFF
file, this function will read the raster into memory and return the
same map of information as the *postgis-raster-to-matrix* function,
described in the previous section.

#+begin_src clojure :results silent :exports code :tangle ../src/gridfire/magellan_bridge.clj :padline no :no-expand :comments link
(ns gridfire.magellan-bridge
  (:require [clojure.core.matrix     :as m]
            [magellan.core           :refer [read-raster]]
            [magellan.raster.inspect :as inspect]))

(defn geotiff-raster-to-matrix
  "Reads a raster from a file using the magellan.core library. Returns the
   post-processed raster values as a Clojure matrix using the core.matrix API
   along with all of the georeferencing information associated with this tile in a
   hash-map with the following form:
  {:srid 900916,
   :upperleftx -321043.875,
   :upperlefty -1917341.5,
   :width 486,
   :height 534,
   :scalex 2000.0,
   :scaley -2000.0,
   :skewx 0.0,
   :skewy 0.0,
   :numbands 10,
   :matrix #vectorz/matrix Large matrix with shape: [10,534,486]}"
  [file-path]
  (let [raster   (read-raster file-path)
        grid     (:grid raster)
        r-info   (inspect/describe-raster raster)
        matrix   (inspect/extract-matrix raster)
        image    (:image r-info)
        envelope (:envelope r-info)]
    {:srid       (:srid r-info)
     :upperleftx (get-in envelope [:x :min])
     :upperlefty (get-in envelope [:y :max])
     :width      (:width image)
     :height     (:height image)
     :scalex     (.getScaleX (.getGridToCRS2D grid))
     :scaley     (.getScaleY (.getGridToCRS2D grid))
     :skewx      0.0 ;FIXME not used?
     :skewy      0.0 ;FIXME not used?
     :numbands   (:bands image)
     :matrix     (m/matrix matrix)}))
#+end_src

** Command Line Interface

The entire GridFire system is available for use directly from the
Clojure REPL. This enables straightforward analysis and introspection
of the fire behavior functions and their results over a range of
inputs. However, if you just want to simulate an individual
ignition event, GridFire comes with a simple command line interface
that can be parameterized by a single configuration file, specifying
the ignition location, burn duration, weather values, and the location
of the PostGIS raster layers to use for topography and fuels.

The executable may be created using the Clojure CLI tools as follows:

#+name: build-jar
#+begin_src sh :results silent :exports code
clojure -A:make-uberjar
#+end_src

This command will generate a Java Archive (JAR) file in
the *target* directory that may be run from the command line as
follows:

#+name: run-gridfire-jar
#+begin_src sh :results silent :exports code
java -jar gridfire-<version>.jar myconfig.edn
#+end_src

When run, the executable connects to the PostGIS database specified in
the passed-in config file, downloads the necessary raster layers,
simulates the ignition event for the requested duration, and returns
2D maps showing the spatial distributions of fire spread, flame
length, and fire line intensity respectively. Finally, it prints out
the final clock time from when the simulation was terminated as well
as the total number of ignited cells on the raster grid at that point.

Which maps are created (and in what formats) may be configured by
setting the following options in GridFire's input config file to true
or false:

#+ATTR_LATEX: :options \setlength{\itemsep}{-3mm}
1. :output-landfire-inputs?
2. :output-geotiffs?
3. :output-pngs?

#+name: command-line-interface
#+begin_src clojure :results silent :exports code :tangle ../src/gridfire/cli.clj :padline no :no-expand :comments link
(ns gridfire.cli
  (:gen-class)
  (:require [clojure.core.matrix    :as m]
            [clojure.data.csv       :as csv]
            [clojure.edn            :as edn]
            [clojure.java.io        :as io]
            [clojure.spec.alpha     :as s]
            [clojure.string         :as str]
            [gridfire.binary-output :as binary]
            [gridfire.common        :refer [calc-emc in-bounds?]]
            [gridfire.crown-fire    :refer [m->ft]]
            [gridfire.fetch         :as fetch]
            [gridfire.fire-spread   :refer [get-neighbors run-fire-spread]]
            [gridfire.perturbation  :as perturbation]
            [gridfire.spec.config   :as spec]
            [gridfire.utils.random  :refer [my-rand-int my-rand-nth]]
            [magellan.core          :refer [make-envelope
                                           matrix-to-raster
                                           register-new-crs-definitions-from-properties-file!
                                           write-raster]]
            [matrix-viz.core        :refer [save-matrix-as-png]])
  (:import java.util.Random))

(m/set-current-implementation :vectorz)

(register-new-crs-definitions-from-properties-file! "CUSTOM"
                                                    (io/resource "custom_projections.properties"))

(defn sample-from-list
  [rand-generator n xs]
  (repeatedly n #(my-rand-nth rand-generator xs)))

(defn sample-from-range
  [rand-generator n [min max]]
  (let [range (- max min)]
    (repeatedly n #(+ min (my-rand-int rand-generator range)))))

(defn draw-samples
  [rand-generator n x]
  (into []
        (cond (list? x)   (sample-from-list rand-generator n x)
              (vector? x) (sample-from-range rand-generator n x)
              :else       (repeat n x))))

(defn cells-to-acres
  [cell-size num-cells]
  (let [acres-per-cell (/ (* cell-size cell-size) 43560.0)]
    (* acres-per-cell num-cells)))

(defn summarize-fire-spread-results
  [fire-spread-results cell-size]
  (let [flame-lengths              (filterv pos? (m/eseq (:flame-length-matrix fire-spread-results)))
        fire-line-intensities      (filterv pos? (m/eseq (:fire-line-intensity-matrix fire-spread-results)))
        burned-cells               (count flame-lengths)
        fire-size                  (cells-to-acres cell-size burned-cells)
        flame-length-mean          (/ (m/esum flame-lengths) burned-cells)
        fire-line-intensity-mean   (/ (m/esum fire-line-intensities) burned-cells)
        flame-length-stddev        (->> flame-lengths
                                        (m/emap #(Math/pow (- flame-length-mean %) 2.0))
                                        (m/esum)
                                        (#(/ % burned-cells))
                                        (Math/sqrt))
        fire-line-intensity-stddev (->> fire-line-intensities
                                        (m/emap #(Math/pow (- fire-line-intensity-mean %) 2.0))
                                        (m/esum)
                                        (#(/ % burned-cells))
                                        (Math/sqrt))]
    {:fire-size                  fire-size
     :flame-length-mean          flame-length-mean
     :flame-length-stddev        flame-length-stddev
     :fire-line-intensity-mean   fire-line-intensity-mean
     :fire-line-intensity-stddev fire-line-intensity-stddev}))

(defn calc-ffwi
  "Computes the Fosberg Fire Weather Index value from rh (relative
   humidity in %), temp (temperature in F), wsp (wind speed in mph),
   and a constant x (gust multiplier).
   ------------------------------------------------------------------
   Note: ffwi can be computed with (calc-ffwi rh temp wsp 1.0)
         ffwi-max can be computed with (calc-ffwi minrh maxtemp wsp 1.75)
   Geek points: Uses Cramer's rule: (+ d (* x (+ c (* x (+ b (* x a))))))
                for an efficient cubic calculation on tmp."
  [rh temp wsp x]
  (let [m   (calc-emc rh temp)
        eta (+ 1 (* m (+ -2 (* m (+ 1.5 (* m -0.5))))))]
    (/ (* eta (Math/sqrt (+ 1 (Math/pow (* x wsp) 2))))
       0.3002)))

(defn kebab->snake [s]
  (str/replace s #"-" "_"))

(defn snake->kebab [s]
  (str/replace s #"_" "-"))

(defn min->hour [t]
  (int (quot t 60)))

(defn previous-active-perimeter?
  [[i j :as here] matrix]
  (let [num-rows (m/row-count matrix)
        num-cols (m/column-count matrix)]
   (and
    (= (m/mget matrix i j) -1.0)
    (->> (get-neighbors here)
         (filter #(in-bounds? num-rows num-cols %))
         (map #(apply m/mget matrix %))
         (some pos?)))))

(defn to-color-map-values [burn-time-matrix current-clock]
  (m/emap-indexed (fn [here burn-time]
                    (let [delta-hours (->> (- current-clock burn-time)
                                           min->hour)]
                      (cond
                        (previous-active-perimeter? here burn-time-matrix) 201
                        (= burn-time -1.0)                                 200
                        (< 0 delta-hours 5)                                delta-hours
                        (>= delta-hours 5)                                 5
                        :else                                              0)))
                  burn-time-matrix))

(defn layer-snapshot [burn-time-matrix layer-matrix t]
  (m/emap (fn [layer-value burn-time]
            (if (<= burn-time t)
              layer-value
              0))
          layer-matrix
          burn-time-matrix))

(defn output-filename [name outfile-suffix simulation-id output-time ext]
  (as-> [name outfile-suffix simulation-id (when output-time (str "t" output-time))] $
       (remove str/blank? $)
       (str/join "_" $)
       (str $ ext)))

(defn output-geotiff
  ([config matrix name envelope]
   (output-geotiff config matrix name envelope nil nil))

  ([config matrix name envelope simulation-id]
   (output-geotiff config matrix name envelope simulation-id nil))

  ([{:keys [output-directory output-geotiffs? outfile-suffix] :as config}
    matrix name envelope simulation-id output-time]
   (when output-geotiffs?
     (let [file-name (output-filename name
                                      outfile-suffix
                                      (str simulation-id)
                                      output-time
                                      ".tif")]
      (-> (matrix-to-raster name matrix envelope)
          (write-raster (if output-directory
                          (str/join "/" [output-directory file-name])
                          file-name)))))))

(defn output-png
  ([config matrix name envelope]
   (output-png config matrix name envelope nil nil))

  ([config matrix name envelope simulation-id]
   (output-png config matrix name envelope simulation-id nil))

  ([{:keys [output-directory output-png? outfile-suffix] :as config}
    matrix name envelope simulation-id output-time]
   (when output-png?
     (let [file-name (output-filename name
                                      outfile-suffix
                                      (str simulation-id)
                                      output-time
                                      ".png")]
      (save-matrix-as-png :color 4 -1.0
                          matrix
                          (if output-directory
                            (str/join "/" [output-directory file-name])
                            (file-name)))))))

(def layer-name->matrix
  [["fire_spread"         :fire-spread-matrix]
   ["flame_length"        :flame-length-matrix]
   ["fire_line_intensity" :fire-line-intensity-matrix]
   ["burn_history"        :burn-time-matrix]
   ["spread_rate"         :spread-rate-matrix]
   ["fire_type"           :fire-type-matrix]])

(defn filter-output-layers [output-layers]
  (let [layers-to-filter (set (map (comp kebab->snake name) (keys output-layers)))]
    (filter (fn [[name _]] (contains? layers-to-filter name)) layer-name->matrix)))

(defn process-output-layers-timestepped
  [{:keys [simulation-id] :as config}
   {:keys [global-clock burn-time-matrix] :as fire-spread-results}
   name layer timestep envelope]
  (doseq [output-time (range 0 (inc global-clock) timestep)]
    (let [matrix          (if (= layer "burn_history")
                            (to-color-map-values layer output-time)
                            (fire-spread-results layer))
          filtered-matrix (layer-snapshot burn-time-matrix matrix output-time)]
      (output-geotiff config filtered-matrix name envelope simulation-id output-time)
      (output-png config filtered-matrix name envelope simulation-id output-time))))

(defn process-output-layers!
  [{:keys [output-layers] :as config}
   {:keys [global-clock burn-time-matrix] :as fire-spread-results}
   envelope
   simulation-id]
  (let [layers (if output-layers
                 (filter-output-layers output-layers)
                 layer-name->matrix)]
    (doseq [[name layer] layers]
      (let [kw       (keyword (snake->kebab name))
            timestep (get output-layers kw)]
        (if (int? timestep)
          (process-output-layers-timestepped config
                                             fire-spread-results
                                             name
                                             layer
                                             timestep
                                             envelope)
          (let [matrix (if (= layer "burn_history")
                         (to-color-map-values layer global-clock)
                         (fire-spread-results layer))]
            (output-geotiff config matrix name envelope simulation-id)
            (output-png config matrix name envelope simulation-id)))))))

(defn process-burn-count!
  [{:keys [fire-spread-matrix burn-time-matrix global-clock]}
   burn-count-matrix
   timestep]
  (if (int? timestep)
   (doseq [clock (range 0 (inc global-clock) timestep)]
     (let [filtered-fire-spread (m/emap (fn [layer-value burn-time]
                                          (if (<= burn-time clock)
                                            layer-value
                                            0))
                                        fire-spread-matrix
                                        burn-time-matrix)
           band                 (int (quot clock timestep))]
       (m/add! (nth (seq burn-count-matrix) band) filtered-fire-spread)))
   (m/add! burn-count-matrix fire-spread-matrix)))

(defn output-burn-probability-layer!
  [{:keys [output-burn-probability simulations] :as config} envelope burn-count-matrix]
  (when-let [timestep output-burn-probability]
    (let [output-name "burn_probability"]
      (if (int? timestep)
        (doseq [[band matrix] (map-indexed vector burn-count-matrix)]
          (let [output-time        (* band timestep)
                probability-matrix (m/emap #(/ % simulations) matrix)]
            (output-geotiff config probability-matrix output-name envelope nil output-time)
            (output-png config probability-matrix output-name envelope nil output-time)))
        (let [probability-matrix (m/emap #(/ % simulations) burn-count-matrix)]
          (output-geotiff config probability-matrix output-name envelope)
          (output-png config probability-matrix output-name envelope))))))

(defn initialize-burn-count-matrix
  [{:keys [output-burn-probability]} max-runtime num-rows num-cols]
  (when output-burn-probability
    (if (int? output-burn-probability)
     (let [num-bands (inc (quot (apply max max-runtime) output-burn-probability))]
       (m/zero-array [num-bands num-rows num-cols]))
     (m/zero-array [num-rows num-cols]))))

(defn process-binary-output!
  [{:keys [output-binary? output-directory]}
   {:keys [burn-time-matrix flame-length-matrix spread-rate-matrix fire-type-matrix]} simulation]
  (when output-binary?
    (let [output-name (format "toa_0001_%05d.bin" (inc simulation))]
      (binary/write-matrices-as-binary [{:ttype  :float
                                         :matrix (m/emap #(if (pos? %) (* 60 %) %) burn-time-matrix)}
                                        {:ttype  :float
                                         :matrix flame-length-matrix}
                                        {:ttype  :float
                                         :matrix spread-rate-matrix}
                                        {:ttype  :int
                                         :matrix fire-type-matrix}]
                                       (if output-directory
                                         (str/join "/" [output-directory output-name])
                                         output-name)))))

(defn run-simulations
  [{:keys
    [cell-size output-csvs? simulations output-layers output-burn-probability] :as config}
   landfire-rasters envelope ignition-row ignition-col max-runtime temperature
   relative-humidity wind-speed-20ft wind-from-direction foliar-moisture
   ellipse-adjustment-factor ignition-layer multiplier-lookup perturbations
   burn-count-matrix]
  (mapv
   (fn [i]
     (let [matrix-or-i           (fn [obj i] (:matrix obj (obj i)))
           initial-ignition-site (or ignition-layer
                                     [(ignition-row i) (ignition-col i)])
           input-variations      {:max-runtime               (max-runtime i)
                                  :temperature               (matrix-or-i temperature i)
                                  :relative-humidity         (matrix-or-i relative-humidity i)
                                  :wind-speed-20ft           (matrix-or-i wind-speed-20ft i)
                                  :wind-from-direction       (matrix-or-i wind-from-direction i)
                                  :foliar-moisture           (* 0.01 (foliar-moisture i))
                                  :ellipse-adjustment-factor (ellipse-adjustment-factor i)}
           fire-spread-results   (run-fire-spread
                                  (merge input-variations
                                         {:cell-size             cell-size
                                          :landfire-rasters      landfire-rasters
                                          :num-rows              (m/row-count (:fuel-model landfire-rasters))
                                          :num-cols              (m/column-count (:fuel-model landfire-rasters))
                                          :multiplier-lookup     multiplier-lookup
                                          :initial-ignition-site initial-ignition-site
                                          :perturbations         (when perturbations
                                                                   (perturbations i))
<<<<<<< HEAD
                                      :spotting                  (:spotting config)}
                                     config)]
         (do
           (process-output-layers! config fire-spread-results envelope i)
           (when-let [timestep output-burn-probability]
             (process-burn-count! fire-spread-results burn-count-matrix timestep))
           (process-binary-output! config fire-spread-results i)
           (if output-csvs?
             (merge
              {:simulation                (inc i)
               :ignition-row              (ignition-row i)
               :ignition-col              (ignition-col i)
               :max-runtime               (max-runtime i)
               :temperature               temperature
               :relative-humidity         relative-humidity
               :wind-speed-20ft           wind-speed-20ft
               :wind-from-direction       wind-from-direction
               :foliar-moisture           (foliar-moisture i)
               :ellipse-adjustment-factor (ellipse-adjustment-factor i)
               :exit-condition            (:exit-condition fire-spread-results)}
              (summarize-fire-spread-results fire-spread-results cell-size))))
         (when output-csvs?
           {:simulation                 (inc i)
            :ignition-row               (ignition-row i)
            :ignition-col               (ignition-col i)
            :max-runtime                (max-runtime i)
            :temperature                temperature
            :relative-humidity          relative-humidity
            :wind-speed-20ft            wind-speed-20ft
            :wind-from-direction        wind-from-direction
            :foliar-moisture            (foliar-moisture i)
            :ellipse-adjustment-factor  (ellipse-adjustment-factor i)
            :fire-size                  0.0
            :flame-length-mean          0.0
            :flame-length-stddev        0.0
            :fire-line-intensity-mean   0.0
            :fire-line-intensity-stddev 0.0
            :exit-condition             :no-fire-spread}))))
=======
                                          :spotting              (:spotting config)})
                                  config)]
       (when fire-spread-results
         (process-output-layers! config fire-spread-results envelope i)
         (when-let [timestep output-burn-probability]
           (process-burn-count! fire-spread-results burn-count-matrix timestep))
         (process-binary-output! config fire-spread-results i))
       (when output-csvs?
         (merge
          input-variations
          {:ignition-row    (ignition-row i)
           :ignition-col    (ignition-col i)
           :foliar-moisture (foliar-moisture i)
           :exit-condition  (:exit-condition fire-spread-results :no-fire-spread)}
          (if fire-spread-results
            (summarize-fire-spread-results fire-spread-results cell-size)
            {:fire-size                  0.0
             :flame-length-mean          0.0
             :flame-length-stddev        0.0
             :fire-line-intensity-mean   0.0
             :fire-line-intensity-stddev 0.0})))))
>>>>>>> 105bbf60
   (range simulations)))

(defn write-csv-outputs
  [output-directory output-csvs? output-filename results-table]
  (when output-csvs?
    (with-open [out-file (io/writer (if output-directory
                                      (str/join "/" [output-directory output-filename])
                                      output-filename))]
      (->> results-table
           (sort-by #(vector (:ignition-row %) (:ignition-col %)))
           (mapv (fn [{:keys [ignition-row ignition-col max-runtime temperature relative-humidity wind-speed-20ft
                              wind-from-direction foliar-moisture ellipse-adjustment-factor fire-size flame-length-mean
                              flame-length-stddev fire-line-intensity-mean fire-line-intensity-stddev
                              simulation]}]
                   [simulation
                    ignition-row
                    ignition-col
                    max-runtime
                    temperature
                    relative-humidity
                    wind-speed-20ft
                    wind-from-direction
                    foliar-moisture
                    ellipse-adjustment-factor
                    fire-size
                    flame-length-mean
                    flame-length-stddev
                    fire-line-intensity-mean
                    fire-line-intensity-stddev]))
           (cons ["simulation" "ignition-row" "ignition-col" "max-runtime" "temperature" "relative-humidity" "wind-speed-20ft"
                  "wind-from-direction" "foliar-moisture" "ellipse-adjustment-factor" "fire-size" "flame-length-mean"
                  "flame-length-stddev" "fire-line-intensity-mean" "fire-line-intensity-stddev"])
           (csv/write-csv out-file)))))

(defn get-envelope
  [config landfire-layers]
  (let [{:keys [upperleftx upperlefty width height scalex scaley]} (landfire-layers :elevation)]
    (make-envelope (:srid config)
                   upperleftx
                   (+ upperlefty (* height scaley))
                   (* width scalex)
                   (* -1.0 height scaley))))

(defn get-weather [config rand-generator weather-type weather-layers]
  (if (contains? weather-layers weather-type)
    (weather-type weather-layers)
    (draw-samples rand-generator (:simulations config) (config weather-type))))

(defn create-multiplier-lookup
  [{:keys [cell-size]} weather-layers]
  (reduce-kv (fn [acc k {:keys [scalex]}]
               (assoc acc k (int (quot (m->ft scalex) cell-size))))
             {}
             weather-layers))

(defn -main
  [& config-files]
  (doseq [config-file config-files]
    (let [config (edn/read-string (slurp config-file))]
      (if (s/valid? ::spec/config config)
        (let [landfire-layers   (fetch/landfire-layers config)
              landfire-rasters  (into {}
                                      (map (fn [[layer info]] [layer (first (:matrix info))]))
                                      landfire-layers)
              ignition-layer    (fetch/ignition-layer config)
              weather-layers    (fetch/weather-layers config)
              multiplier-lookup (create-multiplier-lookup config weather-layers)
              envelope          (get-envelope config landfire-layers)
              simulations       (:simulations config)
              rand-generator    (if-let [seed (:random-seed config)]
                                  (Random. seed)
                                  (Random.))
              max-runtimes      (draw-samples rand-generator simulations (:max-runtime config))
              num-rows          (m/row-count (:fuel-model landfire-rasters))
              num-cols          (m/column-count (:fuel-model landfire-rasters))
              burn-count-matrix (initialize-burn-count-matrix config max-runtimes num-rows num-cols)]
          (when (:output-landfire-inputs? config)
            (doseq [[layer matrix] landfire-rasters]
              (-> (matrix-to-raster (name layer) matrix envelope)
                  (write-raster (str (name layer) (:outfile-suffix config) ".tif")))))
          (->> (run-simulations
                (assoc config :rand-gen rand-generator)
                landfire-rasters
                envelope
                (draw-samples rand-generator simulations (:ignition-row config))
                (draw-samples rand-generator simulations (:ignition-col config))
                max-runtimes
                (get-weather config rand-generator :temperature weather-layers)
                (get-weather config rand-generator :relative-humidity weather-layers)
                (get-weather config rand-generator :wind-speed-20ft weather-layers)
                (get-weather config rand-generator :wind-from-direction weather-layers)
                (draw-samples rand-generator simulations (:foliar-moisture config))
                (draw-samples rand-generator simulations (:ellipse-adjustment-factor config))
                ignition-layer
                multiplier-lookup
                (perturbation/draw-samples rand-generator simulations (:perturbations config))
                burn-count-matrix)
               (write-csv-outputs
                (:output-directory config)
                (:output-csvs? config)
                (str "summary_stats" (:outfile-suffix config) ".csv")))
          (output-burn-probability-layer! config envelope burn-count-matrix))
        (s/explain ::spec/config config)))))
#+end_src

#+name: utils-random
#+begin_src clojure :results silent :exports code :tangle ../src/gridfire/utils/random.clj :padline no :no-expand :comments link
(ns gridfire.utils.random
  (:import java.util.Random))

(defn my-rand
  ([^Random rand-generator] (.nextDouble rand-generator))
  ([^Random rand-generator n] (* n (my-rand rand-generator))))

(defn my-rand-int
  [rand-generator n]
  (int (my-rand rand-generator n)))

(defn my-rand-nth
  [rand-generator coll]
  (nth coll (my-rand-int rand-generator (count coll))))

(defn random-float
  [min-val max-val rand-generator]
  (let [range (- max-val min-val)]
    (+ min-val (my-rand rand-generator range))))

(defn my-rand-range
  [rand-generator [min-val max-val]]
  (let [range (- max-val min-val)]
    (+ min-val (if (and (int? min-val) (int? max-val))
                 (int (my-rand rand-generator range))
                 (my-rand rand-generator range)))))
#+end_src

* Configuration File

The configuration file for GridFire's command line interface is a text
file in Extensible Data Notation (EDN) format.[fn::
https://github.com/edn-format/edn] A sample configuration file is
provided below and in ``resources/sample_config.edn''. The format
should be self-evident at a glance, but it is worth noting that EDN is
case-sensitive but whitespace-insensitive. Comments are anything
following two semi-colons (;;). Strings are contained in double-quotes
(``''). Keywords are prefixed with a colon (:). Vectors are delimited
with square brackets ([]). Associative lookup tables (a.k.a. maps) are
delimited with curly braces ({}) and are used to express key-value
relationships.

The configuration file can be broken up into 5 sections as described
below:

** Section 1: Landscape data to be shared by all simulations

GridFire allows us to choose how we want to ingest landscape data
through the configuration file. We can choose to get LANDFIRE layers
from our PostGIS database, or we can read raster files from disk. This
behavior is controlled as follows:

Include the following mapping at the top level of the configuraiton
file:

- *landfire-layers*: a map of fetch specifications

For the fetch specifications include the following mappings:
- *type*: the method for fetching the layer
- *source*: the string input for the fetch method

To fetch layers from a Postgresql database you must also include the
follwing mapping:

- *db-spec*: a map of database connection information for our Postgresql
  database

Here's an example of fetching LANDFIRE layers from a Postgresql database.
#+begin_src clojure
{:db-spec            {:classname   "org.postgresql.Driver"
                      :subprotocol "postgresql"
                      :subname     "//localhost:5432/gridfire"
                      :user        "gridfire"}
 :landfire-layers    {:aspect             {:type   :postgis
                                           :source "landfire.asp WHERE rid=100"}
                      :canopy-base-height {:type   :postgis
                                           :source "landfire.cbh WHERE rid=100"}
                      :canopy-cover       {:type   :postgis
                                           :source "landfire.cc WHERE rid=100"}
                      :canopy-height      {:type   :postgis
                                           :source "landfire.ch WHERE rid=100"}
                      :crown-bulk-density {:type   :postgis
                                           :source "landfire.cbd WHERE rid=100"}
                      :elevation          {:type   :postgis
                                           :source "landfire.fbfm40 WHERE rid=100"}
                      :fuel-model         {:type   :postgis
                                           :source "landfire.slp WHERE rid=100"}
                      :slope              {:type   :postgis
                                           :source "landfire.dem WHERE rid=100"}}}
#+end_src

Here's an example of fetching LANDFIRE layers from files on disk.
#+begin_src clojure
{:landfire-layers {:aspect             {:type   :geotiff
                                        :source "test/gridfire/resources/asp.tif"}
                   :canopy-base-height {:type   :geotiff
                                        :source "test/gridfire/resources/cbh.tif"}
                   :canopy-cover       {:type   :geotiff
                                        :source "test/gridfire/resources/cc.tif"}
                   :canopy-height      {:type   :geotiff
                                        :source "test/gridfire/resources/ch.tif"}
                   :crown-bulk-density {:type   :geotiff
                                        :source "test/gridfire/resources/cbd.tif"}
                   :elevation          {:type   :geotiff
                                        :source "test/gridfire/resources/dem.tif"}
                   :fuel-model         {:type   :geotiff
                                        :source "test/gridfire/resources/fbfm40.tif"}
                   :slope              {:type   :geotiff
                                        :source "test/gridfire/resources/slp.tif"}}}
#+end_src

Include the following required mapping on all configurations:

#+begin_src clojure
{:srid      "CUSTOM:900914"
 :cell-size 98.425} ; (feet)
#+end_src

** Section 2: Ignition data from which to build simulation inputs

GridFire allows us to choose how we want to initialize the ignition
area. We can choose one of 2 options: to initialize a single point or
an existing burn perimeter (raster).

To initialize a single point, include the following mappings:

- *ignition-row*: (single, list, or range of values)
- *ignition-col*: (single, list, or range of values)

For this method of ignition, values may be entered in one of three ways:

1. If a single value is provided, it will be kept the same for all
   simulations.
2. For a list of values, a value from the list will be randomly
   selected in each simulation.
3. For a range of values, a value from the range [inclusive exclusive]
   will be randomly selected in each simulation.

#+begin_src clojure
{:ignition-row [10 90]
 :ignition-col [20 80]}
#+end_src

To initialize an existing burn perimeter from a raster, we have two
options. We can read rasters from a Postgresql database or a raster
file on disk. This behavior is controlled as follows:

Include the following mapping at the top level of the configuraiton
file:

- *ignition-layer*: a map of fetch specifications

For the fetch specifications include the following mappings:
- *type*: the method for fetching the layer
- *source*: the string input for the fetch method

Here's an example of fetching an intial burn perimeter from a
Postgresql database.

*Note*: be sure to include the map of database connection (*:db-spec*) as
described in section 1.
#+begin_src clojure
{:ignition-layer {:type   :postgis
                  :source "ignition.ign WHERE rid=1"}}
#+end_src

Here's an example of fetching an intial burn perimeter from a file on
disk
#+begin_src clojure
{:fetch-ignition-method :geotiff
 :ignition-layer        "test/gridfire/resources/ign.tif"}
#+end_src

GridFire makes use of clojure's multimethods to dispatch control to
different handlers for fetching ignition layers. The dispatch depends
on what is in the config file. Here's the namespace that implements
this functionality.

#+name: fetch.clj
#+begin_src clojure :results silent :exports code :tangle ../src/gridfire/fetch.clj :padline no :no-expand :comments link
(ns gridfire.fetch
  (:require [clojure.core.matrix      :as m]
            [gridfire.magellan-bridge :refer [geotiff-raster-to-matrix]]
            [gridfire.postgis-bridge  :refer [postgis-raster-to-matrix]]
            [gridfire.spec.config     :as spec]
            [gridfire.surface-fire    :refer [degrees-to-radians]]))

;;-----------------------------------------------------------------------------
;; LANDFIRE
;;-----------------------------------------------------------------------------

(def layer-names
  [:aspect
   :canopy-base-height
   :canopy-cover
   :canopy-height
   :crown-bulk-density
   :elevation
   :fuel-model
   :slope])

(defn convert-metrics
  "Converting metrics in layers:
  meters to feet
  degrees to percent"
  [landfire-layers]
  (-> landfire-layers
      (update-in [:elevation :matrix]
                 (fn [matrix] (m/emap #(* % 3.28) matrix))) ; m -> ft
      (update-in [:slope :matrix]
                 (fn [matrix] (m/emap #(Math/tan (degrees-to-radians %)) matrix))) ; degrees -> %
      (update-in [:canopy-height :matrix]
                 (fn [matrix] (m/emap #(* % 3.28) matrix))) ; m -> ft
      (update-in [:canopy-base-height :matrix]
                 (fn [matrix] (m/emap #(* % 3.28) matrix))) ; m -> ft
      (update-in [:crown-bulk-density :matrix]
                 (fn [matrix] (m/emap #(* % 0.0624) matrix))))) ; kg/m^3 -> lb/ft^3

(defmulti landfire-layer
  (fn [_ {:keys [type]}] type))

(defmethod landfire-layer :postgis
  [db-spec {:keys [source]}]
  (postgis-raster-to-matrix db-spec source))

(defmethod landfire-layer :geotiff
  [_ {:keys [source]}]
  (geotiff-raster-to-matrix source))

(defn landfire-layers
  "Returns a map of LANDFIRE rasters (represented as maps) with the following units:
   {:elevation          feet
    :slope              vertical feet/horizontal feet
    :aspect             degrees clockwise from north
    :fuel-model         fuel model numbers 1-256
    :canopy-height      feet
    :canopy-base-height feet
    :crown-bulk-density lb/ft^3
    :canopy-cover       % (0-100)}"
  [{:keys [db-spec] :as config}]
  (convert-metrics
   (let [layers (:landfire-layers config)]
     (reduce (fn [amap layer-name]
               (let [source (get layers layer-name)]
                 (assoc amap
                        layer-name
                        (if (map? source)
                          (landfire-layer db-spec source)
                          (postgis-raster-to-matrix db-spec source)))))
             {}
             layer-names))))

;;-----------------------------------------------------------------------------
;; Initial Ignition
;;-----------------------------------------------------------------------------

(defn convert-burn-values [matrix {:keys [burned unburned]}]
  (m/emap #(condp = %
             (double burned)   1.0
             (double unburned) 0.0
             -1.0)
          matrix))

(defmulti ignition-layer
  (fn [{:keys [ignition-layer]}] (:type ignition-layer)))

(defmethod ignition-layer :postgis
  [{:keys [db-spec ignition-layer]}]
  (let [layer (postgis-raster-to-matrix db-spec (:source ignition-layer))]
    (if-let [bv (:burn-values ignition-layer)]
      (assoc layer :matrix (convert-burn-values (:matrix layer) bv))
      layer)))

(defmethod ignition-layer :geotiff
  [{:keys [ignition-layer]}]
  (let [layer (geotiff-raster-to-matrix (:source ignition-layer))]
    (if-let [bv (:burn-values ignition-layer)]
      (assoc layer :matrix (convert-burn-values (:matrix layer) bv))
      layer)))

(defmethod ignition-layer :default
  [_]
  nil)

;;-----------------------------------------------------------------------------
;; Weather
;;-----------------------------------------------------------------------------

(defmulti weather
  (fn [_ {:keys [type]}] type))

(defmethod weather :postgis
  [{:keys [db-spec]} {:keys [source]}]
  (postgis-raster-to-matrix db-spec source))

(defmethod weather :geotiff
  [_ {:keys [source]}]
  (geotiff-raster-to-matrix source))

(defn weather-layers
  "Returns a map of weather layers (represented as maps) with the following units:
   {:temperature         farenheight
    :relative-humidity   %
    :wind-speed-20ft     mph
    :wind-from-direction degrees clockwise from north}"
  [config]
  (reduce (fn [acc weather-name]
            (let [weather-spec (weather-name config)]
              (if (map? weather-spec)
                (assoc acc weather-name (weather config weather-spec))
                acc)))
          {}
          spec/weather-names))
#+end_src

** Section 3: Weather data from which to build simulation inputs

For all the options in this section, you may enter values in one of
three ways (as described in section 2): single, list, or range of
values.

#+begin_src clojure
{:temperature               (50 65 80)     ; (degrees Fahrenheit)
 :relative-humidity         (1 10 20)      ; (%)
 :wind-speed-20ft           (10 15 20)     ; (miles/hour)
 :wind-from-direction       (0 90 180 270) ; (degrees clockwise from north)
 :foliar-moisture           90}            ; (%)
#+end_src

Temperature, relative humidity, wind speed, and wind direction accepts
an additional type of input. GridFire allows us to use weather data
from rasters. To use weather data from raster we have two options.
This behavior is controlled as follows:

Include the following mapping at the top level of the configuraiton
file:

- *[weather-type]*: a map of fetch specifications

For the fetch specifications include the following mappings:
- *type*: the method for fetching the layer
- *source*: the string input for the fetch method

Here's an example of fetching weather rasters from a Postgresql database.
*Note*: be sure to include the map of database connection (*:db-spec*) as
described in section 1.
#+begin_src clojure
{:temperature         {:type   :postgis
                       :source "weather.tmpf WHERE rid=100"}
 :relative-humidity   {:type   :postgis
                       :source "weather.rh WHERE rid=100"}
 :wind-speed-20ft     {:type   :postgis
                       :source "weather.ws WHERE rid=100"}
 :wind-from-direction {:type   :postgis
                       :source "weather.wd WHERE rid=100"}}
#+end_src

Here's an example of fetching weather rasters from files on disk.
#+begin_src clojure
{:temperature         {:type   :geotiff
                       :source "test/gridfire/resources/weather-test/tmpf_to_sample.tif"}
 :relative-humidity   {:type   :geotiff
                       :source "test/gridfire/resources/weather-test/rh_to_sample.tif"}
 :wind-speed-20ft     {:type   :geotiff
                       :source "test/gridfire/resources/weather-test/ws_to_sample.tif"}
 :wind-from-direction {:type   :geotiff
                       :source "test/gridfire/resources/weather-test/d_to_sample.tif"}}
#+end_src

*NOTE:* Gridfire expects weather raster's resolution and the landfire's
resolution as designated by the `:cell-size` must be exact multiples
of one another. This means you may choose to use raster's of different
cell sizes to improve preformance.

** Section 4: Number of simulations and (optional) random seed perimeter

#+begin_src clojure
{:max-runtime               60             ; (minutes)
 :simulations               10
 :ellipse-adjustment-factor 1.0            ; (< 1.0 = more circular, > 1.0 = more elliptical)
 :random-seed 1234567890}                  ; long value (optional)
#+end_src

** Section 5: Outputs

Currently supported Geotiff layers for output
- fire-spread
- flame-length
- fire-line-intensity
- burn-history

To control the layers to output include the following mappings:
- *output-layers*: map of layers-name to timestep (in minutes) or the keyword `:final`
- *output-geotiff*: boolean

#+begin_src clojure
{:output-layers  {:fire-spread  10
                  :burn-history :final}
 :output-geotiff true}
#+end_src

The configuration above specify that we'd like to output one
firespread geotiff every 10 minutes in the simulation. For the burn
history we'd like to output the geotiff file at the final timestep of
the simulation. 

*Note:* if entry for `:output-layers` is omitted but `:output-geotiff`
is set to true then Gridfire will output all layers above at the final
timestep. 

Gridfire also supports an output for the burn probability layer which
is a matrix of the probability of a cell being burned across all
simulations. To control the output of the burn probability layer
include the following mapping:

- *output-*burn-probability*: timestep (in minutes) or keyword `:final`

#+begin_src clojure
{:output-burn-probability 10
 :output-geotiff          true}
#+end_src

Other output mappings:

#+begin_src clojure
{:outfile-suffix          "_tile_100"
 :output-landfire-inputs? true
 :output-pngs?            true
 :output-csvs?            true}
#+end_src

** Section 6: Perturbations

Gridfire supports puturbations of input rasters during simulations in
order to account for inherent uncertainty in the data. A uniform
random sampling of values within a given range is used to address
these uncertanties. 

To specify this in the config file include the following mappings:

- *perturbations:* a map of layer names to a map of perturbation configurations

#+begin_src clojure
{:perturbations {:canopy-height {:spatial-type :global
                                 :range        [-1.0 1.0]}}}
#+end_src

The above config specify that a randomly selected value between -1.0
and 1.0 should be added to the canopy height value. This perturbation
will be applied globally to all cells. We could also, instead, specify
that each cell should be perturbed individually by setting spatial
type to *:pixel*.

 #+name: perturbation
#+begin_src clojure :results silent :exports code :tangle ../src/gridfire/perturbation.clj :padline no :no-expand :comments link
(ns gridfire.perturbation
  (:require [gridfire.utils.random :refer [random-float]]))

(defn- enrich-info
  [perturbations rand-generator id]
  (reduce-kv
   (fn [acc k {:keys [spatial-type range rand-gen] :as v}]
     (let [simulation-id     id
           [min-val max-val] range]
       (if (= spatial-type :global)
         (update-in acc [k] merge {:global-value   (random-float min-val max-val rand-generator)
                                   :simulation-id  simulation-id
                                   :rand-generator rand-generator})
         (update-in acc [k] merge {:simulation-id  simulation-id
                                   :rand-generator rand-generator}))))
   perturbations
   perturbations))

(defn draw-samples
  [rand-generator n perturbations]
  (when perturbations
    (mapv #(enrich-info perturbations rand-generator %) (range n))))

(defn value-at
  ([perturb-info raster here]
   (value-at perturb-info raster here nil))

  ([{:keys [range spatial-type global-value rand-generator]} raster here frequency-band]
   (let [[min-val max-val] range]
     (if (= spatial-type :global)
       global-value
       (random-float min-val max-val rand-generator)))))

(def value-at
  (memoize value-at))

(defn- update?
  [global-clock next-clock frequency]
  (< (quot global-clock frequency)
     (quot next-clock frequency)))

(defn- global-temporal-perturbations
  [perturbations]
  (->> perturbations
       (filter (fn [[k v]] (and (:frequency v) (= (:spatial-type v) :global))))
       keys))

(defn update-global-vals
  [{:keys [perturbations] :as constants} current-clock next-clock]
  (let [layers-to-update (global-temporal-perturbations perturbations)]
    (reduce
     (fn [acc layer-name]
       (let [{:keys [frequency
                     range
                     rand-generator]} (get-in acc [:perturbations layer-name])
             [min-val max-val]        range
             new-global               (random-float min-val max-val rand-generator)]
         (if (update? current-clock next-clock frequency)
           (assoc-in acc [:perturbations layer-name :global-value] new-global)
           acc)))
     constants
     layers-to-update)))
#+end_src

** Section 7: Spotting

Gridfire supports spot fires.
To turn on spot ignitions include the key *spotting* at the top level of the
config file. The value is a map containg these required entries:

- *ambient-gas-density*: float
- *specific-heat-gas*: float
- *num-firebrands*: number of firebrands each torched tree will produce
- *decay-constant*: positive number
- *crown-fire-spotting-percent*: probability a crown fire ignition will spot fires

You may also choose to include surface fire spotting. This behavior is
controlled by including the following mappings under the *:spotting*
configuration:

- *surface-fire-spotting*: a map containing these required entries:
  - *spotting-percent*: a vector of fuel range and percent pairs where
    the fuel range is a tuple of integers representing the fuel model
    numbers and the percent is the percentage of surface fire igntion
    events that will spot fires
  - *critical-fire-line-intensity*: the fireline intensity below which
    surface fire spotting does not occur

#+begin_src clojure
{:spotting {:ambient-gas-density         1.1    ;(kgm^-3)
            :specific-heat-gas           1121.0 ;(KJkg^-1 K^-1)
            :num-firebrands              [10 50]
            :decay-constant              0.005
            :crown-fire-spotting-percent 0.
            :surface-fires-spotting      {:spotting-percent             [[1 100] 1.0]
                                          :critical-fire-line-intensity 2000}}} ;(kW/m)
#+end_src

* Example Configuration files

Here is a complete sample configuration for using landfire layers from our postigs enabled
database and initializing burn points from a range of values.

Here is a complete sample configuration for using LANDFIRE layers from
our PostGIS-enabled database with ignition points randomly sampled
from a range.

#+name: sample_postgis_config.edn
#+begin_src clojure :results silent :exports code :tangle ../resources/sample_postgis_config.edn :padline no :no-expand :comments link
{;; Section 1: Landscape data to be shared by all simulations
 :fetch-layer-method        :postgis
 :db-spec                   {:classname   "org.postgresql.Driver"
                             :subprotocol "postgresql"
                             :subname     "//localhost:5432/gridfire"
                             :user        "gridfire"
                             :password    "gridfire"}
 :landfire-layers            {:aspect             {:type   :postgis
                                                   :source "landfire.asp WHERE rid=100"}
                              :canopy-base-height {:type   :postgis
                                                   :source "landfire.cbh WHERE rid=100"}
                              :canopy-cover       {:type   :postgis
                                                   :source "landfire.cc WHERE rid=100"}
                              :canopy-height      {:type   :postgis
                                                   :source "landfire.ch WHERE rid=100"}
                              :crown-bulk-density {:type   :postgis
                                                   :source "landfire.cbd WHERE rid=100"}
                              :elevation          {:type   :postgis
                                                   :source "landfire.dem WHERE rid=100"}
                              :fuel-model         {:type   :postgis
                                                   :source "landfire.fbfm40 WHERE rid=100"}
                              :slope              {:type   :postgis
                                                   :source "landfire.slp WHERE rid=100"}}
 :srid                      "CUSTOM:900914"
 :cell-size                 98.425         ; (feet)

 ;; Section 2: Ignition data from which to build simulation inputs
 :ignition-row              [10 90]
 :ignition-col              [20 80]

 ;; Section 3: Weather data from which to build simulation inputs
 ;; For all options in this section, you may enter values in one of five ways:
 ;;   1. Single Value: 25
 ;;   2. List of Values: (2 17 9)
 ;;   3. Range of Values: [10 20]
 ;;   4. Raster from file on disk: {:type :geotiff :source "path/to/file/weather.tif"}
 ;;   5. Raster from Postgresql database: {:type :postgis :source "weather.ws WHERE rid=1"}
 ;;
 ;; If a single value is provided, it will be kept the same for all simulations.
 ;; For a list of values, the list will be randomly sampled from in each simulation.
 ;; For a range of values, the range [inclusive exclusive] will be randomly sampled from in each simulation.
 :temperature               (50 65 80)     ; (degrees Fahrenheit)
 :relative-humidity         (1 10 20)      ; (%)
 :wind-speed-20ft           (10 15 20)     ; (miles/hour)
 :wind-from-direction       (0 90 180 270) ; (degrees clockwise from north)
 :foliar-moisture           90             ; (%)

 ;; Section 4: Number of simulations and (optional) random seed parameter
 :max-runtime               60             ; (minutes)
 :ellipse-adjustment-factor 1.0            ; (< 1.0 = more circular, > 1.0 = more elliptical)
 :simulations               10
 :random-seed               1234567890     ; long value (optional)

 ;; Section 5: Types and names of outputs
 :outfile-suffix            "_tile_100"
 :output-landfire-inputs?   true
 :output-geotiffs?          true
 :output-pngs?              true
 :output-csvs?              true}
#+end_src

Here is a complete sample configuration for reading both the LANDFIRE
layers, initial burn perimeter, and weather layers from GeoTIFF
files on disk.

#+name: sample_geotiff_config.edn
#+begin_src clojure :results silent :exports code :tangle ../resources/sample_geotiff_config.edn :padline no :no-expand :comments link
{;; Section 1: Landscape data to be shared by all simulations
 :landfire-layers           {:aspect             {:type   :geotiff
                                                  :source "test/gridfire/resources/asp.tif"}
                             :canopy-base-height {:type   :geotiff
                                                  :source "test/gridfire/resources/cbh.tif"}
                             :canopy-cover       {:type   :geotiff
                                                  :source "test/gridfire/resources/cc.tif"}
                             :canopy-height      {:type   :geotiff
                                                  :source "test/gridfire/resources/ch.tif"}
                             :crown-bulk-density {:type   :geotiff
                                                  :source "test/gridfire/resources/cbd.tif"}
                             :elevation          {:type   :geotiff
                                                  :source "test/gridfire/resources/dem.tif"}
                             :fuel-model         {:type   :geotiff
                                                  :source "test/gridfire/resources/fbfm40.tif"}
                             :slope              {:type   :geotiff
                                                  :source "test/gridfire/resources/slp.tif"}}
 :srid                      "CUSTOM:900914"
 :cell-size                 98.425         ; (feet)

 ;; Section 2: Ignition data from which to build simulation inputs
 :ignition-layer            {:type   :geotiff
                             :source "test/gridfire/resources/ign.tif"}

 ;; Section 3: Weather data from which to build simulation inputs
 ;; For all options in this section, you may enter values in one of five ways:
 ;;   1. Single Value: 25
 ;;   2. List of Values: (2 17 9)
 ;;   3. Range of Values: [10 20]
 ;;   4. Raster from file on disk: {:type :geotiff :source "path/to/file/weather.tif"}
 ;;   5. Raster from Postgresql database: {:type :postgis :source "weather.ws WHERE rid=1"}
 ;;
 ;; If a single value is provided, it will be kept the same for all simulations.
 ;; For a list of values, the list will be randomly sampled from in each simulation.
 ;; For a range of values, the range [inclusive exclusive] will be randomly sampled from in each simulation.

 :temperature                      {:type   :geotiff
                                    :source "test/gridfire/resources/weather-test/tmpf_to_sample.tif"}  ; (degrees Fahrenheit)
 :relative-humidity                {:type   :geotiff
                                    :source "test/gridfire/resources/weather-test/rh_to_sample.tif"}    ; (%)
 :wind-speed-20ft                  {:type   :geotiff
                                    :source "test/gridfire/resources/weather-test/ws_to_sample.tif"}    ; (miles/hour)
 :wind-from-direction              {:type   :geotiff
                                    :source "test/gridfire/resources/weather-test/wd_to_sample.tif"}    ; (degrees clockwise from north)
 :foliar-moisture                  90                                                                   ; (%)

 ;; Section 4: Number of simulations and (optional) random seed parameter
 :max-runtime               60             ; (minutes)
 :ellipse-adjustment-factor 1.0            ; (< 1.0 = more circular, > 1.0 = more elliptical)
 :simulations               10
 :random-seed               1234567890     ; long value (optional)

 ;; Section 5: Types and names of outputs
 :outfile-suffix            "_from_raster_ignition"
 :output-landfire-inputs?   true
 :output-geotiffs?          true
 :output-pngs?              true
 :output-csvs?              true}
#+end_src

This concludes our discussion of GridFire's command line interface.

#+LATEX: \bibliographystyle{plainnat}
#+LATEX: \bibliography{GridFire}

* Monte Carlo Simulation                                           :noexport:

#+name: monte-carlo-simulation
#+begin_src clojure :results silent :exports none :tangle ../src/gridfire/monte_carlo.clj :padline no :no-expand :comments link
(ns gridfire.monte-carlo
  (:require [clojure.java.io :as io]
            [clojure.data.csv :as csv]
            [clojure.java.jdbc :as jdbc]
            [clojure.core.matrix :as m]
            [clojure.core.matrix.operators :as mop]
            [clojure.core.reducers :as r]
            [gridfire.surface-fire :refer [degrees-to-radians]]
            [gridfire.fire-spread :refer [random-cell run-fire-spread]]
            [gridfire.postgis-bridge :refer [postgis-raster-to-matrix]]))

(m/set-current-implementation :vectorz)

(defn postprocess-simulation-results
  [wrf-cell-id lon lat cell-offset-in-neighborhood output-directory results-table]
  (let [num-fires (count results-table)]
    (with-open [out-file (io/writer (io/file output-directory (str "all-fires-" wrf-cell-id ".csv")))]
      (csv/write-csv out-file
                     (cons ["wrf_cell_id" "lon" "lat" "landfire_y" "landfire_x" "offwig_percentile"
                            "ws_20ft_mph" "wdir" "mparam" "lw_moisture" "eaf" "fire_size_ac" "flame_length_mean"
                            ;; "flame_length_stddev" "fire_volume" "fire_shape"]
                            "fire_volume" "fire_shape"]
                           (mapv (fn [{:keys [ignition-site weather-sample wind-speed-20ft wind-from-direction
                                              equilibrium-moisture lw-moisture eaf fire-size flame-length-mean
                                              ;; flame-length-stddev fire-volume fire-shape]}]
                                              fire-volume fire-shape]}]
                                   (let [local-site     (mop/- ignition-site cell-offset-in-neighborhood)
                                         wrf-percentile (- 100.0 (/ weather-sample 36.0))]
                                     [wrf-cell-id
                                      lon
                                      lat
                                      (local-site 0)
                                      (local-site 1)
                                      wrf-percentile
                                      wind-speed-20ft
                                      wind-from-direction
                                      equilibrium-moisture
                                      lw-moisture
                                      eaf
                                      fire-size
                                      flame-length-mean
                                      ;; flame-length-stddev
                                      fire-volume
                                      fire-shape]))
                                 (sort-by :ignition-site results-table)))))
    (format "%s,%s,%s,%.2f,%.2f,%.2f,%.2f\n"
            wrf-cell-id lon lat
            (/ (transduce (map :fire-size)         + 0.0 results-table) num-fires)
            (/ (transduce (map :flame-length-mean) + 0.0 results-table) num-fires)
            (/ (transduce (map :fire-volume)       + 0.0 results-table) num-fires)
            (/ (transduce (map :fire-shape)        + 0.0 results-table) num-fires))))

(defn cells-to-acres
  [cell-size num-cells]
  (let [acres-per-cell (/ (* cell-size cell-size) 43560.0)]
    (* acres-per-cell num-cells)))

(defn compute-fire-behavior-metrics!
  [weather-readings lw-moisture burn-duration cell-size landfire-layers
   ellipse-adjustment-factor ignition-site weather-sample]
  (let [weather-reading      (get weather-readings weather-sample)
        wind-speed-20ft      (weather-reading :ws)     ;; mph
        wind-from-direction  (mod (+ 15 (weather-reading :wd)) 360) ;; degrees (+15 for WRF->AEA warping)
        equilibrium-moisture (weather-reading :mparam) ;; % (0-100)
        fuel-moisture        {:dead {:1hr        (* (+ equilibrium-moisture 0.2) 0.01)
                                     :10hr       (* (+ equilibrium-moisture 1.5) 0.01)
                                     :100hr      (* (+ equilibrium-moisture 2.5) 0.01)}
                              :live {:herbaceous 0.30
                                     :woody      (* lw-moisture 0.01)}}
        foliar-moisture      0.90
        fire-results         (run-fire-spread burn-duration cell-size landfire-layers
                                              wind-speed-20ft wind-from-direction
                                              fuel-moisture foliar-moisture
                                              ellipse-adjustment-factor ignition-site)]
    (if fire-results
      (let [flame-lengths       (filterv pos? (m/eseq (:flame-length-matrix fire-results)))
            burned-cells        (count flame-lengths)
            fire-size           (cells-to-acres cell-size burned-cells)
            flame-length-mean   (/ (m/esum flame-lengths) burned-cells)
            ;; flame-length-stddev (->> flame-lengths
            ;;                          (m/emap #(Math/pow (- flame-length-mean %) 2.0))
            ;;                          (m/esum)
            ;;                          (#(/ % burned-cells))
            ;;                          (Math/sqrt))]
            ]
        {:ignition-site        ignition-site
         :weather-sample       weather-sample
         :wind-speed-20ft      wind-speed-20ft
         :wind-from-direction  wind-from-direction
         :equilibrium-moisture equilibrium-moisture
         :lw-moisture          lw-moisture
         :eaf                  ellipse-adjustment-factor
         :fire-size            fire-size
         :flame-length-mean    flame-length-mean
         ;; :flame-length-stddev  flame-length-stddev
         :fire-volume          (* fire-size flame-length-mean)
         :fire-shape           (/ fire-size flame-length-mean)})
      {:ignition-site        ignition-site
       :weather-sample       weather-sample
       :wind-speed-20ft      wind-speed-20ft
       :wind-from-direction  wind-from-direction
       :equilibrium-moisture equilibrium-moisture
       :lw-moisture          lw-moisture
       :eaf                  ellipse-adjustment-factor
       :fire-size            0.0
       :flame-length-mean    0.0
       ;; :flame-length-stddev  0.0
       :fire-volume          0.0
       :fire-shape           0.0})))

(defn run-monte-carlo-fire-spread
  "Returns a vector of maps with the following fields:
   {:ignition-site :weather-sample :wind-speed-20ft :wind-from-direction :equilibrium-moisture
    :eaf :fire-size :flame-length-mean :flame-length-stddev :fire-volume :fire-shape}
   Inputs include:
   - landfire-layers  (map of core.matrix 2D double arrays)
                      {:elevation          m
                       :slope              degrees
                       :aspect             degrees from north
                       :fuel-model         category
                       :canopy-height      m
                       :canopy-base-height m
                       :crown-bulk-density kg/m^3
                       :canopy-cover       % (0-100)}
   - cell-size        cell size of matrices in landfire-layers (ft)
   - ignition-sites   (vector of [i j] points)
   - weather-readings (vector of weather records)
                      [{:ws mph :wd degrees :mparam %} ...]
   - lw-moisture      live woody fuel moisture % (0-100+)
   - samples-per-site (no-arg fn that produces a sequence of indices into weather-readings)
   - burn-duration    maximum time to allow each fire to spread (mins)
   - ellipse-adjustment-factor (< 1.0 = more circular, > 1.0 = more elliptical)"
  [landfire-layers cell-size ignition-sites weather-readings lw-moisture max-wrf-sample-index
   burn-duration ellipse-adjustment-factor]
  (let [landfire-layers (assoc landfire-layers
                               :elevation          (m/emap #(* % 3.28) (landfire-layers :elevation)) ; m -> ft
                               :slope              (m/emap #(Math/tan (degrees-to-radians %)) (landfire-layers :slope)) ; degrees -> %
                               :canopy-height      (m/emap #(* % 3.28) (landfire-layers :canopy-height)) ; m -> ft
                               :canopy-base-height (m/emap #(* % 3.28) (landfire-layers :canopy-base-height)) ; m -> ft
                               :crown-bulk-density (m/emap #(* % 0.0624) (landfire-layers :crown-bulk-density)))] ; kg/m^3 -> lb/ft^3
    (mapv (fn [ignition-site]
            (let [weather-sample (rand-int max-wrf-sample-index)]
              (compute-fire-behavior-metrics! weather-readings lw-moisture burn-duration cell-size
                                              landfire-layers ellipse-adjustment-factor ignition-site weather-sample)))
          ignition-sites)))

(defn fetch-wrf-cell-ids
  "Returns a vector of all unique wrf_cell_id strings."
  [db-spec]
  (let [query (str "SELECT j_i AS wrf_cell_id, lon, lat, lw_moisture"
                   "  FROM weather.wrf_points_ca"
                   "  ORDER BY lw_moisture DESC")]
    (jdbc/with-db-transaction [conn db-spec]
      (vec (jdbc/query conn [query])))))

(defn fetch-extreme-weather-readings
  "Returns a vector of maps for each of the top 2% weather readings by
   FFWI with these units:
   {:rank   1-73 (1 = 100th percentile, 73 = 98th percentile)
    :ws     mph (* 0.87 to adjust from 10m winds to 20ft winds)
    :wd     degrees from north
    :mparam 10 * % (0-1000)}"
  [db-spec wrf-cell-id]
  (let [query (str "SELECT rank, 0.87*ows_mph AS ws, wd_deg AS wd, mparam::int AS mparam"
                   "  FROM weather.toptwo_full_daily"
                   "  WHERE j_i_wrf_cacut='" wrf-cell-id "'"
                   "  ORDER BY rank")]
     (jdbc/with-db-transaction [conn db-spec]
       (vec (jdbc/query conn [query])))))

(defn fetch-midrange-weather-readings
  "Returns a vector of maps for each of the 74-76% weather readings by
   FFWI with these units:
   {:rank   1-73 (1 = 100th percentile, 73 = 98th percentile)
    :ws     mph (* 0.87 to adjust from 10m winds to 20ft winds)
    :wd     degrees from north
    :mparam 10 * % (0-1000)}"
  [db-spec wrf-cell-id]
  (let [query (str "SELECT rank, 0.87*ows_mph AS ws, wd_deg AS wd, mparam::int AS mparam"
                   "  FROM weather.midtwo_full_daily"
                   "  WHERE j_i_wrf_cacut='" wrf-cell-id "'"
                   "  ORDER BY rank")]
     (jdbc/with-db-transaction [conn db-spec]
       (vec (jdbc/query conn [query])))))

(defn fetch-landfire-data
  "Returns a map of LANDFIRE rasters as core.matrix 2D double arrays:
   {:elevation          m
    :slope              degrees
    :aspect             degrees
    :fuel-model         category
    :canopy-height      m
    :canopy-base-height m
    :crown-bulk-density kg/m^3
    :canopy-cover       % (0-100)}"
  [db-spec wrf-cell-id]
  (let [landfire-data
        {:elevation          (:matrix (postgis-raster-to-matrix db-spec (str "landfire.dem_wrf_tiles                WHERE j_i='" wrf-cell-id "'")))
         :slope              (:matrix (postgis-raster-to-matrix db-spec (str "landfire.slp_wrf_tiles                WHERE j_i='" wrf-cell-id "'")))
         :aspect             (:matrix (postgis-raster-to-matrix db-spec (str "landfire.asp_wrf_tiles                WHERE j_i='" wrf-cell-id "'")))
         :fuel-model         (:matrix (postgis-raster-to-matrix db-spec (str "fuel_model.fmod_iet_veg2015_wrf_tiles WHERE j_i='" wrf-cell-id "'")))
         ;; :fuel-model         (:matrix (postgis-raster-to-matrix db-spec (str "fuel_model.fmod_reax_v2005_wrf_tiles  WHERE j_i='" wrf-cell-id "'")))
         :canopy-height      (:matrix (postgis-raster-to-matrix db-spec (str "landfire.ch_wrf_tiles                 WHERE j_i='" wrf-cell-id "'")))
         :canopy-base-height (:matrix (postgis-raster-to-matrix db-spec (str "landfire.cbh_wrf_tiles                WHERE j_i='" wrf-cell-id "'")))
         :crown-bulk-density (:matrix (postgis-raster-to-matrix db-spec (str "landfire.cbd_wrf_tiles                WHERE j_i='" wrf-cell-id "'")))
         :canopy-cover       (:matrix (postgis-raster-to-matrix db-spec (str "landfire.cc_wrf_tiles                 WHERE j_i='" wrf-cell-id "'")))}]
    (if (not-any? nil? (vals landfire-data))
      landfire-data)))

(defn read-wrf-cells-list [clj-file start end]
  (-> (slurp clj-file)
      (read-string)
      (subvec start end)))

(defn launch-calfire-monte-carlo-simulation
  [db-spec output-directory wrf-cells-file start end fold-bin-size]
  ;; 1. Read in a list of wrf-cell-ids to process [{:wrf_cell_id :lon :lat :lw_moisture}...]
  ;; 2. Iterate through the wrf-cell-ids sequentially
  ;;    1. Load the live woody fuel moisture
  ;;    2. Load the top 2% extreme FFWI weather dataset as a vector of maps
  ;;    3. Load the LANDFIRE data
  ;;    4. Randomly select 1000 distinct LANDFIRE ignition-sites as a sequence of [i j] points
  ;;    5. Run run-monte-carlo-fire-spread for this WRF cell
  ;;    6. Write results-table to disk as a CSV
  (let [landfire-cell-size          98.425 ;; ft
        calfire-burn-duration       60.0   ;; mins
        max-wrf-sample-index        73
        ellipse-adjustment-factor   1.0
        cell-offset-in-neighborhood [84 83]
        num-ignitions               1000]
    (->> (read-wrf-cells-list wrf-cells-file start end)
         (r/filter (fn [{:keys [wrf_cell_id]}]
                     (not (.exists (io/file output-directory (str "all-fires-" wrf_cell_id ".csv"))))))
         (r/map (fn [{:keys [wrf_cell_id lon lat lw_moisture]}]
                  (try (let [ignition-sites   (into []
                                                    (comp (distinct) (take num-ignitions))
                                                    (repeatedly #(mop/+ cell-offset-in-neighborhood (random-cell 84 83))))
                             weather-readings (fetch-midrange-weather-readings db-spec wrf_cell_id)]
                         (when-let [landfire-data (fetch-landfire-data db-spec wrf_cell_id)]
                           (->> (run-monte-carlo-fire-spread landfire-data landfire-cell-size ignition-sites weather-readings lw_moisture
                                                             max-wrf-sample-index calfire-burn-duration ellipse-adjustment-factor)
                                (postprocess-simulation-results wrf_cell_id lon lat cell-offset-in-neighborhood output-directory))))
                       (catch Exception e (println "Exception in" wrf_cell_id "->" e)))))
         (r/remove nil?)
         (r/fold fold-bin-size r/cat r/append!)
         (cons "wrf_cell_id,lon,lat,fire_size,flame_length,fire_volume,fire_shape")
         (spit (io/file output-directory "all-fires-summary.csv")))))

(comment
  (spit "/data/CALFIRE_MAP1_RUN6/inputs/wrf_cells_to_process.clj"
        (fetch-wrf-cell-ids {:classname   "org.postgresql.Driver"
                             :subprotocol "postgresql"
                             :subname     "//iwap03:5432/calfire"
                             :user        "gridfire"}))

  (spit "/data/CALFIRE_MAP1_RUN6/inputs/wrf_cells_to_process.clj"
        (filterv (fn [{:keys [wrf_cell_id]}]
                   (not (.exists (io/file "/data/CALFIRE_MAP1_RUN6/outputs" (str "all-fires-" wrf_cell_id ".csv")))))
                 (fetch-wrf-cell-ids {:classname   "org.postgresql.Driver"
                                      :subprotocol "postgresql"
                                      :subname     "//iwap03:5432/calfire"
                                      :user        "gridfire"})))

  (spit "/data/IWAP_GRIDFIRE_RUNS/inputs/wrf_cells_to_process.clj"
        (fetch-wrf-cell-ids {:classname   "org.postgresql.Driver"
                             :subprotocol "postgresql"
                             :subname     "//iwap03:5432/calfire"
                             :user        "gridfire"}))

  (spit "/data/IWAP_GRIDFIRE_RUNS/inputs/wrf_cells_to_process.clj"
        (filterv (fn [{:keys [wrf_cell_id]}]
                   (not (.exists (io/file "/data/IWAP_GRIDFIRE_RUNS/outputs" (str "all-fires-" wrf_cell_id ".csv")))))
                 (fetch-wrf-cell-ids {:classname   "org.postgresql.Driver"
                                      :subprotocol "postgresql"
                                      :subname     "//iwap03:5432/calfire"
                                      :user        "gridfire"})))

  ;; iwap02
  (launch-calfire-monte-carlo-simulation
   {:classname   "org.postgresql.Driver"
    :subprotocol "postgresql"
    :subname     "//iwap03:5432/calfire"
    :user        "gridfire"}
   "/data/IWAP_GRIDFIRE_RUNS/outputs"
   "/data/IWAP_GRIDFIRE_RUNS/inputs/wrf_cells_to_process.clj"
   0 6000 30)

  ;; iwap03
  (launch-calfire-monte-carlo-simulation
   {:classname   "org.postgresql.Driver"
    :subprotocol "postgresql"
    :subname     "//localhost:5432/calfire"
    :user        "gridfire"}
   "/data/IWAP_GRIDFIRE_RUNS/outputs"
   "/data/IWAP_GRIDFIRE_RUNS/inputs/wrf_cells_to_process.clj"
   6000 18000 100)

  ;; iwap04
  (launch-calfire-monte-carlo-simulation
   {:classname   "org.postgresql.Driver"
    :subprotocol "postgresql"
    :subname     "//iwap03:5432/calfire"
    :user        "gridfire"}
   "/data/IWAP_GRIDFIRE_RUNS/outputs"
   "/data/IWAP_GRIDFIRE_RUNS/inputs/wrf_cells_to_process.clj"
   18000 30000 100)

  ;; iwap05
  (launch-calfire-monte-carlo-simulation
   {:classname   "org.postgresql.Driver"
    :subprotocol "postgresql"
    :subname     "//iwap03:5432/calfire"
    :user        "gridfire"}
   "/data/IWAP_GRIDFIRE_RUNS/outputs"
   "/data/IWAP_GRIDFIRE_RUNS/inputs/wrf_cells_to_process.clj"
   30000 41423 100))
#+end_src<|MERGE_RESOLUTION|>--- conflicted
+++ resolved
@@ -3295,46 +3295,6 @@
                                           :initial-ignition-site initial-ignition-site
                                           :perturbations         (when perturbations
                                                                    (perturbations i))
-<<<<<<< HEAD
-                                      :spotting                  (:spotting config)}
-                                     config)]
-         (do
-           (process-output-layers! config fire-spread-results envelope i)
-           (when-let [timestep output-burn-probability]
-             (process-burn-count! fire-spread-results burn-count-matrix timestep))
-           (process-binary-output! config fire-spread-results i)
-           (if output-csvs?
-             (merge
-              {:simulation                (inc i)
-               :ignition-row              (ignition-row i)
-               :ignition-col              (ignition-col i)
-               :max-runtime               (max-runtime i)
-               :temperature               temperature
-               :relative-humidity         relative-humidity
-               :wind-speed-20ft           wind-speed-20ft
-               :wind-from-direction       wind-from-direction
-               :foliar-moisture           (foliar-moisture i)
-               :ellipse-adjustment-factor (ellipse-adjustment-factor i)
-               :exit-condition            (:exit-condition fire-spread-results)}
-              (summarize-fire-spread-results fire-spread-results cell-size))))
-         (when output-csvs?
-           {:simulation                 (inc i)
-            :ignition-row               (ignition-row i)
-            :ignition-col               (ignition-col i)
-            :max-runtime                (max-runtime i)
-            :temperature                temperature
-            :relative-humidity          relative-humidity
-            :wind-speed-20ft            wind-speed-20ft
-            :wind-from-direction        wind-from-direction
-            :foliar-moisture            (foliar-moisture i)
-            :ellipse-adjustment-factor  (ellipse-adjustment-factor i)
-            :fire-size                  0.0
-            :flame-length-mean          0.0
-            :flame-length-stddev        0.0
-            :fire-line-intensity-mean   0.0
-            :fire-line-intensity-stddev 0.0
-            :exit-condition             :no-fire-spread}))))
-=======
                                           :spotting              (:spotting config)})
                                   config)]
        (when fire-spread-results
@@ -3345,7 +3305,8 @@
        (when output-csvs?
          (merge
           input-variations
-          {:ignition-row    (ignition-row i)
+          {:simulation      (inc i)
+           :ignition-row    (ignition-row i)
            :ignition-col    (ignition-col i)
            :foliar-moisture (foliar-moisture i)
            :exit-condition  (:exit-condition fire-spread-results :no-fire-spread)}
@@ -3356,7 +3317,6 @@
              :flame-length-stddev        0.0
              :fire-line-intensity-mean   0.0
              :fire-line-intensity-stddev 0.0})))))
->>>>>>> 105bbf60
    (range simulations)))
 
 (defn write-csv-outputs

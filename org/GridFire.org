--- conflicted
+++ resolved
@@ -3891,13 +3891,8 @@
           :100hr      ratio (0-1)
    :live {:herbaceous ratio (0-1)
           :woody      ratio (0-1)"
-<<<<<<< HEAD
   [{:keys [db-spec fuel-moisture]}]
   (when fuel-moisture
-=======
-  [{:keys [db-spec fuel-moisture-layers]}]
-  (when fuel-moisture-layers
->>>>>>> c7f95164
     (letfn [(f [fuel-class]
               (fn [spec]
                 (cond (and (map? spec) (= fuel-class :live))
@@ -3910,11 +3905,7 @@
 
                       :else
                       spec)))]
-<<<<<<< HEAD
       (-> fuel-moisture
-=======
-      (-> fuel-moisture-layers
->>>>>>> c7f95164
           (update-in [:dead :1hr] (f :dead))
           (update-in [:dead :10hr] (f :dead))
           (update-in [:dead :100hr] (f :dead))

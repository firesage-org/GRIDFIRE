--- conflicted
+++ resolved
@@ -2609,28 +2609,16 @@
      simulations] :as config}
    landfire-rasters envelope ignition-row
    ignition-col max-runtime temperature relative-humidity wind-speed-20ft
-<<<<<<< HEAD
    wind-from-direction foliar-moisture ellipse-adjustment-factor ignition-layer
    multiplier-lookup]
-=======
-   wind-from-direction foliar-moisture ellipse-adjustment-factor
-   outfile-suffix output-geotiffs? output-pngs? output-csvs? ignition-layer]
->>>>>>> 7267dbe1
   (mapv
    (fn [i]
      (let [initial-ignition-site (or ignition-layer
                                      [(ignition-row i) (ignition-col i)])
-<<<<<<< HEAD
-           temperature           (if fetch-temperature-method temperature (temperature i))
-           wind-speed-20ft       (if fetch-wind-speed-20ft-method wind-speed-20ft (wind-speed-20ft i))
-           wind-from-direction   (if fetch-wind-from-direction-method wind-from-direction (wind-from-direction i))
-           relative-humidity     (if fetch-relative-humidity-method relative-humidity (relative-humidity i))]
-=======
            temperature           (if (map? temperature) (:matrix temperature) (temperature i))
            wind-speed-20ft       (if (map? wind-speed-20ft) (:matrix wind-speed-20ft) (wind-speed-20ft i))
            wind-from-direction   (if (map? wind-from-direction) (:matrix wind-from-direction) (wind-from-direction i))
            relative-humidity     (if (map? relative-humidity) (:matrix relative-humidity) (relative-humidity i))]
->>>>>>> 7267dbe1
        (if-let [fire-spread-results (run-fire-spread
                                      {:max-runtime               (max-runtime i)
                                       :cell-size                 cell-size
@@ -2748,11 +2736,10 @@
   (doseq [config-file config-files]
     (let [config           (edn/read-string (slurp config-file))]
       (if (s/valid? ::validation/config config)
-<<<<<<< HEAD
         (let [multiplier-lookup (create-multiplier-lookup config)
               landfire-layers   (fetch/landfire-layers config)
               landfire-rasters  (into {}
-                                      (map (fn [[layer info]] [layer (:matrix info)]))
+                                      (map (fn [[layer info]] [layer (first (:matrix info))]))
                                       landfire-layers)
               ignition-layer    (fetch/ignition-layer config)
               envelope          (get-envelope config landfire-layers)
@@ -2760,18 +2747,6 @@
               rand-generator    (if-let [seed (:random-seed config)]
                                   (Random. seed)
                                   (Random.))]
-=======
-        (let [landfire-layers  (fetch/landfire-layers config)
-              landfire-rasters (into {}
-                                     (map (fn [[layer info]] [layer (first (:matrix info))]))
-                                     landfire-layers)
-              ignition-layer   (fetch/ignition-layer config)
-              envelope         (get-envelope config landfire-layers)
-              simulations      (:simulations config)
-              rand-generator   (if-let [seed (:random-seed config)]
-                                 (Random. seed)
-                                 (Random.))]
->>>>>>> 7267dbe1
           (when (:output-landfire-inputs? config)
             (doseq [[layer matrix] landfire-rasters]
               (-> (matrix-to-raster (name layer) matrix envelope)
@@ -2789,16 +2764,8 @@
                 (get-weather config rand-generator :wind-from-direction)
                 (draw-samples rand-generator simulations (:foliar-moisture config))
                 (draw-samples rand-generator simulations (:ellipse-adjustment-factor config))
-<<<<<<< HEAD
                 ignition-layer
                 multiplier-lookup)
-=======
-                (:outfile-suffix config)
-                (:output-geotiffs? config)
-                (:output-pngs? config)
-                (:output-csvs? config)
-                ignition-layer)
->>>>>>> 7267dbe1
                (write-csv-outputs
                 (:output-csvs? config)
                 (str "summary_stats" (:outfile-suffix config) ".csv"))))
@@ -3055,25 +3022,12 @@
   (fn [_ {:keys [type]}] type))
 
 (defmethod weather :postgis
-<<<<<<< HEAD
-  [{:keys [db-spec] :as config} _ weather-type]
-  (let [weather (get config weather-type)
-        sql     (if (map? weather) (:sql weather) weather)]
-    (:matrix (postgis-raster-to-matrix db-spec sql))))
-
-(defmethod weather :geotiff
-  [config _ weather-type]
-  (let [weather (get config weather-type)
-        path    (if (map? weather) (:path weather) weather)]
-   (:matrix (geotiff-raster-to-matrix path))))
-=======
   [{:keys [db-spec]} {:keys [source]}]
   (postgis-raster-to-matrix db-spec source))
 
 (defmethod weather :geotiff
   [_ {:keys [source]}]
   (geotiff-raster-to-matrix source))
->>>>>>> 7267dbe1
 #+end_src
 
 ** Section 3: Weather data from which to build simulation inputs
@@ -3108,16 +3062,6 @@
 *Note*: be sure to include the map of database connection (*:db-spec*) as
 described in section 1.
 #+begin_src clojure
-<<<<<<< HEAD
-{:fetch-temperature-method         :postgis
- :temperature                      {:sql "weather.temp WHERE rid=100"}
- :fetch-relative-humidity-method   :postgis
- :relative-humidity                {:sql "weather.rh WHERE rid=100"}
- :fetch-wind-speed-20ft-method     :postgis
- :wind-speed-20ft                  {:sql "weather.ws WHERE rid=100"}
- :fetch-wind-from-direction-method :postgis
- :wind-from-direction              {:sql "weather.wd WHERE rid=100"}}
-=======
 {:temperature         {:type   :postgis
                        :source "weather.tmpf WHERE rid=100"}
  :relative-humidity   {:type   :postgis
@@ -3126,38 +3070,10 @@
                        :source "weather.ws WHERE rid=100"}
  :wind-from-direction {:type   :postgis
                        :source "weather.wd WHERE rid=100"}}
->>>>>>> 7267dbe1
 #+end_src
 
 Here's an example of fetching weather rasters from files on disk.
 #+begin_src clojure
-<<<<<<< HEAD
-{:fetch-temperature-method         :geotiff
- :temperature                      {:path "test/gridfire/resources/weather-test/tmpf_to_sample.tif"}
- :fetch-relative-humidity-method   :geotiff
- :relative-humidity                {:path "test/gridfire/resources/weather-test/rh_to_sample.tif"}
- :fetch-wind-speed-20ft-method     :geotiff
- :wind-speed-20ft                  {:path "test/gridfire/resources/weather-test/ws_to_sample.tif"}
- :fetch-wind-from-direction-method :geotiff
- :wind-from-direction              {:path "test/gridfire/resources/weather-test/d_to_sample.tif"}}
-#+end_src
-
-Gridfire expects weather rasters to have the same resolution as designated by the
-`:cell-size` configuration value. However to improve performance Gridfire
-optionally supports the use of weather rasters with a lower resolution.
-
-To use weather raster with lower resolution than the simulation `:cell-size` include
-the following key value pair in the location map:
-- *cell-size*: integer (units feet)
-
-*Note:* cell-size of all weather rasters and the simulation's cell-size must be
-multiples of one another.
-
-#+begin_src clojure
-{:fetch-temperature-method :geotiff
- :temperature              {:path      "test/gridfire/resources/weather-test/tmpf_to_sample.tif"
-                            :cell-size 98.425}}
-=======
 {:temperature         {:type   :geotiff
                        :source "test/gridfire/resources/weather-test/tmpf_to_sample.tif"}
  :relative-humidity   {:type   :geotiff
@@ -3166,7 +3082,24 @@
                        :source "test/gridfire/resources/weather-test/ws_to_sample.tif"}
  :wind-from-direction {:type   :geotiff
                        :source "test/gridfire/resources/weather-test/d_to_sample.tif"}}
->>>>>>> 7267dbe1
+#+end_src
+
+Gridfire expects weather rasters to have the same resolution as
+designated by the `:cell-size` configuration value. However to improve
+performance Gridfire optionally supports the use of weather rasters
+with a lower resolution.
+
+To use weather raster with lower resolution than the simulation `:cell-size` include
+the following key value pair in the location map:
+- *cell-size*: integer (units feet)
+
+*Note:* cell-size of all weather rasters and the simulation's cell-size must be
+multiples of one another.
+
+#+begin_src clojure
+{:temperature {:type      :geotiff
+               :source    "test/gridfire/resources/weather-test/tmpf_to_sample.tif"
+               :cell-size 98.425}}
 #+end_src
 
 ** Section 4: Number of simulations and (optional) random seed perimeter

#+TITLE: The GridFire Fire Behavior Model
#+AUTHOR: Gary W. Johnson, Ph.D., David Saah, Ph.D., Max Moritz, Ph.D., Kenneth Cheung
#+DATE: Copyright © 2014-2022 Spatial Informatics Group, LLC
#+OPTIONS: ^:{} toc:nil h:3
#+LATEX_CLASS: article
#+LATEX_CLASS_OPTIONS: [11pt]
#+LATEX_HEADER: \usepackage{amsmath}
#+LATEX_HEADER: \usepackage{amsfonts}
#+LATEX_HEADER: \usepackage{amssymb}
#+LATEX_HEADER: \usepackage{fancyhdr}
#+LATEX_HEADER: \usepackage[top=1in,bottom=1in,left=0.75in,right=0.75in]{geometry}
#+LATEX_HEADER: \usepackage{geometry}
#+LATEX_HEADER: \pagestyle{fancyplain}
#+LATEX_HEADER: \usepackage{wrapfig}
#+LATEX_HEADER: \usepackage{subfigure}
#+LATEX_HEADER: \usepackage{setspace}
#+LATEX_HEADER: \usepackage{epsfig}
#+LATEX_HEADER: \usepackage{color}
#+LATEX_HEADER: \usepackage[round,comma]{natbib}
#+LATEX_HEADER: \usepackage{tikz}
#+LATEX_HEADER: \usetikzlibrary{calc}
#+LATEX_HEADER: \usepackage{cancel}
#+LATEX_HEADER: \setlength{\headheight}{13.6pt}
#+LATEX_HEADER: \hypersetup{
#+LATEX_HEADER:     colorlinks=true,
#+LATEX_HEADER:     citecolor=black,
#+LATEX_HEADER:     linkbordercolor=black,
#+LATEX_HEADER:     linkcolor=black}
#+LATEX_HEADER: \usepackage{graphicx}
#+LATEX_HEADER: \graphicspath{{../resources/}}
#+LATEX_HEADER: \DeclareUnicodeCharacter{394}{$\Delta$}
#+LATEX_HEADER: \DeclareUnicodeCharacter{3C7}{$\chi$}

* Preface

This document is a Literate
Program[fn::https://en.wikipedia.org/wiki/Literate_programming],
containing both the source code of the software it describes as well
as the rationale used in each step of its design and implementation.
The purpose of this approach is to enable anyone sufficiently
experienced in programming to easily retrace the author's footsteps as
they read through the text and code. By the time they have reached the
end of this document, the reader should have just as strong a grasp of
the system as the original programmer.

To execute the code illustrated within this document, you will need to
install several pieces of software, all of which are open source
and/or freely available for all major operating systems. These
programs are listed in Table [[tab:required-software]] along with their
minimum required versions and URLs from which they may be downloaded.

#+NAME: tab:required-software
#+CAPTION: Software necessary to evaluate the code in this document
#+ATTR_LATEX: :align |l|r|l| :font \small
|----------------------+---------+--------------------------------------------|
| Name                 | Version | URL                                        |
|----------------------+---------+--------------------------------------------|
| Java Development Kit |     11+ | https://jdk.java.net                       |
| Clojure CLI Tools    |   1.10+ | https://clojure.org/guides/getting_started |
| Postgresql           |     10+ | https://www.postgresql.org/download        |
| PostGIS              |      3+ | https://postgis.net/install                |
| GDAL                 |      3+ | https://gdal.org                           |
|----------------------+---------+--------------------------------------------|

GridFire is written in the Clojure programming
language[fn::https://clojure.org], which is a modern dialect of Lisp
hosted on the Java Virtual Machine.\citep{Hickey2008} As a result, a
Java Development Kit is required to compile and run the code shown
throughout this document.

The Clojure CLI tools are used to download required libraries and
provide a code evaluation prompt (a.k.a. REPL) into which we will
enter the code making up this fire model.

Postgresql (along with the PostGIS spatial extensions) will be used to
load and serve raster-formatted GIS layers to the GridFire program.
Although it is beyond the scope of this document,
PostGIS[fn::https://postgis.net] provides a rich API for manipulating
both raster and vector layers through SQL.

*License Notice*: All code presented in this document is solely the
work of the authors (Gary W. Johnson, Ph.D., David Saah, Ph.D., Max
Moritz, Ph.D., Kenneth Cheung) and is made available by Spatial
Informatics Group, LLC (SIG) under the Eclipse Public License version
2.0 (EPLv2).[fn::https://www.eclipse.org/legal/epl-2.0/] See
LICENSE.txt in the top level directory of this repository for details.
Please contact Gary Johnson (gjohnson@sig-gis.com), David Saah
(dsaah@sig-gis.com), Max Moritz (mmoritz@sig-gis.com), or Kenneth
Cheung (kcheung@sig-gis.com) for further information about this
software.

* Setting Up the Clojure Environment

Because Clojure is implemented on the Java Virtual Machine (JVM), we
must explicitly list all of the libraries used by our program on the
Java classpath. Fortunately, the Clojure CLI tools can handle
downloading and storing these libraries as well as making them
available to the Clojure process at runtime. However, in order for
Clojure to know which libraries are needed, we must first create its
build configuration file, called ``deps.edn'', and place it in the
directory from which we will call our Clojure program. The complete
deps.edn for the current GridFire version is shown below.

#+name: deps.edn
#+begin_src clojure :results silent :exports code :tangle ../deps.edn :padline no :no-expand :comments link
{:paths ["src" "resources"]

 :deps {cnuernber/dtype-next                {:mvn/version "9.000"}
        commons-codec/commons-codec         {:mvn/version "1.15"}
        com.nextjournal/beholder            {:mvn/version "1.0.0"}
        com.taoensso/tufte                  {:mvn/version "2.2.0"}
        hikari-cp/hikari-cp                 {:mvn/version "2.13.0"}
        org.clojars.lambdatronic/matrix-viz {:mvn/version "2022.02.03"}
        org.clojure/clojure                 {:mvn/version "1.10.3"}
        org.clojure/core.async              {:mvn/version "1.3.622"}
        org.clojure/data.csv                {:mvn/version "1.0.0"}
        org.clojure/data.json               {:mvn/version "2.4.0"}
        org.clojure/java.jdbc               {:mvn/version "0.7.12"}
        org.clojure/tools.cli               {:mvn/version "1.0.206"}
        org.postgresql/postgresql           {:mvn/version "42.2.23"}
        sig-gis/magellan                    {:mvn/version "2022.03.18"}
        sig-gis/triangulum                  {:git/url "https://github.com/sig-gis/triangulum"
                                             :sha     "5b179a97ebd8fbcbff51776db06d9770cb649b9d"}}

 :mvn/repos {"osgeo" {:url "https://repo.osgeo.org/repository/release/"}}

 :aliases {:build-test-db     {:extra-paths ["test"]
                               :main-opts   ["-m" "gridfire.build-test-db"]}
           :run               {:main-opts ["-m" "gridfire.cli"]
                               :jvm-opts  ["-XX:MaxRAMPercentage=90"]}
           :repl              {:main-opts ["-e" "(require,'gridfire.core)"
                                           "-e" "(in-ns,'gridfire.core)"
                                           "-r"]}
           :gen-raster        {:main-opts ["-m" "gridfire.gen-raster"]}
           :make-uberjar      {:replace-deps {com.github.seancorfield/depstar {:mvn/version "2.1.303"}}
                               :exec-fn      hf.depstar/uberjar
                               :exec-args    {:jar         target/gridfire-2022.02.07.jar
                                              :main-class  gridfire.cli
                                              :aot         true
                                              :sync-pom    true
                                              :group-id    sig-gis
                                              :artifact-id gridfire
                                              :version     "2022.02.07"
                                              :manifest
                                              {:specification-title    "Java Advanced Imaging Image I/O Tools"
                                               :specification-version  "1.1"
                                               :specification-vendor   "Sun Microsystems, Inc."
                                               :implementation-title   "com.sun.media.imageio"
                                               :implementation-version "1.1"
                                               :implementation-vendor  "Sun Microsystems, Inc."}}}
           :test              {:extra-paths ["test"]
                               :extra-deps  {com.cognitect/test-runner
                                             {:git/url "https://github.com/cognitect-labs/test-runner.git"
                                              :sha     "dd6da11611eeb87f08780a30ac8ea6012d4c05ce"}}
                               :main-opts   ["-e" "(do,(set!,*warn-on-reflection*,true),nil)"
                                             "-m" "cognitect.test-runner"]}
           :test-unit         {:extra-paths ["test"]
                               :extra-deps  {com.cognitect/test-runner
                                             {:git/url "https://github.com/cognitect-labs/test-runner.git"
                                              :sha     "dd6da11611eeb87f08780a30ac8ea6012d4c05ce"}}
                               :main-opts   ["-e" "(do,(set!,*warn-on-reflection*,true),nil)"
                                             "-m" "cognitect.test-runner"
                                             "--include" ":unit"]}
           :check-reflections {:extra-paths ["test"]
                               :main-opts   ["-e" "(do,(set!,*warn-on-reflection*,true),nil)"
                                             "-e" "(require,'gridfire.cli)"
                                             "-e" "(require,'gridfire.build-test-db)"]}
           :check-deps        {:extra-deps {olical/depot {:mvn/version "2.3.0"}}
                               :main-opts  ["-m" "depot.outdated.main"]}}}
#+end_src

Once this file is created, we need to instruct Clojure to download
these library dependencies and then run the built-in test suite to
verify that GridFire compiles and runs as expected on our local
computer.

Before we run the tests, we'll need to set up a test database and
import some rasters into it. We will be prompted for the postgres and
gridfire_test users' passwords. The postgres user's password will be
whatever it is when we set up Postgresql. For the gridfire_test user's
password, refer to ``src/sql/create_test_db.sql''. The default value
is simply ``gridfire_test''.

The following command builds the test database:

#+name: clojure-test-db
#+begin_src sh :results silent :exports code
clojure -M:build-test-db
#+end_src

Once that has completed, you can run the following command to launch
the test suite:

#+name: clojure-test
#+begin_src sh :results silent :exports code
clojure -M:test
#+end_src

* Setting Up the PostGIS Database

GridFire may make use of any raster-formatted GIS layers that are
loaded into a PostGIS database. Therefore, we must begin by creating a
spatially-enabled database on our local Postgresql server.

When installing Postgresql, we should have been prompted to create an
initial superuser called *postgres*, who has full permissions to
create new databases and roles. We can log into the Postgresql server
as this user with the following *psql* command.

#+name: connect-to-postgresql-server-as-postgres
#+begin_src sh :results silent :exports code
psql -U postgres
#+end_src

Once logged in, we issue the following commands to first create a new
database role and to then create a new database (owned by this role)
in which to store our raster data. Finally, we import the PostGIS
spatial extensions into the new database.

#+name: create-gridfire-db
#+begin_src sql :engine postgresql :cmdline -U postgres :results silent :exports code
CREATE ROLE gridfire WITH LOGIN CREATEDB;
CREATE DATABASE gridfire WITH OWNER gridfire;
\c gridfire
CREATE EXTENSION postgis;
#+end_src

* Importing Rasters into the Database

Whenever we want to add a new raster-formatted GIS layer to our
database, we can simply issue the *raster2pgsql* command as follows,
replacing the raster name and table name to match our own datasets.

#+name: raster2pgsql-import-example-single
#+begin_src sh :results silent :exports code
SRID=4326
RASTER=dem.tif
TABLE=dem
DATABASE=gridfire
raster2pgsql -s $SRID $RASTER $TABLE | psql $DATABASE
#+end_src

*Note:* The raster2pgsql command has several useful command line
options, including automatic tiling of the raster layer in the
database, creating fast spatial indeces after import, or setting
raster constraints on the newly created table. Run *raster2pgsql -?*
from the command line for more details.

Here's an example shell script that will tile multiple large rasters
(asp.tif, cbd.tif, cbh.tif, etc) into 100x100 tiles and import them
into our database.

*Note:* Here we specified a schema (e.g, landfire) along with the table
name so as to match the sample config file in
``resources/sample_config.edn''.

First create the schema in our database.

#+name: create-landfire-schema
#+begin_src sql :engine postgresql :cmdline -U gridfire :results silent :exports code
CREATE SCHEMA landfire;
#+end_src

Then we can use the following script to import LANDFIRE layers into
our database given the username and schema as inputs.

*Note:* This script needs to be run in the same folder as where these
rasters reside. The filenames of these rasters should match the
elements in the for loop (i.e. asp.tif, cbd.tif etc)
#+name: raster2pgsql-import-example-all
#+begin_src sh :results silent :exports code :tangle ../resources/import_landfire_rasters.sh :padline no :no-expand :comments link
#!/usr/bin/env bash

USERNAME=$1
SCHEMA=$2
SRID=$3

for LAYER in asp cbd cbh cc ch dem fbfm13 fbfm40 slp
do
    raster2pgsql -t auto -I -C -s $SRID $LAYER.tif $SCHEMA.$LAYER | psql -h localhost -U $USERNAME
done
#+end_src

To run the script, give it our username, schema, and srid we wish the layers to
have.

#+begin_src sh
sh import_landfire_rasters.sh gridfire landfire 90914
#+end_src

Whenever we want to add a new spatial reference system to our
database, we can insert a record into our spatial_ref_sys table.

#+name: insert-spatial-reference-systems
#+begin_src sql :engine postgresql :cmdline -U gridfire :results silent :exports code
INSERT INTO public.spatial_ref_sys (srid, auth_name, auth_srid, srtext, proj4text)
VALUES (900914, 'user-generated', 900914,
        'PROJCS["USA_Contiguous_Albers_Equal_Area_Conic_USGS_version",' ||
        'GEOGCS["NAD83",' ||
        'DATUM["North_American_Datum_1983",' ||
        'SPHEROID["GRS 1980",6378137,298.2572221010002,' ||
        'AUTHORITY["EPSG","7019"]],' ||
        'AUTHORITY["EPSG","6269"]],' ||
        'PRIMEM["Greenwich",0],' ||
        'UNIT["degree",0.0174532925199433],' ||
        'AUTHORITY["EPSG","4269"]],' ||
        'PROJECTION["Albers_Conic_Equal_Area"],' ||
        'PARAMETER["standard_parallel_1",29.5],' ||
        'PARAMETER["standard_parallel_2",45.5],' ||
        'PARAMETER["latitude_of_center",23],' ||
        'PARAMETER["longitude_of_center",-96],' ||
        'PARAMETER["false_easting",0],' ||
        'PARAMETER["false_northing",0],' ||
        'UNIT["metre",1,' ||
        'AUTHORITY["EPSG","9001"]]]',
        '+proj=aea +lat_1=29.5 +lat_2=45.5 +lat_0=23 +lon_0=-96 +x_0=0 +y_0=0' ||
        ' +datum=NAD83 +units=m +no_defs');
#+end_src

We may also want to import initial ignition rasters into our database.
We can do so with a similar script as importing LANDFIRE rasters.

First create a new schema.

#+name: create-ignition-schema
#+begin_src sql :engine postgresql :cmdline -U gridfire :results silent :exports code
CREATE SCHEMA ignition;
#+end_src

Then we can use the following script to import an ignition raster into
our database given the schema and username as inputs.

*Note:* This script needs to be run in the same folder as where this
raster resides. The filename of this raster should match the value
assigned to the LAYER variable (i.e., ign) plus a .tif extension.

#+name: raster2pgsql-import-ignition-raster
#+begin_src sh :results silent :exports code :tangle ../resources/import_ignition_rasters.sh :padline no :no-expand :comments link
#!/usr/bin/env bash

USERNAME=$1
SCHEMA=$2
SRID=$3

LAYER="ign"
raster2pgsql -I -C -t auto -s $SRID $LAYER.tif $SCHEMA.$LAYER | psql -h localhost -U $USERNAME
#+end_src

To run the script, give it the username, schema name, and srid we wish the layers to have.

#+begin_src bash
sh import_ignition_rasters.sh gridfire ignition 90014
#+end_src

We may also want to import weather rasters into our database.
We can do so with a similar script as importing LANDFIRE rasters.

First create a new schema.

#+name: create-weather-schema
#+begin_src sql :engine postgresql :cmdline -U gridfire :results silent :exports code
CREATE SCHEMA weather;
#+end_src

Then we can use the following script to import weather rasters into
our database given the schema and username as inputs.

*Note:* This script needs to be run in the same folder as where this
rasters resides. The filename of these rasters should match the
elements in the for loop (i.e. tmpf_to_sample.tif)

#+name: raster2pgsql-import-weather-rasters
#+begin_src sh :results silent :exports code :tangle ../resources/import_weather_rasters.sh :padline no :no-expand :comments link
#!/usr/bin/env bash

USERNAME=$1
SCHEMA=$2
SRID=$3
TILING=$4

for LAYER in tmpf wd ws rh
do
    if [ -z "$TILING" ]
    then
        raster2pgsql -I -C -t auto -s $SRID ${LAYER}_to_sample.tif $SCHEMA.$LAYER | psql -h localhost -U $USERNAME
    else
        raster2pgsql -I -C -t $TILING -s $SRID ${LAYER}_to_sample.tif $SCHEMA.$LAYER | psql -h localhost -U $USERNAME

    fi
done
#+end_src

To run the script, give it the username, schema name, and srid we wish the layers to have.

#+begin_src bash
sh import_weather_rasters.sh gridfire weather 90014
#+end_src

You may optionally include a fourth argument to set the tiling (defaults to auto).

#+begin_src bash
sh import_weather_rasters.sh gridfire weather 90014 800x800
#+end_src

*Note:* This script needs to be run in the same folder as where these rasters reside.

* Fire Spread Model

GridFire implements the following fire behavior formulas from the fire
science literature:

- Surface Fire Spread: Rothermel 1972 with FIREMODS adjustments from Albini 1976
- Crown Fire Initiation: Van Wagner 1977
- Passive/Active Crown Fire Spread: Cruz 2005
- Flame Length and Fire Line Intensity: Byram 1959
- Midflame Wind Adjustment Factor: Albini & Baughman 1979 parameterized as in BehavePlus, FARSITE, FlamMap, FSPro, and FPA according to Andrews 2012\nocite{Albini1979,Andrews2012}
- Fire Spread on a Raster Grid: Morais 2001 (method of adaptive timesteps and fractional distances)
- Spot Fire: Perryman 2013

The following fuel models are supported:

- Anderson 13: no dynamic loading
- Scott & Burgan 40: dynamic loading implemented according to Scott & Burgan 2005

The method used to translate linear fire spread rates to a
2-dimensional raster grid were originally developed by Marco Morais at
UCSB as part of his HFire
system.\citep{Peterson2011,Peterson2009,Morais2001} Detailed
information about this software, including its source code and
research article references can be found here:

  http://firecenter.berkeley.edu/hfire/about.html

Outputs from GridFire include fire size (ac), fire line intensity
(Btu/ft/s), flame length (ft), fire volume (ac*ft), fire shape (ac/ft)
and conditional burn probability (times burned/fires initiated). Fire
line intensity and flame length may both be exported as either average
values per fire or as maps of the individual values per burned cell.

In the following sections, we describe the operation of this system in
detail.

** Fuel Model Definitions

All fires ignite and travel through some form of burnable fuel.
Although the effects of wind and slope on the rate of fire spread can
be quite pronounced, its fundamental thermodynamic characteristics are
largely determined by the fuel type in which it is sustained. For
wildfires, these fuels are predominantly herbaceous and woody
vegetation (both alive and dead) as well as decomposing elements of
dead vegetation, such as duff or leaf litter. To estimate the heat
output and rate of spread of a fire burning through any of these
fuels, we must determine those physical properties that affect heat
absorption and release.

Of course, measuring these fuel properties for every kind of
vegetation that may be burned in a wildfire is an intractable task. To
cope with this, fuels are classified into categories called ``fuel
models'' which share similar burning characteristics. Each fuel model
is then assigned a set of representative values for each of the
thermally relevant physical properties shown in Table
[[tab:fuel-model-properties]].

#+NAME: tab:fuel-model-properties
#+CAPTION: Physical properties assigned to each fuel model
#+ATTR_LATEX: :align |l|l|l| :font \small
|----------+--------------------------------------------+-----------------------------------------|
| Property | Description                                | Units                                   |
|----------+--------------------------------------------+-----------------------------------------|
| \delta   | fuel depth                                 | ft                                      |
| w_{o}    | ovendry fuel loading                       | lb/ft^{2}                               |
| \sigma   | fuel particle surface-area-to-volume ratio | ft^{2}/ft^{3}                           |
| M_{x}    | moisture content of extinction             | lb moisture/lb ovendry wood             |
| h        | fuel particle low heat content             | Btu/lb                                  |
| \rho_{p} | ovendry particle density                   | lb/ft^{3}                               |
| S_{T}    | fuel particle total mineral content        | lb minerals/lb ovendry wood             |
| S_{e}    | fuel particle effective mineral content    | lb silica-free minerals/lb ovendry wood |
| M_{f}    | fuel particle moisture content             | lb moisture/lb ovendry wood             |
|----------+--------------------------------------------+-----------------------------------------|

*Note:* While M_{f} is not, in fact, directly assigned to any of these
fuel models, their definitions remain incomplete for the purposes of
fire spread modelling (particularly those reliant on the curing
formulas of dynamic fuel loading) until it is provided as a
characteristic of local weather conditions.

The fuel models supported by GridFire include the standard 13 fuel
models of Rothermel, Albini, and Anderson\citep{Anderson1982} and the
additional 40 fuel models defined by Scott and
Burgan\citep{Scott2005}. These are all concisely encoded in an
internal data structure, which may be updated to include additional
custom fuel models desired by the user.

#+name: fuel-model-definitions
#+begin_src clojure :results silent :exports code :tangle ../src/gridfire/fuel_models.clj :padline no :no-expand :comments link
(ns gridfire.fuel-models-optimal)

(set! *unchecked-math* :warn-on-boxed)

(def fuel-models
  "Lookup table including one entry for each of the Anderson 13 and
   Scott & Burgan 40 fuel models. The fields have the following
   meanings:
   {fuel-model-number
    [name delta M_x-dead h
     [w_o-dead-1hr w_o-dead-10hr w_o-dead-100hr w_o-live-herbaceous w_o-live-woody]
     [sigma-dead-1hr sigma-dead-10hr sigma-dead-100hr sigma-live-herbaceous sigma-live-woody]]
   }"
  {
   ;; Anderson 13:
   ;; Grass and Grass-dominated (short-grass,timber-grass-and-understory,tall-grass)
   1   [:R01 1.0 12 8 [0.0340 0.0000 0.0000 0.0000 0.0000] [3500.0   0.0  0.0    0.0    0.0]]
   2   [:R02 1.0 15 8 [0.0920 0.0460 0.0230 0.0230 0.0000] [3000.0 109.0 30.0 1500.0    0.0]]
   3   [:R03 2.5 25 8 [0.1380 0.0000 0.0000 0.0000 0.0000] [1500.0   0.0  0.0    0.0    0.0]]
   ;; Chaparral and Shrubfields (chaparral,brush,dormant-brush-hardwood-slash,southern-rough)
   4   [:R04 6.0 20 8 [0.2300 0.1840 0.0920 0.2300 0.0000] [2000.0 109.0 30.0 1500.0    0.0]]
   5   [:R05 2.0 20 8 [0.0460 0.0230 0.0000 0.0920 0.0000] [2000.0 109.0  0.0 1500.0    0.0]]
   6   [:R06 2.5 25 8 [0.0690 0.1150 0.0920 0.0000 0.0000] [1750.0 109.0 30.0    0.0    0.0]]
   7   [:R07 2.5 40 8 [0.0520 0.0860 0.0690 0.0170 0.0000] [1750.0 109.0 30.0 1550.0    0.0]]
   ;; Timber Litter (closed-timber-litter,hardwood-litter,timber-litter-and-understory)
   8   [:R08 0.2 30 8 [0.0690 0.0460 0.1150 0.0000 0.0000] [2000.0 109.0 30.0    0.0    0.0]]
   9   [:R09 0.2 25 8 [0.1340 0.0190 0.0070 0.0000 0.0000] [2500.0 109.0 30.0    0.0    0.0]]
   10  [:R10 1.0 25 8 [0.1380 0.0920 0.2300 0.0920 0.0000] [2000.0 109.0 30.0 1500.0    0.0]]
   ;; Logging Slash (light-logging-slash,medium-logging-slash,heavy-logging-slash)
   11  [:R11 1.0 15 8 [0.0690 0.2070 0.2530 0.0000 0.0000] [1500.0 109.0 30.0    0.0    0.0]]
   12  [:R12 2.3 20 8 [0.1840 0.6440 0.7590 0.0000 0.0000] [1500.0 109.0 30.0    0.0    0.0]]
   13  [:R13 3.0 25 8 [0.3220 1.0580 1.2880 0.0000 0.0000] [1500.0 109.0 30.0    0.0    0.0]]
   ;; Nonburnable (NB)
   91  [:NB1 0.0  0 0 [0.0000 0.0000 0.0000 0.0000 0.0000] [   0.0   0.0  0.0    0.0    0.0]]
   92  [:NB2 0.0  0 0 [0.0000 0.0000 0.0000 0.0000 0.0000] [   0.0   0.0  0.0    0.0    0.0]]
   93  [:NB3 0.0  0 0 [0.0000 0.0000 0.0000 0.0000 0.0000] [   0.0   0.0  0.0    0.0    0.0]]
   98  [:NB4 0.0  0 0 [0.0000 0.0000 0.0000 0.0000 0.0000] [   0.0   0.0  0.0    0.0    0.0]]
   99  [:NB5 0.0  0 0 [0.0000 0.0000 0.0000 0.0000 0.0000] [   0.0   0.0  0.0    0.0    0.0]]
   ;; Scott & Burgan 40:
   ;; Grass (GR)
   101 [:GR1 0.4 15 8 [0.0046 0.0000 0.0000 0.0138 0.0000] [2200.0 109.0 30.0 2000.0    0.0]]
   102 [:GR2 1.0 15 8 [0.0046 0.0000 0.0000 0.0459 0.0000] [2000.0 109.0 30.0 1800.0    0.0]]
   103 [:GR3 2.0 30 8 [0.0046 0.0184 0.0000 0.0689 0.0000] [1500.0 109.0 30.0 1300.0    0.0]]
   104 [:GR4 2.0 15 8 [0.0115 0.0000 0.0000 0.0872 0.0000] [2000.0 109.0 30.0 1800.0    0.0]]
   105 [:GR5 1.5 40 8 [0.0184 0.0000 0.0000 0.1148 0.0000] [1800.0 109.0 30.0 1600.0    0.0]]
   106 [:GR6 1.5 40 9 [0.0046 0.0000 0.0000 0.1561 0.0000] [2200.0 109.0 30.0 2000.0    0.0]]
   107 [:GR7 3.0 15 8 [0.0459 0.0000 0.0000 0.2479 0.0000] [2000.0 109.0 30.0 1800.0    0.0]]
   108 [:GR8 4.0 30 8 [0.0230 0.0459 0.0000 0.3352 0.0000] [1500.0 109.0 30.0 1300.0    0.0]]
   109 [:GR9 5.0 40 8 [0.0459 0.0459 0.0000 0.4132 0.0000] [1800.0 109.0 30.0 1600.0    0.0]]
   ;; Grass-Shrub (GS)
   121 [:GS1 0.9 15 8 [0.0092 0.0000 0.0000 0.0230 0.0298] [2000.0 109.0 30.0 1800.0 1800.0]]
   122 [:GS2 1.5 15 8 [0.0230 0.0230 0.0000 0.0275 0.0459] [2000.0 109.0 30.0 1800.0 1800.0]]
   123 [:GS3 1.8 40 8 [0.0138 0.0115 0.0000 0.0666 0.0574] [1800.0 109.0 30.0 1600.0 1600.0]]
   124 [:GS4 2.1 40 8 [0.0872 0.0138 0.0046 0.1561 0.3260] [1800.0 109.0 30.0 1600.0 1600.0]]
   ;; Shrub (SH)
   141 [:SH1 1.0 15 8 [0.0115 0.0115 0.0000 0.0069 0.0597] [2000.0 109.0 30.0 1800.0 1600.0]]
   142 [:SH2 1.0 15 8 [0.0620 0.1102 0.0344 0.0000 0.1768] [2000.0 109.0 30.0    0.0 1600.0]]
   143 [:SH3 2.4 40 8 [0.0207 0.1377 0.0000 0.0000 0.2847] [1600.0 109.0 30.0    0.0 1400.0]]
   144 [:SH4 3.0 30 8 [0.0390 0.0528 0.0092 0.0000 0.1171] [2000.0 109.0 30.0 1800.0 1600.0]]
   145 [:SH5 6.0 15 8 [0.1653 0.0964 0.0000 0.0000 0.1331] [ 750.0 109.0 30.0    0.0 1600.0]]
   146 [:SH6 2.0 30 8 [0.1331 0.0666 0.0000 0.0000 0.0643] [ 750.0 109.0 30.0    0.0 1600.0]]
   147 [:SH7 6.0 15 8 [0.1607 0.2433 0.1010 0.0000 0.1561] [ 750.0 109.0 30.0    0.0 1600.0]]
   148 [:SH8 3.0 40 8 [0.0941 0.1561 0.0390 0.0000 0.1997] [ 750.0 109.0 30.0    0.0 1600.0]]
   149 [:SH9 4.4 40 8 [0.2066 0.1125 0.0000 0.0712 0.3214] [ 750.0 109.0 30.0 1800.0 1500.0]]
   ;; Timber-Understory (TU)
   161 [:TU1 0.6 20 8 [0.0092 0.0413 0.0689 0.0092 0.0413] [2000.0 109.0 30.0 1800.0 1600.0]]
   162 [:TU2 1.0 30 8 [0.0436 0.0826 0.0574 0.0000 0.0092] [2000.0 109.0 30.0    0.0 1600.0]]
   163 [:TU3 1.3 30 8 [0.0505 0.0069 0.0115 0.0298 0.0505] [1800.0 109.0 30.0 1600.0 1400.0]]
   164 [:TU4 0.5 12 8 [0.2066 0.0000 0.0000 0.0000 0.0918] [2300.0 109.0 30.0    0.0 2000.0]]
   165 [:TU5 1.0 25 8 [0.1837 0.1837 0.1377 0.0000 0.1377] [1500.0 109.0 30.0    0.0  750.0]]
   ;; Timber Litter (TL)
   181 [:TL1 0.2 30 8 [0.0459 0.1010 0.1653 0.0000 0.0000] [2000.0 109.0 30.0    0.0    0.0]]
   182 [:TL2 0.2 25 8 [0.0643 0.1056 0.1010 0.0000 0.0000] [2000.0 109.0 30.0    0.0    0.0]]
   183 [:TL3 0.3 20 8 [0.0230 0.1010 0.1286 0.0000 0.0000] [2000.0 109.0 30.0    0.0    0.0]]
   184 [:TL4 0.4 25 8 [0.0230 0.0689 0.1928 0.0000 0.0000] [2000.0 109.0 30.0    0.0    0.0]]
   185 [:TL5 0.6 25 8 [0.0528 0.1148 0.2020 0.0000 0.0000] [2000.0 109.0 30.0    0.0 1600.0]]
   186 [:TL6 0.3 25 8 [0.1102 0.0551 0.0551 0.0000 0.0000] [2000.0 109.0 30.0    0.0    0.0]]
   187 [:TL7 0.4 25 8 [0.0138 0.0643 0.3719 0.0000 0.0000] [2000.0 109.0 30.0    0.0    0.0]]
   188 [:TL8 0.3 35 8 [0.2663 0.0643 0.0505 0.0000 0.0000] [1800.0 109.0 30.0    0.0    0.0]]
   189 [:TL9 0.6 35 8 [0.3053 0.1515 0.1905 0.0000 0.0000] [1800.0 109.0 30.0    0.0 1600.0]]
   ;; Slash-Blowdown (SB)
   201 [:SB1 1.0 25 8 [0.0689 0.1377 0.5051 0.0000 0.0000] [2000.0 109.0 30.0    0.0    0.0]]
   202 [:SB2 1.0 25 8 [0.2066 0.1951 0.1837 0.0000 0.0000] [2000.0 109.0 30.0    0.0    0.0]]
   203 [:SB3 1.2 25 8 [0.2525 0.1263 0.1377 0.0000 0.0000] [2000.0 109.0 30.0    0.0    0.0]]
   204 [:SB4 2.7 25 8 [0.2410 0.1607 0.2410 0.0000 0.0000] [2000.0 109.0 30.0    0.0    0.0]]
   })

(def WUI-model-number->original
  "Some variants of the above fuel models,
  with a different fuel model number to distinguish them as
  belonging to the Wildland Urban Interface (WUI).

  Each of these WUI fuel models has the same physical characteristics
  as one of the fuel models in the above table,
  but having a different model number enables a different behavior
  for other aspects, such as spread-rate adjustment or spotting.

  This table provides the mapping from variant model number -> original model number.
  Notice how the difference of model numbers is usually 100 or 110."
  {;; Grass (GR)
   211 101
   212 102
   213 103
   214 104
   215 105
   216 106
   217 107
   218 108
   ;; Grass-Shrub (GS)
   221 121
   222 122
   223 123
   224 124
   ;; Shrub (SH)
   241 141
   242 142
   243 143
   244 144
   245 145
   246 146
   247 147
   248 148
   249 149
   ;; Timber-Understory (TU)
   261 161
   262 162
   263 163
   265 165
   ;; Timber Litter (TL)
   281 181
   282 182
   283 183
   284 184
   285 185
   286 186
   287 187
   288 188
   289 189
   ;; Slash-Blowdown (SB)
   301 201
   302 202
   303 203})

(defrecord FuelModel
    [name
     ^long number
     ^double delta
     M_x
     w_o
     sigma
     h
     rho_p
     S_T
     S_e
     M_f
     f_ij
     f_i
     g_ij])

(defn is-dynamic-fuel-model-number?
  [^long fuel-model-number]
  (> fuel-model-number 100))

(defn compute-fuel-model
  [^long fuel-model-number]
  (let [[name delta M_x-dead h
         [w_o-dead-1hr w_o-dead-10hr w_o-dead-100hr
          w_o-live-herbaceous w_o-live-woody]
         [sigma-dead-1hr sigma-dead-10hr sigma-dead-100hr
          sigma-live-herbaceous sigma-live-woody]]
        (fuel-models fuel-model-number)
        M_x-dead   (* ^long M_x-dead 0.01)
        h          (* ^long h 1000.0)
        fuel-model {:name   name
                    :number fuel-model-number
                    :delta  delta
                    :M_x    [M_x-dead M_x-dead M_x-dead 0.0 0.0 0.0]
                    :w_o    [w_o-dead-1hr w_o-dead-10hr w_o-dead-100hr 0.0 w_o-live-herbaceous w_o-live-woody]
                    :sigma  [sigma-dead-1hr sigma-dead-10hr sigma-dead-100hr 0.0 sigma-live-herbaceous sigma-live-woody]
                    :h      [h h h h h h]
                    :rho_p  [32.0 32.0 32.0 32.0 32.0 32.0]
                    :S_T    [0.0555 0.0555 0.0555 0.0555 0.0555 0.0555]
                    :S_e    [0.01 0.01 0.01 0.01 0.01 0.01]}]
    (if (and (is-dynamic-fuel-model-number? fuel-model-number)
             (pos? ^double w_o-live-herbaceous))
      ;; Set dead-herbaceous values
      (-> fuel-model
          (assoc-in [:M_x   3] M_x-dead)
          (assoc-in [:sigma 3] sigma-live-herbaceous))
      ;; No dead-herbaceous values
      fuel-model)))

(defn- add-synonym-models
  [variant->original-model-number number->model-data]
  (reduce-kv (fn [ret v-num o-num]
               (assoc ret v-num (or (get number->model-data o-num)
                                    (throw (ex-info (format "Cannot find synonym fuel model number: %s" (pr-str o-num))
                                                    {::variant-fuel-model-number  v-num
                                                     ::original-fuel-model-number o-num})))))
             number->model-data
             variant->original-model-number))

(def fuel-models-precomputed (->> fuel-models
                                  (keys)
                                  (into {} (map #(vector % (map->FuelModel (compute-fuel-model %)))))
                                  (add-synonym-models WUI-model-number->original)))
#+end_src

Once fuel moisture is added to the base fuel model definitions, they
will each contain values for the following six fuel size classes:

#+ATTR_LATEX: :options \setlength{\itemsep}{-3mm}
1. Dead 1 hour ($<$ 1/4" diameter)
2. Dead 10 hour (1/4"--1" diameter)
3. Dead 100 hour (1"--3" diameter)
4. Dead herbaceous (dynamic fuel models only)
5. Live herbaceous
6. Live woody

In order to more easily encode mathematical operations over these size
classes, we define a collection of utility functions that will later
be used in both the fuel moisture and fire spread algorithms.

#+name: fuel-category-and-size-class-functions
#+begin_src clojure :results silent :exports code :tangle ../src/gridfire/fuel_models.clj :no-expand :comments link
(defn map-category [f]
  {:dead (f :dead) :live (f :live)})

(defn map-size-class [f]
  {:dead {:1hr        (f :dead :1hr)
          :10hr       (f :dead :10hr)
          :100hr      (f :dead :100hr)
          :herbaceous (f :dead :herbaceous)}
   :live {:herbaceous (f :live :herbaceous)
          :woody      (f :live :woody)}})

(defn category-sum ^double [f]
  (+ ^double (f :dead) ^double (f :live)))

(defn size-class-sum [f]
  {:dead (+ ^double (f :dead :1hr) ^double (f :dead :10hr) ^double (f :dead :100hr) ^double (f :dead :herbaceous))
   :live (+ ^double (f :live :herbaceous) ^double (f :live :woody))})
#+end_src

Using these new size class processing functions, we can translate the
encoded fuel model definitions into human-readable representations of
the fuel model properties.

#+name: fuel-model-constructor-functions
#+begin_src clojure :results silent :exports code :tangle ../src/gridfire/fuel_models.clj :no-expand :comments link
(defn build-fuel-model
  [fuel-model-number]
  (let [[name delta ^double M_x-dead ^double h
         [w_o-dead-1hr w_o-dead-10hr w_o-dead-100hr
          w_o-live-herbaceous w_o-live-woody]
         [sigma-dead-1hr sigma-dead-10hr sigma-dead-100hr
          sigma-live-herbaceous sigma-live-woody]]
        (fuel-models fuel-model-number)
        M_x-dead (* M_x-dead 0.01)
        h        (* h 1000.0)]
    {:name   name
     :number fuel-model-number
     :delta  delta
     :M_x    {:dead {:1hr        M_x-dead
                     :10hr       M_x-dead
                     :100hr      M_x-dead
                     :herbaceous 0.0}
              :live {:herbaceous 0.0
                     :woody      0.0}}
     :w_o    {:dead {:1hr        w_o-dead-1hr
                     :10hr       w_o-dead-10hr
                     :100hr      w_o-dead-100hr
                     :herbaceous 0.0}
              :live {:herbaceous w_o-live-herbaceous
                     :woody      w_o-live-woody}}
     :sigma  {:dead {:1hr        sigma-dead-1hr
                     :10hr       sigma-dead-10hr
                     :100hr      sigma-dead-100hr
                     :herbaceous 0.0}
              :live {:herbaceous sigma-live-herbaceous
                     :woody      sigma-live-woody}}
     :h      {:dead {:1hr        h
                     :10hr       h
                     :100hr      h
                     :herbaceous h}
              :live {:herbaceous h
                     :woody      h}}
     :rho_p  {:dead {:1hr        32.0
                     :10hr       32.0
                     :100hr      32.0
                     :herbaceous 32.0}
              :live {:herbaceous 32.0
                     :woody      32.0}}
     :S_T    {:dead {:1hr        0.0555
                     :10hr       0.0555
                     :100hr      0.0555
                     :herbaceous 0.0555}
              :live {:herbaceous 0.0555
                     :woody      0.0555}}
     :S_e    {:dead {:1hr        0.01
                     :10hr       0.01
                     :100hr      0.01
                     :herbaceous 0.01}
              :live {:herbaceous 0.01
                     :woody      0.01}}}))
#+end_src

Although most fuel model properties are static with respect to
environmental conditions, the fuel moisture content can have two
significant impacts on a fuel model's burning potential:

#+ATTR_LATEX: :options \setlength{\itemsep}{-3mm}
1. Dynamic fuel loading
2. Live moisture of extinction

These two topics are discussed in the remainder of this section.

*** Dynamic Fuel Loading

All of the Scott & Burgan 40 fuel models with a live herbaceous
component are considered dynamic. In these models, a fraction of the
live herbaceous load is transferred to a new dead herbaceous category
as a function of live herbaceous moisture content (see equation
below).\citep{Burgan1979} The dead herbaceous category uses the dead 1
hour moisture content, dead moisture of extinction, and live
herbaceous surface-area-to-volume-ratio. In the following formula,
$M_{f}^{lh}$ is the live herbaceous moisture content.

\begin{align*}
  \textrm{FractionGreen} &= \left\{
    \begin{array}{lr}
      0 & M_{f}^{lh} \le 0.3 \\
      1 & M_{f}^{lh} \ge 1.2 \\
      \frac{M_{f}^{lh}}{0.9} - \frac{1}{3} & \textrm{else}
    \end{array}
  \right. \\
  \textrm{FractionCured} &= 1 - \textrm{FractionGreen}
\end{align*}

#+name: add-dynamic-fuel-loading
#+begin_src clojure :results silent :exports code :tangle ../src/gridfire/fuel_models.clj :no-expand :comments link
(defn add-dynamic-fuel-loading
  [{:keys [number M_x M_f w_o sigma] :as fuel-model}]
  (let [number               (double number)
        live-herbaceous-load (-> w_o :live :herbaceous double)]
    (if (and (> number 100) (pos? live-herbaceous-load))
      ;; dynamic fuel model
      (let [fraction-green (max 0.0 (min 1.0 (- (/ (-> M_f :live :herbaceous double) 0.9) (/ 1.0 3.0))))
            fraction-cured (- 1.0 fraction-green)]
        (-> fuel-model
            (assoc-in [:M_f   :dead :herbaceous] (-> M_f :dead :1hr))
            (assoc-in [:M_x   :dead :herbaceous] (-> M_x :dead :1hr))
            (assoc-in [:w_o   :dead :herbaceous] (* live-herbaceous-load fraction-cured))
            (assoc-in [:w_o   :live :herbaceous] (* live-herbaceous-load fraction-green))
            (assoc-in [:sigma :dead :herbaceous] (-> sigma :live :herbaceous))))
      ;; static fuel model
      fuel-model)))
#+end_src

Once the dynamic fuel loading is applied, we can compute the size
class weighting factors expressed in equations 53-57 in Rothermel
1972\citep{Rothermel1972}. For brevity, these formulas are elided from
this text.

#+name: add-weighting-factors
#+begin_src clojure :results silent :exports code :tangle ../src/gridfire/fuel_models.clj :no-expand :comments link
(defn add-weighting-factors
  [{:keys [w_o sigma rho_p] :as fuel-model}]
  (let [A_ij (map-size-class (fn [i j] (/ (* (-> sigma i ^double (j)) (-> w_o i ^double (j)))
                                          (-> rho_p i ^double (j)))))

        A_i  (size-class-sum (fn [i j] (-> A_ij i j)))

        A_T  (category-sum (fn [i] (-> A_i i)))

        f_ij (map-size-class (fn [i j] (if (pos? ^double ( A_i i))
                                         (/ (-> A_ij i ^double (j))
                                            ^double (A_i i))
                                         0.0)))

        f_i  (map-category (fn [i] (if (pos? A_T)
                                     (/ ^double (A_i i) A_T)
                                     0.0)))

        firemod-size-classes (map-size-class
                              (fn [i j] (condp <= (-> sigma i j)
                                          1200 1
                                          192  2
                                          96   3
                                          48   4
                                          16   5
                                          0    6)))

        firemod-weights (into {}
                              (for [[category size-classes] firemod-size-classes]
                                [category
                                 (apply merge-with +
                                        (for [[size-class firemod-size-class] size-classes]
                                          {firemod-size-class (get-in f_ij [category size-class])}))]))

        g_ij (map-size-class (fn [i j]
                               (let [firemod-size-class (-> firemod-size-classes i j)]
                                 (get-in firemod-weights [i firemod-size-class]))))]
    (-> fuel-model
        (assoc :f_ij f_ij)
        (assoc :f_i  f_i)
        (assoc :g_ij g_ij))))
#+end_src

*** Live Moisture of Extinction

The live moisture of extinction for each fuel model is determined from
the dead fuel moisture content, the dead moisture of extinction, and
the ratio of dead fuel loading to live fuel loading using Equation 88
from Rothermel 1972, adjusted according to Albini 1976 Appendix III to
match the behavior of Albini's original FIREMODS
library.\citep{Rothermel1972,Albini1976} Whenever the fuel moisture
content becomes greater than or equal to the moisture of extinction, a
fire will no longer spread through that fuel. Here are the formulas
referenced above:

\begin{align*}
  M_{x}^{l} &= \max(M_{x}^{d}, 2.9 \, W' \, (1 - \frac{M_{f}^{d}}{M_{x}^{d}}) - 0.226) \\
  W' &= \frac{\sum_{c \in D}{w_{o}^{c} \> e^{-138/\sigma^{c}}}}{\sum_{c \in L}{w_{o}^{c} \> e^{-500/\sigma^{c}}}} \\
  M_{f}^{d} &= \frac{\sum_{c \in D}{w_{o}^{c} \> M_{f}^{c} \> e^{-138/\sigma^{c}}}}{\sum_{c \in D}{w_{o}^{c} \> e^{-138/\sigma^{c}}}}
\end{align*}

where $M_{x}^{l}$ is the live moisture of extinction, $M_{x}^{d}$ is
the dead moisture of extinction, $D$ is the set of dead fuel size
classes (1hr, 10hr, 100hr, herbaceous), $L$ is the set of live fuel
size classes (herbaceous, woody), $w_{o}^{c}$ is the dry weight
loading of size class $c$, $\sigma^{c}$ is the surface area to volume
ratio of size class $c$, and $M_{f}^{c}$ is the moisture content of
size class $c$.

#+name: add-live-moisture-of-extinction
#+begin_src clojure :results silent :exports code :tangle ../src/gridfire/fuel_models.clj :no-expand :comments link
(defn add-live-moisture-of-extinction
  "Equation 88 from Rothermel 1972 adjusted by Albini 1976 Appendix III."
  [{:keys [w_o sigma M_f M_x] :as fuel-model}]
  (let [dead-loading-factor  (->> (size-class-sum
                                   (fn [i j] (let [sigma_ij (-> sigma i j double)]
                                               (if (pos? sigma_ij)
                                                 (* (-> w_o i ^double (j))
                                                    (Math/exp (/ -138.0 sigma_ij)))
                                                 0.0))))
                                  :dead
                                  double)
        live-loading-factor  (->> (size-class-sum
                                   (fn [i j] (let [sigma_ij (-> sigma i j double)]
                                               (if (pos? sigma_ij)
                                                 (* (-> w_o i ^double (j))
                                                    (Math/exp (/ -500.0 sigma_ij)))
                                                 0.0))))
                                  :live
                                  double)
        dead-moisture-factor (->> (size-class-sum
                                   (fn [i j] (let [sigma_ij (-> sigma i j double)]
                                              (if (pos? sigma_ij)
                                                (* (-> w_o i ^double (j))
                                                   (Math/exp (/ -138.0 sigma_ij))
                                                   (-> M_f i ^double (j)))
                                                0.0))))
                                  :dead
                                  double)
        ^double
        dead-to-live-ratio   (when (pos? live-loading-factor)
                               (/ dead-loading-factor live-loading-factor))
        dead-fuel-moisture   (if (pos? dead-loading-factor)
                               (/ dead-moisture-factor dead-loading-factor)
                               0.0)
        M_x-dead             (-> M_x :dead :1hr double)
        M_x-live             (if (pos? live-loading-factor)
                               (max M_x-dead
                                    (- (* 2.9
                                          dead-to-live-ratio
                                          (- 1.0 (/ dead-fuel-moisture M_x-dead)))
                                       0.226))
                               M_x-dead)]
    (-> fuel-model
        (assoc-in [:M_x :live :herbaceous] M_x-live)
        (assoc-in [:M_x :live :woody]      M_x-live))))

(defn moisturize
  [fuel-model fuel-moisture]
  (-> fuel-model
      (assoc :M_f fuel-moisture)
      (assoc-in [:M_f :dead :herbaceous] 0.0)
      (add-dynamic-fuel-loading)
      (add-weighting-factors)
      (add-live-moisture-of-extinction)))
#+end_src

This concludes our coverage of fuel models and and fuel moisture.

** Surface Fire Formulas

To simulate fire behavior in as similar a way as possible to the US
government-sponsored fire models (e.g., FARSITE, FlamMap, FPA,
BehavePlus), we adopt the surface fire spread and reaction intensity
formulas from Rothermel's 1972 publication ``A Mathematical Model for
Predicting Fire Spread in Wildland Fuels''.\citep{Rothermel1972}

Very briefly, the surface rate of spread of a fire's leading edge $R$
is described by the following formula:

\begin{displaymath}
R = \frac{I_{R} \, \xi \, (1 + \phi_{W} + \phi_{S})}{\rho_{b} \, \epsilon \, Q_{ig}}
\end{displaymath}

where these terms have the meanings shown in Table
[[tab:fire-spread-inputs]].

#+NAME: tab:fire-spread-inputs
#+CAPTION: Inputs to Rothermel's surface fire rate of spread equation
#+ATTR_LATEX: :align |l|l| :font \small
|----------+--------------------------------|
| Term     | Meaning                        |
|----------+--------------------------------|
| R        | surface fire spread rate       |
| I_{R}    | reaction intensity             |
| \xi      | propagating flux ratio         |
| \phi_{W} | wind coefficient               |
| \phi_{S} | slope factor                   |
| \rho_{b} | oven-dry fuel bed bulk density |
| \epsilon | effective heating number       |
| Q_{ig}   | heat of preignition            |
|----------+--------------------------------|

For a full description of each of the subcomponents of Rothermel's
surface fire spread rate equation, see the Rothermel 1972 reference
above. In addition to applying the base Rothermel equations, GridFire
can reduce the spread rates for all of the Scott & Burgan 40 fuel models
of the grass subgroup (101-109) by 50% by enabling the ~:grass-suppression?~
configuration. This addition was originally suggested by Chris Lautenberger
of REAX Engineering.

For efficiency, the surface fire spread equation given above is
computed first without introducing the effects of wind and slope
($\phi_{W} = \phi_{S} = 0$).

#+name: rothermel-surface-fire-spread-no-wind-no-slope
#+begin_src clojure :results silent :exports code :tangle ../src/gridfire/surface_fire.clj :padline no :no-expand :comments link
(ns gridfire.surface-fire
  (:require [gridfire.fuel-models :refer [map-category map-size-class
                                          category-sum size-class-sum]]))

(defn grass-fuel-model?
  [^long number]
  (and (> number 100) (< number 110)))

(defn rothermel-surface-fire-spread-no-wind-no-slope
  "Returns the rate of surface fire spread in ft/min and the reaction
   intensity (i.e., amount of heat output) of a fire in Btu/ft^2*min
   given a map containing these keys:
   - number [fuel model number]
   - delta [fuel depth (ft)]
   - w_o [ovendry fuel loading (lb/ft^2)]
   - sigma [fuel particle surface-area-to-volume ratio (ft^2/ft^3)]
   - h [fuel particle low heat content (Btu/lb)]
   - rho_p [ovendry particle density (lb/ft^3)]
   - S_T [fuel particle total mineral content (lb minerals/lb ovendry wood)]
   - S_e [fuel particle effective mineral content (lb silica-free minerals/lb ovendry wood)]
   - M_x [moisture content of extinction (lb moisture/lb ovendry wood)]
   - M_f [fuel particle moisture content (lb moisture/lb ovendry wood)]
   - f_ij [percent of load per size class (%)]
   - f_i [percent of load per category (%)]
   - g_ij [percent of load per size class from Albini_1976_FIREMOD, page 20]"
  [{:keys [number delta w_o sigma  h rho_p S_T S_e M_x  M_f f_ij f_i g_ij]} & [grass-suppression?]]
  (let [number     (long number)
        delta      (double delta)
        S_e_i      (size-class-sum (fn [i j] (* (-> f_ij i ^double (j)) (-> S_e i ^double (j)))))

        ;; Mineral damping coefficient
        eta_S_i    (map-category (fn [i] (let [^double S_e_i (-> S_e_i i)]
                                           (if (pos? S_e_i)
                                             (/ 0.174 (Math/pow S_e_i 0.19))
                                             1.0))))

        M_f_i      (size-class-sum (fn [i j] (* (-> f_ij i ^double (j)) (-> M_f i ^double (j)))))

        M_x_i      (size-class-sum (fn [i j] (* (-> f_ij i ^double (j)) (-> M_x i ^double (j)))))

        r_M_i      (map-category (fn [i] (let [^double M_f (-> M_f_i i)
                                               ^double M_x (-> M_x_i i)]
                                           (if (pos? M_x)
                                             (min 1.0 (/ M_f M_x))
                                             1.0))))

        ;; Moisture damping coefficient
        eta_M_i    (map-category (fn [i] (+ 1.0
                                            (* -2.59 (-> r_M_i ^double (i)))
                                            (* 5.11 (Math/pow (-> r_M_i i) 2))
                                            (* -3.52 (Math/pow (-> r_M_i i) 3)))))

        h_i        (size-class-sum (fn [i j] (* (-> f_ij i ^double (j)) (-> h i ^double (j)))))

        ;; Net fuel loading (lb/ft^2)
        W_n_i      (size-class-sum (fn [i j] (* (-> g_ij i ^double (j))
                                                (-> w_o i ^double (j))
                                                (- 1.0 (-> S_T i ^double (j))))))

        beta_i     (size-class-sum (fn [i j] (/ (-> w_o i ^double (j)) (-> rho_p i ^double (j)))))

        ;; Packing ratio
        beta       (if (pos? delta)
                     (/ (category-sum (fn [i] (-> beta_i ^double (i)))) delta)
                     0.0)

        sigma'_i   (size-class-sum (fn [i j] (* (-> f_ij i ^double (j)) (-> sigma i ^double (j)))))

        sigma'     (category-sum (fn [i] (* (-> f_i ^double (i)) (-> sigma'_i ^double (i)))))

        ;; Optimum packing ratio
        beta_op    (if (pos? sigma')
                     (/ 3.348 (Math/pow sigma' 0.8189))
                     1.0)

        ;; Albini 1976 replaces (/ 1 (- (* 4.774 (Math/pow sigma' 0.1)) 7.27))
        A          (if (pos? sigma')
                     (/ 133.0 (Math/pow sigma' 0.7913))
                     0.0)

        ;; Maximum reaction velocity (1/min)
        Gamma'_max (/ (Math/pow sigma' 1.5)
                      (+ 495.0 (* 0.0594 (Math/pow sigma' 1.5))))

        ;; Optimum reaction velocity (1/min)
        Gamma'     (* Gamma'_max
                      (Math/pow (/ beta beta_op) A)
                      (Math/exp (* A (- 1.0 (/ beta beta_op)))))

        ;; Reaction intensity (Btu/ft^2*min)
        I_R        (* Gamma' (category-sum (fn [i] (* ^double (W_n_i i) ^double (h_i i)
                                                      ^double (eta_M_i i) ^double (eta_S_i i)))))

        ;; Propagating flux ratio
        xi         (/ (Math/exp (* (+ 0.792 (* 0.681 (Math/pow sigma' 0.5)))
                                   (+ beta 0.1)))
                      (+ 192.0 (* 0.2595 sigma')))

        E          (* 0.715 (Math/exp (* -3.59 (/ sigma' 10000.0))))

        B          (* 0.02526 (Math/pow sigma' 0.54))

        C          (* 7.47 (Math/exp (* -0.133 (Math/pow sigma' 0.55))))

        ;; Derive wind factor
        get-phi_W  (fn ^double [^double midflame-wind-speed]
                     (if (and (pos? beta) (pos? midflame-wind-speed))
                       (-> midflame-wind-speed
                           (Math/pow B)
                           (* C)
                           (/ (Math/pow (/ beta beta_op) E)))
                       0.0))

        ;; Derive wind speed from wind factor
        get-wind-speed (fn [^double phi_W]
                         (-> phi_W
                             (* (Math/pow (/ beta beta_op) E))
                             ^double (/ C)
                             (Math/pow (/ 1.0 B))))

        ;; Derive slope factor
        get-phi_S  (fn [^double slope]
                     (if (and (pos? beta) (pos? slope))
                       (* 5.275 (Math/pow beta -0.3) (Math/pow slope 2.0))
                       0.0))

        ;; Heat of preignition (Btu/lb)
        Q_ig       (map-size-class (fn [i j] (+ 250.0 (* 1116.0 (-> M_f i ^double (j))))))

        foo_i      (size-class-sum (fn [i j] (let [^double sigma_ij (-> sigma i j)
                                                   ^double Q_ig_ij  (-> Q_ig  i j)]
                                               (if (pos? sigma_ij)
                                                 (* (-> f_ij i ^double (j))
                                                    (Math/exp (/ -138 sigma_ij))
                                                    Q_ig_ij)
                                                 0.0))))

        rho_b_i    (size-class-sum (fn [i j] (-> w_o i j)))

        ;; Ovendry bulk density (lb/ft^3)
        rho_b      (if (pos? delta)
                     (/ (category-sum (fn [i] (-> rho_b_i i))) delta)
                     0.0)

        rho_b-epsilon-Q_ig (* rho_b (category-sum (fn [i] (* (-> f_i ^double (i)) (-> foo_i ^double (i))))))

        ;; Surface fire spread rate (ft/min)
        R          (if (pos? rho_b-epsilon-Q_ig)
                     (/ (* I_R xi) rho_b-epsilon-Q_ig)
                     0.0)

        ;; Addition proposed by Chris Lautenberger (REAX 2015)
        spread-rate-multiplier (if (and grass-suppression? (grass-fuel-model? number)) 0.5 1.0)]

    {:spread-rate        (* R spread-rate-multiplier)
     :reaction-intensity I_R
     :residence-time     (/ 384.0 sigma')
     :get-phi_W          get-phi_W
     :get-phi_S          get-phi_S
     :get-wind-speed     get-wind-speed}))
#+end_src

Later, this no-wind-no-slope value is used to compute the maximum
spread rate and direction for the leading edge of the surface fire
under analysis. Since Rothermel's original equations assume that the
wind direction and slope are aligned, the effects of cross-slope winds
must be taken into effect. Like Morais' HFire system, GridFire implements
the vector addition procedure defined in Rothermel 1983 that combines
the wind-only and slope-only spread rates independently to calculate
the effective fire spread direction and
magnitude.\citep{Peterson2011,Peterson2009,Morais2001,Rothermel1983}

A minor wrinkle is introduced when putting these calculations into
practice because Rothermel's formulas all expect a measure of midflame
wind speed. However, wind speed data is often collected at a height 20
feet above either unsheltered ground or a tree canopy layer if
present. To convert this 20-ft wind speed to the required midflame
wind speed value, GridFire uses the *wind adjustment factor* formula
from Albini & Baughman 1979, parameterized as in BehavePlus, FARSITE,
FlamMap, FSPro, and FPA according to Andrews
2012\citep{Albini1979,Andrews2012}. This formula is shown below:

\begin{displaymath}
  WAF = \left\{
    \begin{array}{lr}
      \frac{1.83}{ \ln(\frac{20.0 + 0.36 FBD}{0.13 FBD}) } & CC = 0 \\
      \frac{0.555}{ \sqrt(CH (CC/300.0)) \ln(\frac{20 + 0.36 CH}{0.13 CH}) } & CC > 0
    \end{array}
  \right.
\end{displaymath}

where WAF is the unitless wind adjustment factor, FBD is the fuel bed
depth in feet, CH is the canopy height in ft, and CC is the canopy
cover percentage (0-100).

#+name: wind-adjustment-factor
#+begin_src clojure :results silent :exports code :tangle ../src/gridfire/surface_fire.clj :no-expand :comments link
(defn wind-adjustment-factor
  "ft ft 0-100"
  ^double
  [^double fuel-bed-depth ^double canopy-height ^double canopy-cover]
  (cond
    ;; sheltered: equation 2 based on CC and CH, CR=1 (Andrews 2012)
    (and (pos? canopy-cover)
         (pos? canopy-height))
    (/ 0.555 (* (Math/sqrt (* (/ canopy-cover 300.0) canopy-height))
                (Math/log (/ (+ 20.0 (* 0.36 canopy-height)) (* 0.13 canopy-height)))))

    ;; unsheltered: equation 6 H_F = H (Andrews 2012)
    (pos? fuel-bed-depth)
    (/ 1.83 (Math/log (/ (+ 20.0 (* 0.36 fuel-bed-depth)) (* 0.13 fuel-bed-depth))))

    ;; non-burnable fuel model
    :otherwise
    0.0))

(defn wind-adjustment-factor-elmfire
  "ft m 0-1"
  ^double
  [^double fuel-bed-depth ^double canopy-height ^double canopy-cover]
  (cond
    ;; sheltered WAF
    (and (pos? canopy-cover)
         (pos? canopy-height))
    (* (/ 1.0 (Math/log (/ (+ 20.0 (* 0.36 (/ canopy-height 0.3048)))
                           (* 0.13 (/ canopy-height 0.3048)))))
       (/ 0.555 (Math/sqrt (* (/ canopy-cover 3.0) (/ canopy-height 0.3048)))))

    ;; unsheltered WAF
    (pos? fuel-bed-depth)
    (* (/ (+ 1.0 (/ 0.36 1.0))
          (Math/log (/ (+ 20.0 (* 0.36 fuel-bed-depth))
                       (* 0.13 fuel-bed-depth))))
       (- (Math/log (/ (+ 1.0 0.36) 0.13)) 1.0))

    ;; non-burnable fuel model
    :otherwise
    0.0))
#+end_src

The midflame wind speed that would be required to produce the combined
spread rate in a no-slope scenario is termed the effective windspeed
$U_{\textrm{eff}}$. Following the recommendations given in Appendix
III of Albini 1976, these midflame wind speeds are all limited to $0.9
I_{R}$.\citep{Albini1976}

Next, the effective wind speed is used to compute the length to width
ratio $\frac{L}{W}$ of an ellipse that approximates the fire front
using equation 9 from Rothermel 1991.\citep{Rothermel1991} This length
to width ratio is then converted into an eccentricity measure of the
ellipse using equation 8 from Albini and Chase 1980.\citep{Albini1980}
Finally, this eccentricity $E$ is used to project the maximum spread
rate to any point along the fire front. Here are the formulas used:

\begin{align*}
  \frac{L}{W} &= 1 + 0.002840909 \, U_{\textrm{eff}} \, \textrm{EAF} \\
  E &= \frac{\sqrt{(\frac{L}{W})^{2} - 1}}{\frac{L}{W}} \\
  R_{\theta} &= R_{\max}\left(\frac{1-E}{1-E\cos\theta}\right)
\end{align*}

where \theta is the angular offset from the direction of maximum fire
spread, R_{max} is the maximum spread rate, R_{\theta} is the spread
rate in direction \theta, and EAF is the ellipse adjustment factor, a
term introduced by Marco Morais and Seth Peterson in their HFire work
that can be increased or decreased to make the fire shape more
elliptical or circular respectively.\citep{Peterson2009}

*Note:* The coefficient 0.002840909 in the $\frac{L}{W}$ formula is in
units of min/ft. The original equation from Rothermel 1991 used 0.25
in units of hr/mi, so this was converted to match GridFire's use of
ft/min for $U_{\textrm{eff}}$.

#+name: rothermel-surface-fire-spread-max-and-any
#+begin_src clojure :results silent :exports code :tangle ../src/gridfire/surface_fire.clj :no-expand :comments link
(defn almost-zero? [^double x]
  (< (Math/abs x) 0.000001))

(defn degrees-to-radians ^double
  [^double degrees]
  (/ (* degrees Math/PI) 180.0))

(defn radians-to-degrees
  ^double
  [^double radians]
  (/ (* radians 180.0) Math/PI))

(defn scale-spread-to-max-wind-speed
  [{:keys [effective-wind-speed max-spread-direction] :as spread-properties}
   ^double spread-rate max-wind-speed  ^double phi-max]
  (let [effective-wind-speed (double effective-wind-speed)
        max-spread-direction (double max-spread-direction)]
    (if (> effective-wind-speed ^double max-wind-speed)
      {:max-spread-rate      (* spread-rate (+ 1.0 phi-max))
       :max-spread-direction max-spread-direction
       :effective-wind-speed max-wind-speed}
      spread-properties)))

(defn add-eccentricity
  [{:keys [effective-wind-speed] :as spread-properties} ellipse-adjustment-factor]
  (let [effective-wind-speed (double effective-wind-speed)
        length-width-ratio (+ 1.0 (* 0.002840909
                                     effective-wind-speed
                                     ^double ellipse-adjustment-factor))
        eccentricity       (/ (Math/sqrt (- (Math/pow length-width-ratio 2.0) 1.0))
                              length-width-ratio)]
    (assoc spread-properties :eccentricity eccentricity)))

(defn smallest-angle-between ^double
  [^double theta1 ^double theta2]
  (let [angle (Math/abs (- theta1 theta2))]
    (if (> angle 180.0)
      (- 360.0 angle)
      angle)))

(defn rothermel-surface-fire-spread-max
  "Note: fire ellipse adjustment factor, < 1.0 = more circular, > 1.0 = more elliptical"
  [{:keys [spread-rate reaction-intensity get-phi_W get-phi_S get-wind-speed]}
   midflame-wind-speed wind-from-direction slope aspect ellipse-adjustment-factor]
  (let [^double phi_W             (get-phi_W midflame-wind-speed)
        ^double phi_S             (get-phi_S slope)
        ^double slope-direction   (mod (+ ^double aspect 180.0) 360.0)
        ^double wind-to-direction (mod (+ ^double wind-from-direction 180.0) 360.0)
        max-wind-speed            (* 0.9 ^double reaction-intensity)
        ^double phi-max           (get-phi_W max-wind-speed)
        spread-rate               (double spread-rate)]
    (->
     (cond (and (almost-zero? midflame-wind-speed) (almost-zero? slope))
           ;; no wind, no slope
           {:max-spread-rate      spread-rate
            :max-spread-direction 0.0
            :effective-wind-speed 0.0}

           (almost-zero? slope)
           ;; wind only
           {:max-spread-rate      (* spread-rate (+ 1.0 phi_W))
            :max-spread-direction wind-to-direction
            :effective-wind-speed midflame-wind-speed}

           (almost-zero? midflame-wind-speed)
           ;; slope only
           {:max-spread-rate      (* spread-rate (+ 1.0 phi_S))
            :max-spread-direction slope-direction
            :effective-wind-speed (get-wind-speed phi_S)}

           (< (smallest-angle-between wind-to-direction slope-direction) 15.0)
           ;; wind blows (within 15 degrees of) upslope
           {:max-spread-rate      (* spread-rate (+ 1.0 phi_W phi_S))
            :max-spread-direction slope-direction
            :effective-wind-speed (get-wind-speed (+ phi_W phi_S))}

           :else
           ;; wind blows across slope
           (let [slope-magnitude    (* spread-rate phi_S)
                 wind-magnitude     (* spread-rate phi_W)
                 difference-angle   (degrees-to-radians
                                     (mod (- wind-to-direction slope-direction) 360.0))
                 x                  (+ slope-magnitude
                                       (* wind-magnitude (Math/cos difference-angle)))
                 y                  (* wind-magnitude (Math/sin difference-angle))
                 combined-magnitude (Math/sqrt (+ (* x x) (* y y)))]
             (if (almost-zero? combined-magnitude)
               {:max-spread-rate      spread-rate
                :max-spread-direction 0.0
                :effective-wind-speed 0.0}
               (let [max-spread-rate      (+ spread-rate combined-magnitude)
                     phi-combined         (- (/ max-spread-rate spread-rate) 1.0)
                     offset               (radians-to-degrees
                                           (Math/asin (/ (Math/abs y) combined-magnitude)))
                     offset'              (if (>= x 0.0)
                                            (if (>= y 0.0)
                                              offset
                                              (- 360.0 offset))
                                            (if (>= y 0.0)
                                              (- 180.0 offset)
                                              (+ 180.0 offset)))
                     max-spread-direction (mod (+ slope-direction offset') 360.0)
                     effective-wind-speed (get-wind-speed phi-combined)]
                 {:max-spread-rate      max-spread-rate
                  :max-spread-direction max-spread-direction
                  :effective-wind-speed effective-wind-speed}))))
     (scale-spread-to-max-wind-speed spread-rate max-wind-speed phi-max)
     (add-eccentricity ellipse-adjustment-factor))))

(defn rothermel-surface-fire-spread-any ^double
  [{:keys [max-spread-rate max-spread-direction eccentricity]} spread-direction]
  (let [max-spread-rate      (double max-spread-rate)
        max-spread-direction (double max-spread-direction)
        eccentricity         (double eccentricity)
        theta                (smallest-angle-between max-spread-direction spread-direction)]
    (if (or (almost-zero? eccentricity) (almost-zero? theta))
      max-spread-rate
      (* max-spread-rate (/ (- 1.0 eccentricity)
                            (- 1.0 (* eccentricity
                                      (Math/cos (degrees-to-radians theta)))))))))
#+end_src

Using these surface fire spread rate and reaction intensity values, we
next calculate fire intensity values by applying Anderson's flame
depth formula and Byram's fire line intensity and flame length
equations as described below.\citep{Anderson1969,Byram1959}

\begin{align*}
  t &= \frac{384}{\sigma} \\
  D &= Rt \\
  I &= \frac{I_{R}D}{60} \\
  L &= 0.45(I)^{0.46}
\end{align*}

where $\sigma$ is the weighted sum by size class of the fuel model's
surface area to volume ratio in ft^{2}/ft^{3}, $t$ is the residence
time in minutes, $R$ is the surface fire spread rate in ft/min, $D$ is
the flame depth in ft, $I_{R}$ is the reaction intensity in
Btu/ft^{2}/min, $I$ is the fire line intensity in Btu/ft/s, and $L$ is
the flame length in ft.

#+name: surface-fire-intensity-formulas
#+begin_src clojure :results silent :exports code :tangle ../src/gridfire/surface_fire.clj :no-expand :comments link
(defn anderson-flame-depth
  "Returns the depth, or front-to-back distance, of the actively flaming zone
   of a free-spreading fire in ft given:
   - spread-rate (ft/min)
   - residence-time (min)"
  ^double
  [^double spread-rate ^double residence-time]
  (* spread-rate residence-time))

(defn byram-fire-line-intensity
  "Returns the rate of heat release per unit of fire edge in Btu/ft*s given:
   - reaction-intensity (Btu/ft^2*min)
   - flame-depth (ft)"
  ^double
  [^double reaction-intensity ^double flame-depth]
  (/ (* reaction-intensity flame-depth) 60.0))

(defn byram-flame-length
  "Returns the average flame length in ft given:
   - fire-line-intensity (Btu/ft*s)"
  ^double
  [^double fire-line-intensity]
  (* 0.45 (Math/pow fire-line-intensity 0.46)))
#+end_src

This concludes our coverage of the surface fire behavior equations
implemented in GridFire. In Section [[Fire Spread on a Raster Grid]],
these formulas will be translated from one-dimension to
two-dimensional spread on a raster grid. Before we move on to that,
however, the following section explains how crown fire behavior
metrics are incorporated into our model.

** Crown Fire Formulas

In order to incorporate the effects of crown fire behavior, GridFire
includes the crown fire initiation routine from Van Wagner
1977.\citep{VanWagner1977} According to this approach, there are two
threshold values (/critical intensity/ and /critical spread rate/)
that must be calculated in order to determine whether a fire will
become an active or passive crown fire or simply remain a surface
fire. The formulas for these thresholds are as follows:

\begin{align*}
  H &= 460 + 2600 M^{f} \\
  I^{*} &= (0.01 \, Z_{b} \, H)^{1.5} \\
  R^{*} &= \frac{3.0}{B_{m}}
\end{align*}

where $H$ is the heat of ignition for the herbaceous material in the
canopy in kJ/kg, $M^{f}$ is the foliar moisture content in lb
moisture/lb ovendry weight, $Z_{b}$ is the canopy base height in
meters, $I^{*}$ is the critical intensity in kW/m, $B_{m}$ is the
crown bulk density in kg/m^{3}, and $R^{*}$ is the critical spread
rate in m/min.

If the canopy cover is greater than 40% and the surface fire line
intensity is greater than the critical intensity ($I > I^{*}$), then
crown fire initiation occurs.

#+name: van-wagner-crown-fire-initiation
#+begin_src clojure :results silent :exports code :tangle ../src/gridfire/crown_fire.clj :padline no :no-expand :comments link
(ns gridfire.crown-fire
  (:require [gridfire.conversion :as convert]))

(set! *unchecked-math* :warn-on-boxed)

(defn van-wagner-critical-fire-line-intensity
  "Ouputs the critical fire line intensity (kW/m) using:
   - canopy-base-height (m)
   - foliar-moisture (0-100 %)"
  ^double
  [^double canopy-base-height ^double foliar-moisture]
  (-> foliar-moisture
      (* 26.0)
      (+ 460.0) ;; heat-of-ignition = kJ/kg
      (* 0.01)  ;; empirical estimate for C in eq. 4
      (* canopy-base-height)
      (Math/pow 1.5))) ;; critical-intensity = kW/m

(defn van-wagner-crown-fire-initiation-metric?
  "- canopy-cover (0-100 %)
   - canopy-base-height (m)
   - foliar-moisture (0-100 %)
   - fire-line-intensity (kW/m)"
  [^double canopy-cover ^double canopy-base-height ^double foliar-moisture ^double fire-line-intensity]
  (and (> canopy-cover 40.0)
       (> fire-line-intensity 0.0)
       (> canopy-base-height 0.0)
       (>= fire-line-intensity (van-wagner-critical-fire-line-intensity canopy-base-height foliar-moisture))))

(defn van-wagner-crown-fire-initiation?
  "- canopy-cover (0-100 %)
   - canopy-base-height (ft)
   - foliar-moisture (0-1)
   - fire-line-intensity (Btu/ft*s)"
  [^double canopy-cover ^double canopy-base-height ^double foliar-moisture ^double fire-line-intensity]
  (van-wagner-crown-fire-initiation-metric? canopy-cover
                                            (convert/ft->m canopy-base-height)
                                            (convert/dec->percent foliar-moisture)
                                            (convert/Btu-ft-s->kW-m fire-line-intensity)))
#+end_src

If crowning occurs, then the active and passive crown fire spread
rates are calculated from the formulas given in Cruz
2005.\citep{Cruz2005}

\begin{align*}
  \textrm{CROS}_{A} &= 11.02 \> U_{10m}^{0.90} \> B_{m}^{0.19} \> e^{-0.17 \, \textrm{EFFM}} \\
  \textrm{CROS}_{P} &= \textrm{CROS}_{A} \> e^{\frac{-\textrm{CROS}_{A}}{R^{*}}}
\end{align*}

where $\textrm{CROS}_{A}$ is the active crown fire spread rate in
m/min, $U_{10m}$ is the 10 meter windspeed in km/hr, $B_{m}$ is the
crown bulk density in kg/m^{3}, EFFM is the estimated fine fuel
moisture as a percent (0-100), and $\textrm{CROS}_{P}$ is the passive
crown fire spread rate in m/min.

If the active crown fire spread rate is greater than the critical
spread rate ($\textrm{CROS}_{A} > R^{*}$), then the crown fire will be
active, otherwise passive.

#+name: cruz-crown-fire-spread
#+begin_src clojure :results silent :exports code :tangle ../src/gridfire/crown_fire.clj :no-expand :comments link
(defn cruz-active-crown-fire-spread
  "Returns active spread-rate in m/min given:
   - wind-speed-10m (km/hr)
   - crown-bulk-density (kg/m^3)
   - estimated-fine-fuel-moisture (0-100 %)"
  ^double
  [^double wind-speed-10m ^double crown-bulk-density ^double estimated-fine-fuel-moisture]
  (* 11.02
     (Math/pow wind-speed-10m 0.90)
     (Math/pow crown-bulk-density 0.19)
     (Math/exp (* -0.17 estimated-fine-fuel-moisture))))

(defn cruz-passive-crown-fire-spread
  "Returns passive spread-rate in m/min given:
   - active-spread-rate (m/min)
   - critical-spread-rate (m/min)"
  ^double
  [^double active-spread-rate ^double critical-spread-rate]
  (* active-spread-rate
     (Math/exp (- (/ active-spread-rate critical-spread-rate)))))

(defn cruz-crown-fire-spread-metric
  "Returns spread-rate in m/min given:
   - wind-speed-10m (km/hr)
   - crown-bulk-density (kg/m^3)
   - estimated-fine-fuel-moisture (-> M_f :dead :1hr) (0-100 %)
   NOTE: A positive spread-rate indicates active crowning.
         A negative spread-rate indicates passive crowning."
  ^double
  [^double wind-speed-10m ^double crown-bulk-density ^double estimated-fine-fuel-moisture]
  (let [active-spread-rate   (cruz-active-crown-fire-spread wind-speed-10m
                                                            crown-bulk-density
                                                            estimated-fine-fuel-moisture)
        critical-spread-rate (/ 3.0 crown-bulk-density)] ;; m/min
    (if (> active-spread-rate critical-spread-rate)
      active-spread-rate
      (- (cruz-passive-crown-fire-spread active-spread-rate critical-spread-rate))))) ; NOTE: Use minus as passive flag

(defn cruz-crown-fire-spread
  "Returns spread-rate in ft/min given:
   - wind-speed-20ft (mph)
   - crown-bulk-density (lb/ft^3)
   - estimated-fine-fuel-moisture (-> M_f :dead :1hr) (0-1)
   NOTE: A positive spread-rate indicates active crowning.
         A negative spread-rate indicates passive crowning."
  ^double
  [^double wind-speed-20ft ^double crown-bulk-density ^double estimated-fine-fuel-moisture]
  (convert/m->ft
   (cruz-crown-fire-spread-metric
    (-> wind-speed-20ft (convert/mph->km-hr) (convert/wind-speed-20ft->wind-speed-10m))
    (convert/lb-ft3->kg-m3 crown-bulk-density)
    (convert/dec->percent estimated-fine-fuel-moisture))))
#+end_src

Once the crown fire spread rate is determined, the crown fire line
intensity and flame lengths may be derived using the following
formulas:

\begin{align*}
  I_{c} &= \frac{R_{c} B (Z - Z_{b}) h}{60} \\
  L_{c} &= 0.45(I + I_{c})^{0.46}
\end{align*}

where $I_{c}$ is the crown fire line intensity in Btu/ft/s, $R_{c}$ is
the crown fire spread rate (either $\textrm{CROS}_{A}$ or
$\textrm{CROS}_{P}$) in ft/min, $B$ is the crown bulk density in
lb/ft^{3}, $Z$ is the canopy height in ft, $Z_{b}$ is the canopy base
height in ft, $h$ is the fuel model heat of combustion (generally 8000
Btu/lb), $L_{c}$ is the crown flame length in ft, and $I$ is the
surface fire line intensity in Btu/ft/s.

#+name: crown-fire-line-intensity
#+begin_src clojure :results silent :exports code :tangle ../src/gridfire/crown_fire.clj :no-expand :comments link
;; heat of combustion is h from the fuel models (generally 8000 Btu/lb)
(defn crown-fire-line-intensity
  "Returns the crown fire line intensity in Btu/ft*s OR kW/m, given:
   - crown spread rate (ft/min OR m/min)
   - crown bulk density (lb/ft^3 OR kg/m^3)
   - canopy height difference (canopy height - canopy base height) (ft OR m)
   - heat of combustion (Btu/lb OR kJ/kg)

   (ft/min * lb/ft^3 * ft * Btu/lb)/60 = (Btu/ft*min)/60 = Btu/ft*s
   OR
   (m/min * kg/m^3 * m * kJ/kg)/60 = (kJ/m*min)/60 = kJ/m*s = kW/m"
  ^double
  [^double crown-spread-rate ^double crown-bulk-density ^double canopy-height-difference ^double heat-of-combustion]
  (-> crown-spread-rate
      (* crown-bulk-density)
      (* canopy-height-difference)
      (* heat-of-combustion)
      (/ 60.0)))

;; FIXME: unused
(defn crown-fire-line-intensity-elmfire
  "Returns the crown fire line intensity in kW/m, given:
   - surface-fire-line-intensity (kW/m)
   - crown-spread-rate (ft/min)
   - crown-bulk-density (kg/m^3)
   - canopy height difference (canopy height - canopy base height) (m)
   - heat of combustion (kJ/kg) <-- Set to a constant of 18,000 kJ/kg.

   kW/m + (m/min * kg/m^3 * m * kJ/kg)/60 = kW/m + (kJ/m*min)/60 = kW/m + kJ/m*s = kW/m + kW/m = kW/m"
  ^double
  [^double surface-fire-line-intensity ^double crown-spread-rate ^double crown-bulk-density ^double canopy-height-difference]
  (+ surface-fire-line-intensity
     (crown-fire-line-intensity
       (convert/ft->m crown-spread-rate) ;; m/min
       crown-bulk-density
       canopy-height-difference
       18000.0))) ;; kJ/kg
#+end_src

As with surface fire spread, the wind speed (this time the 20-ft wind
speed in mph $U_{20}$) is used to compute the length to width ratio
$\frac{L}{W}$ of an ellipse that approximates the crown fire front
using equation 9 from Rothermel 1991.\citep{Rothermel1991} This length
to width ratio is then converted into an eccentricity measure of the
ellipse using equation 8 from Albini and Chase 1980.\citep{Albini1980}
Finally, this eccentricity $E$ is used to project the maximum spread
rate to any point along the fire front. Here are the formulas used:

\begin{align*}
  \frac{L}{W} &= 1 + 0.125 \, U_{20} \, \textrm{EAF} \\
  E &= \frac{\sqrt{(\frac{L}{W})^{2} - 1}}{\frac{L}{W}} \\
  R_{\theta} &= R_{\max}\left(\frac{1-E}{1-E\cos\theta}\right)
\end{align*}

where \theta is the angular offset from the direction of maximum fire
spread, R_{max} is the maximum spread rate, R_{\theta} is the spread
rate in direction \theta, and EAF is the ellipse adjustment factor, a
term introduced by Marco Morais and Seth Peterson in their HFire work
that can be increased or decreased to make the fire shape more
elliptical or circular respectively.\citep{Peterson2009}

#+name: crown-eccentricity
#+begin_src clojure :results silent :exports code :tangle ../src/gridfire/crown_fire.clj :no-expand :comments link
(defn crown-length-to-width-ratio
  "Calculate the length-to-width ratio of the crown fire front using eq. 9 from
   Rothermel 1991 given:
   - wind-speed-20ft (mph)
   - ellipse-adjustment-factor (dimensionless, < 1.0 circular, > 1.0 elliptical)

   L/W = 1 + 0.125 * U20_mph * EAF"
  ^double
  [^double wind-speed-20ft ^double ellipse-adjustment-factor]
  (-> 0.125
      (* wind-speed-20ft)
      (* ellipse-adjustment-factor)
      (+ 1.0)))

(defn crown-fire-eccentricity
  "Calculate the eccentricity (E) of the crown fire front using eq. 9 from
   Rothermel 1991, and eq. 8 from Albini and Chase 1980 given:
   - wind-speed-20ft (mph)
   - ellipse-adjustment-factor (dimensionless, < 1.0 circular, > 1.0 elliptical)

   L/W = 1 + 0.125 * U20_mph * EAF
   E = sqrt( L/W^2 - 1 ) / L/W"
  ^double
  [^double wind-speed-20ft ^double ellipse-adjustment-factor]
  (let [length-width-ratio (crown-length-to-width-ratio wind-speed-20ft ellipse-adjustment-factor)]
    (-> length-width-ratio
        (Math/pow 2.0)
        (- 1.0)
        (Math/sqrt)
        (/ length-width-ratio))))

;; FIXME: unused
(defn elmfire-length-to-width-ratio
  "true/false mph int>0 ft/min
   Crown L/W = min(1.0 + 0.125*U20_mph, L/W_max)
   Surface L/W = 0.936*e^(0.2566*Ueff_mph) + 0.461*e^(-0.1548*Ueff_mph) - 0.397"
  ^double
  [crown-fire? ^double wind-speed-20ft ^double max-length-to-width-ratio ^double effective-wind-speed]
  (if crown-fire?
    (min (+ 1.0 (* 0.125 wind-speed-20ft)) max-length-to-width-ratio)
    (min (+ (* 0.936 (Math/exp (/ (* 0.2566 effective-wind-speed 60.0) 5280.0)))
            (* 0.461 (Math/exp (/ (* -0.1548 effective-wind-speed 60.0) 5280.0)))
            -0.397)
         8.0)))
#+end_src

This concludes our discussion of the crown fire behavior formulas used
in GridFire.

** Fire Spread on a Raster Grid

Although Rothermel's spread rate formula provides some useful insight
into how quickly a fire's leading edge may travel, it offers no
specific mechanism for simulating fire movement in two or more
dimensions. Therefore, when attempting to use the Rothermel equations
in any spatial analysis, one must begin by choosing a model of space
and then decide how best to employ the spread rate equations along
each possible burn trajectory.

In GridFire, SIG adopted a raster grid view of space so as to reduce the
potentially exponential complexity of modeling a fractal shape (i.e.,
fire front) at high resolutions using vector approximation. This also
provided the practical benefit of being able to work directly with
widely used raster datasets, such as LANDFIRE, without a geometric
lookup step or /a priori/ translation to vector space.

In simulation tests versus FARSITE on several historical California
fires, Marco Morais wrote that he saw similarly accurate results from
both his HFire model and from FARSITE but experienced several orders
of magnitude improvement in runtime
efficiency.\citep{Peterson2011,Peterson2009,Morais2001} His
explanation for this phenomenon was in the same vein as that described
above, namely, that it was FARSITE's choice of vector space that
slowed it down versus the faster raster-based HFire system.

Taking a cue from HFire's success in this regard, GridFire has adopted
HFire's two-dimensional spread algorithm, called the
/method of adaptive timesteps and fractional distances/.
\citep{Peterson2011,Peterson2009,Morais2001} The following
pseudo-code lays out the steps taken in this procedure:

1. Inputs

   1. Read in the values shown in Table [[tab:fire-model-inputs]].

   #+NAME: tab:fire-model-inputs
   #+CAPTION: Inputs to SIG's raster-based fire behavior model
   #+ATTR_LATEX: :align |l|l|l| :font \small
   |---------------------------+-------------------------------------+------------------------------------|
   | Value                     | Units                               | Type                               |
   |---------------------------+-------------------------------------+------------------------------------|
   | max-runtime               | minutes                             | double                             |
   | cell-size                 | feet                                | double                             |
   | elevation-matrix          | feet                                | core.matrix 2D double array        |
   | slope-matrix              | vertical feet/horizontal feet       | core.matrix 2D double array        |
   | aspect-matrix             | degrees clockwise from north        | core.matrix 2D double array        |
   | fuel-model-matrix         | fuel model numbers 1-256            | core.matrix 2D double array        |
   | canopy-height-matrix      | feet                                | core.matrix 2D double array        |
   | canopy-base-height-matrix | feet                                | core.matrix 2D double array        |
   | crown-bulk-density-matrix | lb/ft^{3}                           | core.matrix 2D double array        |
   | canopy-cover-matrix       | 0-100                               | core.matrix 2D double array        |
   | wind-speed-20ft           | miles/hour                          | double                             |
   | wind-from-direction       | degrees clockwise from North        | double                             |
   | fuel-moisture             | %                                   | map of doubles per fuel size class |
   | foliar-moisture           | %                                   | double                             |
   | ellipse-adjustment-factor | $< 1.0 =$ circle, $> 1.0 =$ ellipse | double                             |
   | initial-ignition-site     | point represented as [row col]      | vector                             |
   |---------------------------+-------------------------------------+------------------------------------|

2. Initialization

   1. Verify that *initial-ignition-site* and at least one of its
      neighboring cells has a burnable fuel model (not 91-99).
      Otherwise, terminate the simulation, indicating that no fire
      spread is possible.

   2. Create three new matrices, called *fire-spread-matrix*,
      *flame-length-matrix*, and *fire-line-intensity-matrix*. All
      three are initialized to zero except for a value of 1 at the
      *initial-ignition-site*.

   3. Set *global-clock* to 0. This will track the amount of time that
      has passed since the initial ignition in minutes.

   4. Create a new hash-map, called *ignited-cells*, which maps the
      *initial-ignition-site* to a set of trajectories into each of
      its burnable neighbors. See ``Computing Burn Trajectories''
      below for the steps used in this procedure.

3. Computing Burn Trajectories

   1. Look up the fuel model, slope, aspect, canopy height, canopy
      base height, crown bulk density, and canopy cover associated
      with the ignited cell in the input matrices.

   2. Calculate the dead herbaceous size class parameters, live
      moisture of extinction, and size class weighting factors for
      this fuel model.

   3. Use the Rothermel equations to calculate the minimum surface
      rate of spread (i.e., wind = slope = 0) leaving this cell.

   4. Compute Albini and Baughman's wind adjustment factor for this
      cell using the fuel bed depth, canopy height, and canopy cover.
      Multiply this value by the 20-ft wind speed to derive the local
      midflame wind speed.

   5. Calculate the maximum surface rate of spread (and bearing)
      originating from this cell using the Rothermel equations and
      taking into account the effects of downhill and cross-slope
      winds as described in Rothermel 1983.

   6. Use the Cruz formulas to calculate the maximum crown fire spread
      rate from the 20-ft wind speed, crown bulk density, and dead
      1-hr fuel moisture.

   7. Determine the surface and crown elliptical eccentricities by
      calculating their length-to-width ratios using the equations
      from Rothermel 1991.

   8. For each burnable neighboring cell:

      1. Use the eccentricity values to determine the possible surface
         and crown rates of spread into it from the ignited cell.

      2. Compute Byram's surface fire line intensity and Rothermel's
         crown intensity from these spread rates.

      3. Apply Van Wagner's crown initiation model to determine if the
         fire will be a passive or active crown fire or remain a
         surface fire.

      4. In the surface fire case, the spread rate into this neighbor
         will simply be the surface spread rate calculated above. The
         fire line intensity is the surface fire line intensity, and
         the flame length is calculated from this intensity value
         using Byram's relation.

      5. In the case of a crown fire, the spread rate into this
         neighbor will be the maximum of the surface and crown spread
         rates. The fire line intensity is the sum of the surface and
         crown intensities, and the flame length is once again
         computed from Byram's relation.

      6. Store this neighboring cell, the bearing to it from the
         ignited cell, and the spread rate, fire line intensity, and
         flame length values computed above in a burn trajectory
         record. Also include the terrain (e.g., 3d) distance between
         this cell and the ignited cell. Finally, set its
         *fractional-distance* value to be 0, or in the event that
         this bearing matches an overflow bearing from a previous
         iteration, set it to the *overflow-heat* value.

   9. Return a collection of burn trajectory records, one per burnable
      neighboring cell.

4. Main Loop

   1. If *global-clock* has not yet reached *max-runtime* and
      *ignited-cells* is not empty, proceed to 4.(b). Otherwise, jump
      to 5.(a).

   2. The timestep for this iteration of the model is calculated by
      dividing *cell-size* by the maximum spread rate into any cell
      from those cells in the *ignited-cells* map. As spread rates
      increase, the timesteps grow shorter and the model takes more
      iterations to complete. Similarly, the model has longer
      timesteps and takes less iterations as spread rates decrease.
      This is called the /method of adaptive timesteps/.

   3. If the timestep calculated in 4.(b) would cause the
      *global-clock* to exceed the max-runtime, then the timestep is
      set to the difference between *max-runtime* and *global-clock*.

   4. For each burn trajectory in *ignited-cells*:

      1. Multiply the spread rate (ft/min) by the timestep (min) to
         get the distance traveled by the fire (ft) along this path
         during this iteration.

      2. Divide this distance traveled by the terrain distance between
         these two cells to get the new spread fraction $\in [0,1]$
         and increment the *fractional-distance* associated with the
         trajectory by this value.

      3. If the new *fractional-distance* is greater than or equal to
         1, append this updated burn trajectory record to a list
         called *ignition-events*.

   5. If more than one trajectory in *ignition-events* shares the same
      target cell, retain only the trajectory with the largest
      *fractional-distance* value.

   6. For each trajectory in *ignition-events*:

      1. Set the target cell's value to 1 in *fire-spread-matrix*,
         *flame-length* in *flame-length-matrix*, and
         *fire-line-intensity* in *fire-line-intensity-matrix*.

      2. If the target cell has any burnable neighbors, append an
         entry to *ignited-cells*, mapping this cell to each of the
         burn trajectories emanating from it, which are calculated by
         following the steps in section ``Computing Burn
         Trajectories'' above. If its *fractional-distance* value is
         greater than 1, add the overflow amount above 1 to the
         outgoing trajectory with the same bearing along which this
         cell was ignited. That is, if this cell was ignited by a
         neighbor to the southeast, then pass any overflow heat onto
         the trajectory leading to the northwest.

   7. Remove any trajectories from *ignited-cells* that have as their
      targets any of the cells in *ignition-events*.

   8. Remove any cells from *ignited-cells* that no longer have any
      burnable neighbors.

   9. Increment the *global-clock* by this iteration's *timestep*.

   10. Repeat from 4.(a).

5. Outputs

   1. Return an associative map with the fields shown in Table
      [[tab:fire-model-outputs]].

   #+NAME: tab:fire-model-outputs
   #+CAPTION: Outputs from SIG's raster-based fire behavior model
   #+ATTR_LATEX: :align |l|l|l| :font \small
   |----------------------------+-----------------------------------------+-----------------------------|
   | Value                      | Units                                   | Type                        |
   |----------------------------+-----------------------------------------+-----------------------------|
   | global-clock               | minutes                                 | double                      |
   | initial-ignition-site      | point represented as [row col]          | vector                      |
   | ignited-cells              | list of points represented as [row col] | list of vectors             |
   | fire-spread-matrix         | [0,1]                                   | core.matrix 2D double array |
   | flame-length-matrix        | feet                                    | core.matrix 2D double array |
   | fire-line-intensity-matrix | Btu/ft/s                                | core.matrix 2D double array |
   |----------------------------+-----------------------------------------+-----------------------------|

#+name: fire-spread-algorithm
#+begin_src clojure :results silent :exports code :tangle ../src/gridfire/fire_spread.clj :padline no :no-expand :comments link
(ns gridfire.fire-spread
  (:require [clojure.core.reducers         :as r]
            [gridfire.common               :refer [burnable-fuel-model?
                                                   burnable?
                                                   calc-fuel-moisture
                                                   in-bounds?
                                                   burnable-neighbors?
                                                   get-neighbors
                                                   distance-3d
                                                   non-zero-indices]]
            [gridfire.conversion          :refer [mph->fpm]]
            [gridfire.crown-fire          :refer [crown-fire-eccentricity
                                                  crown-fire-line-intensity
                                                  cruz-crown-fire-spread
                                                  van-wagner-crown-fire-initiation?]]
            [gridfire.fire-spread-optimal :refer [rothermel-fast-wrapper-optimal]]
            [gridfire.fuel-models         :refer [build-fuel-model moisturize]]
            [gridfire.spotting            :as spot]
            [gridfire.surface-fire        :refer [anderson-flame-depth
                                                  byram-fire-line-intensity
                                                  byram-flame-length
                                                  rothermel-surface-fire-spread-any
                                                  rothermel-surface-fire-spread-max
                                                  rothermel-surface-fire-spread-no-wind-no-slope
                                                  wind-adjustment-factor]]
            [gridfire.fuel-models-optimal  :as f-opt]
            [gridfire.surface-fire-optimal :as s-opt]
            [tech.v3.datatype             :as d]
            [tech.v3.datatype.functional  :as dfn]
            [tech.v3.tensor               :as t]
            [taoensso.tufte :as tufte]))

;; for surface fire, tau = 10 mins, t0 = 0, and t = global-clock
;; for crown fire, tau = 20 mins, t0 = time of first torch, t = global-clock
;; (defn lautenberger-spread-acceleration
;;   [equilibrium-spread-rate t0 t tau]
;;   (* equilibrium-spread-rate (- 1.0 (Math/exp (/ (- t0 t 0.2) tau)))))
;;
;; Note: Because of our use of adaptive timesteps, if the spread rate on
;;       the first timestep is not at least 83 ft/min, then the timestep will
;;       be calculated as greater than 60 minutes, which will terminate the
;;       one hour fire simulation instantly.

(defn random-cell
  "Returns a random [i j] pair with i < num-rows and j < num-cols."
  [num-rows num-cols]
  [(rand-int num-rows)
   (rand-int num-cols)])

(def offset-to-degrees
  "Returns clockwise degrees from north."
  {[-1  0] 0.0   ; N
   [-1  1] 45.0  ; NE
   [ 0  1] 90.0  ; E
   [ 1  1] 135.0 ; SE
   [ 1  0] 180.0 ; S
   [ 1 -1] 225.0 ; SW
   [ 0 -1] 270.0 ; W
   [-1 -1] 315.0}) ; NW

(defn rothermel-fast-wrapper
  [fuel-model-number fuel-moisture grass-suppression?]
  (let [fuel-model      (-> (build-fuel-model (int fuel-model-number))
                            (moisturize fuel-moisture))
        spread-info-min (rothermel-surface-fire-spread-no-wind-no-slope fuel-model grass-suppression?)]
    [fuel-model spread-info-min]))

(defrecord BurnTrajectory
    [cell
     source
     trajectory ;;=> use integer, bit, or angle
     ^double terrain-distance
     ^double spread-rate
     ^double fire-line-intensity
     ^double flame-length
     fractional-distance
     fire-type
     crown-fire?])

(defn compute-burn-trajectory
  [neighbor here surface-fire-min surface-fire-max crown-bulk-density
   canopy-cover canopy-height canopy-base-height foliar-moisture crown-spread-max
   crown-eccentricity elevation-matrix cell-size overflow-trajectory overflow-heat
   crown-type]
  (let [trajectory                (mapv - neighbor here)
        spread-direction          (offset-to-degrees trajectory)
        surface-spread-rate       (rothermel-surface-fire-spread-any surface-fire-max
                                                                     spread-direction)
        residence-time            (:residence-time surface-fire-min)
        reaction-intensity        (:reaction-intensity surface-fire-min)
        surface-intensity         (->> (anderson-flame-depth surface-spread-rate residence-time)
                                       (byram-fire-line-intensity reaction-intensity))
        crown-fire?               (van-wagner-crown-fire-initiation? canopy-cover
                                                                     canopy-base-height
                                                                     foliar-moisture
                                                                     surface-intensity)
        ^double crown-spread-rate (when crown-fire?
                                    (rothermel-surface-fire-spread-any
                                     (assoc surface-fire-max
                                            :max-spread-rate crown-spread-max
                                            :eccentricity crown-eccentricity)
                                     spread-direction))
        ^double crown-intensity   (when crown-fire?
                                    (crown-fire-line-intensity crown-spread-rate
                                                               crown-bulk-density
                                                               (- canopy-height canopy-base-height)
                                                               (:heat-of-combustion surface-fire-min))) ; 0 = dead-1hr
        spread-rate               (if crown-fire?
                                    (max surface-spread-rate crown-spread-rate)
                                    surface-spread-rate)
        fire-line-intensity       (if crown-fire?
                                    (+ surface-intensity crown-intensity)
                                    surface-intensity)
        flame-length              (byram-flame-length fire-line-intensity)]
    (->BurnTrajectory neighbor
                      here
                      trajectory
                      (distance-3d elevation-matrix cell-size here neighbor)
                      spread-rate
                      fire-line-intensity
                      flame-length
                      (volatile! (if (= trajectory overflow-trajectory)
                                   overflow-heat
                                   0.0))
                      (if crown-fire? crown-type :surface)
                      crown-fire?)))

;;TODO Optimize me!
(defn compute-neighborhood-fire-spread-rates!
  "Returns a vector of entries of the form:
  {:cell [i j],
   :trajectory [di dj],
   :terrain-distance ft,
   :spread-rate ft/min,
   :fire-line-intensity Btu/ft/s,
   :flame-length ft,
   :fractional-distance [0-1]}, one for each cell adjacent to here."
  [{:keys
    [get-aspect get-canopy-base-height get-canopy-cover get-canopy-height get-crown-bulk-density
     get-fuel-model get-slope elevation-matrix fuel-model-matrix get-wind-speed-20ft
     get-wind-from-direction get-temperature get-relative-humidity get-foliar-moisture
     ellipse-adjustment-factor cell-size num-rows num-cols get-fuel-moisture-dead-1hr
     get-fuel-moisture-dead-10hr get-fuel-moisture-dead-100hr get-fuel-moisture-live-herbaceous
     get-fuel-moisture-live-woody grass-suppression?]}
   fire-spread-matrix
   [i j :as here]
   overflow-trajectory
   overflow-heat
   global-clock]
  (let [band                                        (int (/ global-clock 60.0))
        ^double aspect                              (get-aspect i j)
        ^double canopy-base-height                  (get-canopy-base-height i j)
        ^double canopy-height                       (get-canopy-height i j)
        ^double canopy-cover                        (get-canopy-cover i j)
        ^double crown-bulk-density                  (get-crown-bulk-density i j)
        ^double fuel-model                          (get-fuel-model i j)
        ^double slope                               (get-slope i j)
        ^double relative-humidity                   (get-relative-humidity band i j)
        ^double temperature                         (get-temperature band i j)
        ^double wind-speed-20ft                     (get-wind-speed-20ft band i j)
        ^double wind-from-direction                 (get-wind-from-direction band i j)
        ^double fuel-moisture-dead-1hr              (if get-fuel-moisture-dead-1hr
                                                      (get-fuel-moisture-dead-1hr band i j)
                                                      (calc-fuel-moisture relative-humidity temperature :dead :1hr))
        ^double fuel-moisture-dead-10hr             (if get-fuel-moisture-dead-10hr
                                                      (get-fuel-moisture-dead-10hr band i j)
                                                      (calc-fuel-moisture relative-humidity temperature :dead :10hr))
        ^double fuel-moisture-dead-100hr            (if get-fuel-moisture-dead-100hr
                                                      (get-fuel-moisture-dead-100hr band i j)
                                                      (calc-fuel-moisture relative-humidity temperature :dead :100hr))
        ^double fuel-moisture-live-herbaceous       (if get-fuel-moisture-live-herbaceous
                                                      (get-fuel-moisture-live-herbaceous i j)
                                                      (calc-fuel-moisture relative-humidity temperature :live :herbaceous))
        ^double fuel-moisture-live-woody            (if get-fuel-moisture-live-woody
                                                      (get-fuel-moisture-live-woody i j)
                                                      (calc-fuel-moisture relative-humidity temperature :live :woody))
        ^double foliar-moisture                     (get-foliar-moisture band i j)
        surface-fire-min                            (rothermel-fast-wrapper-optimal
                                                     fuel-model
                                                     [fuel-moisture-dead-1hr
                                                      fuel-moisture-dead-10hr
                                                      fuel-moisture-dead-100hr
                                                      0.0 ; fuel-moisture-dead-herbaceous
                                                      fuel-moisture-live-herbaceous
                                                      fuel-moisture-live-woody]
                                                     grass-suppression?)
        midflame-wind-speed                         (mph->fpm
                                                     (* wind-speed-20ft
                                                        (wind-adjustment-factor (:fuel-bed-depth surface-fire-min)
                                                                                canopy-height
                                                                                canopy-cover)))
        surface-fire-max                            (rothermel-surface-fire-spread-max surface-fire-min
                                                                                       midflame-wind-speed
                                                                                       wind-from-direction
                                                                                       slope
                                                                                       aspect
                                                                                       ellipse-adjustment-factor)
        crown-spread-max                            (cruz-crown-fire-spread wind-speed-20ft crown-bulk-density fuel-moisture-dead-1hr)
        crown-type                                  (if (neg? crown-spread-max) :passive-crown :active-crown)
        crown-spread-max                            (Math/abs crown-spread-max)
        crown-eccentricity                          (crown-fire-eccentricity wind-speed-20ft
                                                                             ellipse-adjustment-factor)]
    (into []
          (comp
           (filter #(and (in-bounds? num-rows num-cols %)
                         (burnable? fire-spread-matrix fuel-model-matrix here %)))
           (map #(compute-burn-trajectory % here surface-fire-min surface-fire-max
                                          crown-bulk-density canopy-cover canopy-height
                                          canopy-base-height foliar-moisture crown-spread-max
                                          crown-eccentricity elevation-matrix cell-size
                                          overflow-trajectory overflow-heat crown-type)))
          (get-neighbors here))))

(defn- get-old-fractional-distance
  [{:keys [trajectory-combination]} {:keys [fractional-distance]} fractional-distance-matrix [i j]]
  (if (= trajectory-combination :sum)
    (t/mget fractional-distance-matrix i j)
    @fractional-distance))

(defn- update-fractional-distance-matrix!
  "Update the fractional distance matrix with the largest fractional distance calculated."
  [fractional-distance-matrix max-fractionals]
  (doseq [[cell fractional-distance] @max-fractionals]
    (let [[i j] cell]
      (t/mset! fractional-distance-matrix i j fractional-distance))))

(defn- update-fractional-distance!
  "Update fractional distance for given trajectory into the current cell. Return a tuple of [old-value new-value]"
  [{:keys [trajectory-combination] :as inputs} max-fractionals trajectory fractional-distance-matrix timestep cell]
  (let [terrain-distance    (double (:terrain-distance trajectory))
        spread-rate         (double (:spread-rate trajectory)) ;TODO recompute spread rates when crossing hourly boundary
        new-spread-fraction (/ (* spread-rate timestep) terrain-distance)
        old-total           (get-old-fractional-distance inputs trajectory fractional-distance-matrix cell)
        new-total           (+ old-total new-spread-fraction)]
    (if (= trajectory-combination :sum)
      (let [max-fractional-distance (max (get @max-fractionals cell 0.0) new-total)]
        (swap! max-fractionals assoc cell max-fractional-distance))
      (vreset! (:fractional-distance trajectory) new-total))
    [old-total new-total]))

(defn- update-overflow-heat
  [{:keys [num-rows num-cols]} fractional-distance-matrix {:keys [cell trajectory]} fractional-distance]
  (let [[i j :as target] (mapv + cell trajectory)]
    (when (in-bounds? num-rows num-cols target)
      (t/mset! fractional-distance-matrix i j (- fractional-distance 1.0)))))

(defn ignition-event-reducer
  [inputs max-fractionals fractional-distance-matrix timestep trajectory-combination fire-spread-matrix
   acc trajectory]
  (let [{:keys [source cell]}                 trajectory ;TODO cell -> target
        [i j]                                 source
        [^double old-total ^double new-total] (update-fractional-distance! inputs
                                                                           max-fractionals
                                                                           trajectory
                                                                           fractional-distance-matrix
                                                                           timestep
                                                                           cell)]
    (if (and (>= new-total 1.0)
             (> new-total ^double (get-in acc [cell :fractional-distance] 0.0)))
      (do (when (and (= trajectory-combination :sum) (> new-total 1.0))
            (update-overflow-heat inputs fractional-distance-matrix trajectory new-total))
          (assoc! acc cell (merge trajectory {:fractional-distance  new-total
                                              :dt-adjusted          (* (/ (- 1.0 old-total) (- new-total old-total))
                                                                       timestep)
                                              :ignition-probability (t/mget fire-spread-matrix i j)})))
      acc)))

(defn find-new-ignitions ;51%
  [{:keys [trajectory-combination] :as inputs}
   {:keys [fire-spread-matrix fractional-distance-matrix]}
   burn-trajectories
   ^double timestep]
  (let [max-fractionals (atom {})
        reducer-fn      (fn [acc trajectory]
                          (ignition-event-reducer inputs max-fractionals fractional-distance-matrix
                                                  timestep trajectory-combination fire-spread-matrix
                                                  acc trajectory))
        ignition-events (->> burn-trajectories
                             (reduce reducer-fn (transient {}))
                             persistent!
                             vals)]
    (when (= trajectory-combination :sum)
      (update-fractional-distance-matrix! fractional-distance-matrix max-fractionals))
    ignition-events))

;; Tufte 31%
(defn update-burn-trajectories
  [{:keys [fuel-model-matrix num-rows num-cols parallel-strategy] :as constants}
   burn-trajectories
   ignition-events
   fire-spread-matrix
   global-clock]
  (let [parallel-bin-size        (max 1 (quot (count ignition-events) (.availableProcessors (Runtime/getRuntime))))
        newly-burn-trajectories  (into #{} (map :cell) ignition-events)
        pruned-burn-trajectories (into [] (remove #(contains? newly-burn-trajectories (:cell %))) burn-trajectories)
        reducer-fn               (if (= parallel-strategy :within-fires)
                                   #(->> (r/fold parallel-bin-size r/cat r/append! %)
                                         (reduce (fn [acc v] (into acc v)) pruned-burn-trajectories))
                                   #(reduce (fn [acc v] (into acc v)) pruned-burn-trajectories %))]
    (->> ignition-events
         (r/map (fn [{:keys [cell trajectory fractional-distance]}]
                  (let [fractional-distance (double fractional-distance)]
                    (when (burnable-neighbors? fire-spread-matrix
                                               fuel-model-matrix
                                               num-rows num-cols
                                               cell)
                      (compute-neighborhood-fire-spread-rates!
                       constants
                       fire-spread-matrix
                       cell
                       trajectory
                       (- fractional-distance 1.0)
                       global-clock)))))
         (r/remove nil?)
         (reducer-fn))))

(defn generate-burn-trajectories
  [inputs fire-spread-matrix cells]
  (reduce (fn [burn-trajectories cell]
            (into burn-trajectories
                  (compute-neighborhood-fire-spread-rates! inputs
                                                           fire-spread-matrix
                                                           cell
                                                           nil
                                                           0.0
                                                           0.0)))
          []
          cells))

(defn identify-spot-ignition-events
  [global-clock spot-ignitions]
  (let [to-ignite-now (group-by (fn [[_ [time _]]]
                                  (let [time (double time)]
                                    (>= ^double global-clock time)))
                                spot-ignitions)
        ignite-later  (into {} (get to-ignite-now false))
        ignite-now    (into {} (get to-ignite-now true))]
    [ignite-later ignite-now]))

(defn spot-burn-trajectories
  "Updates matrices for spot ignited cells
  Returns a map of ignited cells"
  [constants
   global-clock
   {:keys [fire-spread-matrix burn-time-matrix spread-rate-matrix fire-type-matrix
           flame-length-matrix fire-line-intensity-matrix spot-matrix]}
   spot-ignite-now]
  (let [ignited?          (fn [[k v]]
                            (let [[i j] k
                                  [_ p] v]
                              (> ^double (t/mget fire-spread-matrix i j) ^double p)))
        spot-ignite-now   (remove ignited? spot-ignite-now)
        burn-trajectories (generate-burn-trajectories constants
                                                      fire-spread-matrix
                                                      (keys spot-ignite-now))]
    (doseq [cell spot-ignite-now
            :let [[i j]                    (key cell)
                  [_ ignition-probability] (val cell)]]
      (t/mset! fire-spread-matrix i j ignition-probability)
      (t/mset! burn-time-matrix i j global-clock)
      (t/mset! flame-length-matrix i j 1.0)
      (t/mset! fire-line-intensity-matrix i j 1.0)
      (t/mset! spread-rate-matrix i j -1.0)
      (t/mset! fire-type-matrix i j -1.0)
      (t/mset! spot-matrix i j 1.0))
    burn-trajectories))

(defn new-spot-ignitions
  "Returns a map of [x y] locations to [t p] where:
  t: time of ignition
  p: ignition-probability"
  [{:keys [spotting] :as inputs} matrices ignition-events global-clock]
  (when spotting
    (reduce (fn [acc ignition-event]
              (merge-with (partial min-key first)
                          acc
                          (->> (spot/spread-firebrands
                                inputs
                                matrices
                                ignition-event
                                global-clock)
                               (into {}))))
            {}
            ignition-events)))

(def fire-type-to-value
  {:surface       1.0
   :passive-crown 2.0
   :active-crown  3.0})

(defn- find-max-spread-rate ^double
  [^double max-spread-rate ^BurnTrajectory burn-trajectory]
  (Math/max max-spread-rate ^double (:spread-rate burn-trajectory)))

(defn- compute-dt ^double
  [^double cell-size burn-trajectories]
  (if (seq burn-trajectories)
    (let [max-spread-rate (double (reduce find-max-spread-rate 0.0 burn-trajectories))]
      (/ cell-size max-spread-rate))
    10.0))

(defn- compute-spot-trajectories
  [inputs matrices global-clock ignition-events spot-ignitions]
  (let [new-spot-ignitions     (new-spot-ignitions inputs ;TODO optimize
                                                   matrices
                                                   ignition-events
                                                   global-clock)
        [spot-ignite-later
         spot-ignite-now]      (identify-spot-ignition-events global-clock ;TODO optimize
                                                              (merge-with (partial min-key first)
                                                                          spot-ignitions
                                                                          new-spot-ignitions))
        spot-burn-trajectories (spot-burn-trajectories inputs ;TODO optimize
                                                       global-clock
                                                       matrices
                                                       spot-ignite-now)]
    [spot-ignite-later spot-burn-trajectories]))

(defn- store-ignition-events!
  [{:keys [fire-spread-matrix flame-length-matrix fire-line-intensity-matrix burn-time-matrix
           spread-rate-matrix fire-type-matrix]}
   global-clock
   ignition-events]
  (doseq [{:keys
           [cell flame-length fire-line-intensity
            ignition-probability spread-rate fire-type
            dt-adjusted]} ignition-events] ;TODO investigate using records for ignition-events
    (let [[i j] cell]
      (t/mset! fire-spread-matrix         i j ignition-probability)
      (t/mset! flame-length-matrix        i j flame-length)
      (t/mset! fire-line-intensity-matrix i j fire-line-intensity)
      (t/mset! burn-time-matrix           i j (+ global-clock ^double dt-adjusted))
      (t/mset! spread-rate-matrix         i j spread-rate)
      (t/mset! fire-type-matrix           i j (fire-type fire-type-to-value))))) ;TODO Use number

(defn run-loop
  [{:keys [max-runtime cell-size ignition-start-time] :as inputs}
   {:keys
    [fire-spread-matrix flame-length-matrix fire-line-intensity-matrix burn-time-matrix
     spread-rate-matrix fire-type-matrix fractional-distance-matrix spot-matrix] :as matrices}
   ignited-cells]
  (let [max-runtime         (double max-runtime)
        cell-size           (double cell-size)
        ignition-start-time (double ignition-start-time)
        ignition-stop-time  (+ ignition-start-time max-runtime)]
    (loop [global-clock      ignition-start-time
           burn-trajectories (generate-burn-trajectories inputs fire-spread-matrix ignited-cells)
           spot-ignitions    {}
           spot-count        0
           crown-count       0]
      (if (and (< global-clock ignition-stop-time)
               (or (seq burn-trajectories) (seq spot-ignitions)))
        (let [timestep        (Math/min (compute-dt cell-size burn-trajectories)
                                        (- ignition-stop-time global-clock))
              ignition-events (find-new-ignitions inputs matrices burn-trajectories timestep)]
          (store-ignition-events! matrices global-clock ignition-events)
          (let [[spot-ignite-later
                 spot-burn-trajectories] (compute-spot-trajectories inputs matrices global-clock
                                                                    ignition-events spot-ignitions)]
            (recur (+ global-clock timestep)
                   (update-burn-trajectories inputs
                                             (into spot-burn-trajectories burn-trajectories)
                                             ignition-events
                                             fire-spread-matrix
                                             global-clock)
                   spot-ignite-later
                   (+ spot-count (count spot-burn-trajectories))
                   (+ crown-count (count (filterv :crown-fire? ignition-events))))))
        {:global-clock               global-clock
         :exit-condition             (if (>= global-clock ignition-stop-time) :max-runtime-reached :no-burnable-fuels)
         :fire-spread-matrix         fire-spread-matrix
         :flame-length-matrix        flame-length-matrix
         :fire-line-intensity-matrix fire-line-intensity-matrix
         :burn-time-matrix           burn-time-matrix
         :spot-matrix                spot-matrix
         :spread-rate-matrix         spread-rate-matrix
         :fire-type-matrix           fire-type-matrix
         :crown-fire-count           crown-count
         :spot-count                 spot-count}))))

(defmulti run-fire-spread
  "Runs the raster-based fire spread model with a map of these arguments:
  - max-runtime: double (minutes)
  - cell-size: double (feet)
  - elevation-matrix: core.matrix 2D double array (feet)
  - slope-matrix: core.matrix 2D double array (vertical feet/horizontal feet)
  - aspect-matrix: core.matrix 2D double array (degrees clockwise from north)
  - fuel-model-matrix: core.matrix 2D double array (fuel model numbers 1-256)
  - canopy-height-matrix: core.matrix 2D double array (feet)
  - canopy-base-height-matrix: core.matrix 2D double array (feet)
  - crown-bulk-density-matrix: core.matrix 2D double array (lb/ft^3)
  - canopy-cover-matrix: core.matrix 2D double array (0-100)
  - wind-speed-20ft: double (miles/hour)
  - wind-from-direction: double (degrees clockwise from north)
  - fuel-moisture: doubles (0-1) {:dead {:1hr :10hr :100hr} :live {:herbaceous :woody}}
  - foliar-moisture: double (0-1)
  - ellipse-adjustment-factor: (< 1.0 = more circular, > 1.0 = more elliptical)
  - initial-ignition-site: One of the following:
     - point represented as [row col]
     - a core.matrix 2D double array (0-2)
  - num-rows: integer
  - num-cols: integer"
  (fn [{:keys [initial-ignition-site]}]
    (if (vector? initial-ignition-site)
      :ignition-point
      :ignition-perimeter)))

;;-----------------------------------------------------------------------------
;; Igniiton Point
;;-----------------------------------------------------------------------------

(defn- initialize-point-ignition-matrices
  [{:keys [num-rows num-cols initial-ignition-site ignition-start-time spotting trajectory-combination]}]
  (let [[i j]                      initial-ignition-site
        shape                      [num-rows num-cols]
        burn-time-matrix           (t/new-tensor shape)
        fire-line-intensity-matrix (t/new-tensor shape)
        fire-spread-matrix         (t/new-tensor shape)
        fire-type-matrix           (t/new-tensor shape)
        firebrand-count-matrix     (when spotting (t/new-tensor shape))
        flame-length-matrix        (t/new-tensor shape)
        fractional-distance-matrix (when (= trajectory-combination :sum) (t/new-tensor shape))
        spot-matrix                (t/new-tensor shape) ;;TODO check if spot-matrix requires spotting
        spread-rate-matrix         (t/new-tensor shape)]
    (t/mset! burn-time-matrix i j ignition-start-time)
    (t/mset! fire-line-intensity-matrix i j 1.0)       ;TODO should this be zero?
    (t/mset! fire-spread-matrix i j 1.0)
    (t/mset! fire-type-matrix i j -1.0)                ;TODO should this be zero?
    (t/mset! flame-length-matrix i j 1.0)              ;TODO should this be zero?
    (t/mset! spread-rate-matrix i j -1.0)              ;TODO should this be zero?
    {:burn-time-matrix           burn-time-matrix
     :fire-line-intensity-matrix fire-line-intensity-matrix
     :fire-spread-matrix         fire-spread-matrix
     :fire-type-matrix           fire-type-matrix
     :firebrand-count-matrix     firebrand-count-matrix
     :flame-length-matrix        flame-length-matrix
     :fractional-distance-matrix fractional-distance-matrix
     :spot-matrix                spot-matrix
     :spread-rate-matrix         spread-rate-matrix}))

(defmethod run-fire-spread :ignition-point
  [{:keys [initial-ignition-site] :as inputs}]
  (run-loop inputs (initialize-point-ignition-matrices inputs) [initial-ignition-site]))

;;-----------------------------------------------------------------------------
;; Ignition Perimeter
;;-----------------------------------------------------------------------------

(defn- initialize-perimeter-ignition-matrices
  [{:keys [num-rows num-cols spotting trajectory-combination initial-ignition-site]}]
  (let [shape              [num-rows num-cols]
        positive-burn-scar initial-ignition-site
        negative-burn-scar (d/clone (dfn/* -1.0 positive-burn-scar))]
    {:burn-time-matrix           negative-burn-scar
     :fire-line-intensity-matrix (d/clone negative-burn-scar)
     :fire-spread-matrix         (d/clone positive-burn-scar)
     :fire-type-matrix           (d/clone negative-burn-scar)
     :firebrand-count-matrix     (when spotting (t/new-tensor shape))
     :flame-length-matrix        (d/clone negative-burn-scar)
     :fractional-distance-matrix (when (= trajectory-combination :sum) (d/clone positive-burn-scar))
     :spot-matrix                (t/new-tensor shape) ;TODO check if spot-matrix requires spotting
     :spread-rate-matrix         (d/clone negative-burn-scar)}))

(defn- get-non-zero-indices [m]
  (let [{:keys [row-idxs col-idxs]} (non-zero-indices m)]
    (map vector row-idxs col-idxs)))

(defmethod run-fire-spread :ignition-perimeter
  [{:keys [num-rows num-cols initial-ignition-site fuel-model-matrix] :as inputs}]
  (when-let [ignited-cells (->> (get-non-zero-indices initial-ignition-site)
                                  (filter #(burnable-neighbors? initial-ignition-site
                                                                fuel-model-matrix
                                                                num-rows
                                                                num-cols
                                                                %))
                                  seq)]
    (run-loop inputs (initialize-perimeter-ignition-matrices inputs) ignited-cells)))
#+end_src

This concludes our description of GridFire's raster-based fire spread
algorithm.

** Spotting Model Forumulas

Gridfire can optionally include spot fires using a cellular automata model
described in Perryman 2013. The model is broken up into four submodels:
Surface Spread, Tree Torching, Firebrand Dispersal, and Spot Ignition. For
Surface Spread and Tree Torching, the Perryman model uses Rothermal (1972) and
Van Wagner 1977 respectively. Gridfire will use the same models described in
the previous sections.

The Firebrand Dispersal model describes the distributions of firebrands relative
to the wind direction. The location of where the firebrand lands is determined
by the probabilties of landing d meters in the direction parallel and
perpendicular to the wind.

For determining the distance a firebrands should land parallel to the wind a
lognormal probability density function is used from Sardoy (2008). Instead
of calculating the probability GridFire will sample using a log-normal
distribution using the mean and standard deviations derived from the fireline
intensity and wind speed (Sardoy 2008).

Mean and spotting distance (/m/) and it's variance (/v/):

\begin{align*}
m = aQ^{b} * U^{c}
\end{align*}

\begin{align*}
v = m * d
\end{align*}

The emperical parameters a,b,c, and d is specified directly (see
section 8 in Confguration File)

a = mean-distance

b = flin-exp

c = ws-exp

d = normalized-distance-variance

The normalized mean (\mu) and standard deviation (\sigma) of the
lognormal distribution are then calculated from /m/ and /v/ as:

\begin{align*}
\mu = ln(\frac{m^2}{\sqrt{v + m^{2}}})
\end{align*}

\begin{align*}
\sigma = \sqrt{ln(1 + \frac{v}{m^{2}})}
\end{align*}

The above values are used to plugged into the lognormal distribution
function:

\begin{align*}
f(d) = \frac{1}{\sqrt{2 \pi \sigma x}} exp (-\frac{1}{2} \frac{ln(d) - \mu}{\sigma}^2)
\end{align*}

Instead of implementing this function Gridfire uses the log-normal
function from kixi.stats (a Clojure/Clojurescript library of
statistical sampling and transducing functions).

For determining the distance a firebrands should land perpendicular to the wind
a normal distribution with the mean of 0 and standard deviation of 0.92 is used,
as described in Himoto and Tanaka (2005) (referenced in Perryman).

Once we have the mean and standard deviation we can sample using log-normal
distribution for the direction parallel to the wind and normal distribution for
the direction perpendicular to the wind.

#+name: sardoy-firebrand-dispersal
#+begin_src clojure :results silent :exports code :tangle ../src/gridfire/spotting.clj :padline no :no-expand :comments link
(ns gridfire.spotting
  (:require [gridfire.common       :refer [distance-3d
                                           calc-fuel-moisture
                                           in-bounds?
                                           burnable?]]
            [gridfire.utils.random :refer [my-rand-range]]
            [gridfire.conversion   :as convert]
            [tech.v3.tensor        :as t])
  (:import java.util.Random))

;;-----------------------------------------------------------------------------
;; Formulas
;;-----------------------------------------------------------------------------

(defn- sample-spotting-params
  ^double
  [param rand-gen]
  (if (map? param)
    (let [{:keys [lo hi]} param
          l               (if (vector? lo) (my-rand-range rand-gen (lo 0) (lo 1)) lo)
          h               (if (vector? hi) (my-rand-range rand-gen (hi 0) (hi 1)) hi)]
      (my-rand-range rand-gen l h))
    param))

(defn- mean-variance
  "Returns mean spotting distance and it's variance given:
  fire-line-intensity: (kWm^-1)
  wind-speed-20ft: (ms^-1)"
  [{:keys [^double mean-distance ^double flin-exp ^double ws-exp ^double normalized-distance-variance]}
   rand-gen ^double fire-line-intensity ^double wind-speed-20ft]
  (let [a (sample-spotting-params mean-distance rand-gen)
        b (sample-spotting-params flin-exp rand-gen)
        c (sample-spotting-params ws-exp rand-gen)
        m (* a (Math/pow fire-line-intensity b) (Math/pow wind-speed-20ft c))]
    {:mean m :variance (* m (sample-spotting-params normalized-distance-variance rand-gen))}))

(defn- standard-deviation
  "Returns standard deviation for the lognormal distribution given:
  mean spotting distance and it's variance"
  ^double
  [^double m ^double v]
  (Math/sqrt (Math/log (+ 1 (/ v (Math/pow m 2))))))

(defn- normalized-mean
  "Returns normalized mean for the lognormal distribution given:
  mean spotting distance and it's variance"
  ^double
  [^double m ^double v]
  (Math/log (/ (Math/pow m 2)
               (Math/sqrt (+ v (Math/pow m 2))))))

(defn- sample-normal
  "Returns sample from normal/gaussian distribution given mu and sd."
  ^double
  [^Random rand-gen ^double mu ^double sd]
  (+ mu (* sd (.nextGaussian rand-gen))))

(defn- sample-lognormal
  "Returns sample from log-normal distribution given mu and sd."
  ^double
  [^Random rand-gen ^double mu ^double sd]
  (Math/exp (sample-normal rand-gen mu sd)))

(defn- sample-wind-dir-deltas
  "Returns a sequence of [x y] distances (meters) that firebrands land away
  from a torched cell at i j where:
  x: parallel to the wind
  y: perpendicular to the wind (positive values are to the right of wind direction)"
  [{:keys [spotting rand-gen]}
   fire-line-intensity-matrix
   wind-speed-20ft [i j]]
  (let [num-firebrands          (long (sample-spotting-params (:num-firebrands spotting) rand-gen))
        intensity               (convert/Btu-ft-s->kW-m (t/mget fire-line-intensity-matrix i j))
        {:keys [mean variance]} (mean-variance spotting rand-gen intensity wind-speed-20ft)
        mu                      (normalized-mean mean variance)
        sd                      (standard-deviation mean variance)
        parallel-values         (repeatedly num-firebrands #(sample-lognormal rand-gen mu sd))
        perpendicular-values    (repeatedly num-firebrands #(sample-normal rand-gen 0.0 0.92))]
    (mapv (fn [x y] [(convert/m->ft x) (convert/m->ft y)])
          parallel-values
          perpendicular-values)))
#+end_src

Since the results are distance deltas relative to the wind direction we must
convert  this to deltas in our coordinate plane. We can convert
these deltas by using trigonometric functions.

#+name: convert-deltas
#+begin_src clojure :results silent :exports code :tangle ../src/gridfire/spotting.clj :padline no :no-expand :comments link
(defn hypotenuse ^double
  [x y]
  (Math/sqrt (+ (Math/pow x 2) (Math/pow y 2))))

(defn deltas-wind->coord
  "Converts deltas from the torched tree in the wind direction to deltas
  in the coordinate plane"
  [deltas ^double wind-direction]
  (mapv (fn [[d-paral d-perp]]
          (let [d-paral (double d-paral)
                d-perp  (double d-perp)
                H  (hypotenuse d-paral d-perp)
                t1 wind-direction
                t2 (convert/rad->deg (Math/atan (/ d-perp d-paral)))
                t3 (+ t1 t2)]
            [(* H (Math/sin (convert/deg->rad t3)))
             (* -1 H (Math/cos (convert/deg->rad t3)))]))
        deltas))

(defn firebrands
  "Returns a sequence of cells [i,j] that firebrands land in.
   Note: matrix index [i,j] refers to [row, column]. Therefore, we need to flip
   [row,column] to get to [x,y] coordinates."
  [deltas wind-towards-direction cell ^double cell-size]
  (let [step         (/ cell-size 2)
        [y x]        (mapv #(+ step (* ^double % cell-size)) cell)
        x            (double x)
        y            (double y)
        coord-deltas (deltas-wind->coord deltas wind-towards-direction)]
    (mapv (fn [[dx dy]]
            (let [dx (double dx)
                  dy (double dy)]
              [(long (Math/floor (/ (+ dy y) cell-size)))
               (long (Math/floor (/ (+ dx x) cell-size)))]))
          coord-deltas)))
#+end_src

The Spot Ignition model describes the probability of a spot ignition as well as
when the spot ignition should occur. Perryman uses the method described in
Schroeder (1969) but adjusts the result to take into account the distance a
firebrand lands from the source tree (using Albini 1979) and the number of
firebrands that land in a cell (using Stauffer 2008).


\begin{align*}
P(I)_d = P(I)exp(-\lambda_sd)
P(I)_d^{FB} = 1 - (1 - P(I)_d)^b
\end{align*}

where \lambda is a positive number representing the decay constant, d is the
firebrand's landing distance away from the source cell. $P(I)_d$ is the
probability of spot ignition taking into consideration of d. $P(I)_d^{FB}$ is
the probability of spot fire ignition taking into consideration b, the number of
firebrands landing in a cell.

#+name: firebrand-ignition-probability
#+begin_src clojure :results silent :exports code :tangle ../src/gridfire/spotting.clj :padline no :no-expand :comments link
(defn heat-of-preignition
  "Returns heat of preignition given:
   - Temperature: (Celsius)
   - Fine fuel moisture (0-1 ratio)

   Q_ig = 144.512 - 0.266*T_o - 0.00058 * (T_o)^2 - T_o * M + 18.54 * (1 - exp ( -15.1 * M ) ) + 640 * M  (eq. 10)"
  ^double
  [^double temperature ^double fine-fuel-moisture]
  (let [T_o temperature
        M   fine-fuel-moisture

        ;; heat required to reach ignition temperature
        Q_a (+ 144.512 (* -0.266 T_o) (* -0.00058 (Math/pow T_o 2.0)))

        ;; heat required to raise moisture to reach boiling point
        Q_b (* -1.0 T_o M)

        ;; Heat of desorption
        Q_c (* 18.54 (- 1.0 (Math/exp (* -15.1 M))))

        ;; Heat required to vaporize moisture
        Q_d (* 640.0 M)]
    (+ Q_a Q_b Q_c Q_d)))

(defn schroeder-ign-prob
  "Returns the probability of ignition as described in Shroeder (1969) given:
   - Temperature: (Celsius)
   - Fine fuel moisture (0-1 ratio)

   X = (400 - Q_ig) / 10
   P(I) = (0.000048 * X^4.3) / 50    (pg. 15)"
  ^double
  [^double temperature ^double fine-fuel-moisture]
  (let [Q_ig (heat-of-preignition temperature fine-fuel-moisture)
        X    (/ (- 400.0 Q_ig) 10.0)]
    (-> X
        (Math/pow 4.3)
        (* 0.000048)
        (/ 50.0)
        (Math/min 1.0)
        (Math/max 0.0))))

(defn- one-minus ^double [^double x] (- 1.0 x))

(defn spot-ignition-probability
  "Returns the probability of spot fire ignition (Perryman 2012) given:
   - Schroeder's probability of ignition [P(I)] (0-1)
   - Decay constant [lambda] (0.005)
   - Distance from the torched cell [d] (meters)
   - Number of firebrands accumulated in the cell [b]

   P(Spot Ignition) = 1 - (1 - (P(I) * exp(-lambda * d)))^b"
  ^double
  [^double ignition-probability ^double decay-constant ^double spotting-distance ^double firebrand-count]
  (-> decay-constant
      (* -1.0)
      (* spotting-distance)
      (Math/exp)
      (* ignition-probability)
      (one-minus)
      (Math/pow firebrand-count)
      (one-minus)))
#+end_src

A firebrand will cause an unburened cell to transition to a burned state if the
cell receives atleast one firebrand and the cell's probability of ignition as
calculated by the above equations is greater than a randomly generated uniform number.
Once a cell has been determined to ignite then the time until ignition is
calculated. The time until ignition is a sum of three time intervals: the amount
of time required for the firebrand to reach its maximum vertical height $t_v$,
the amount of time required for the firebrand to descend from the maximum
vertical height to the forest floor $t_g$, and the amount of time required for a
spot fire to ignite and build up to the steady-state $t_I$. Perryman assumes $t_v$
and $t_g$ to be equal and used the formula from Albini (1979) to calculate it.
$t_I$ is also assumed to be 20 min as used in McAlpine and Wakimoto (1991).

#+name: firebrands-time-of-ignition
#+begin_src clojure :results silent :exports code :tangle ../src/gridfire/spotting.clj :padline no :no-expand :comments link
(defn spot-ignition?
  [rand-gen ^double spot-ignition-probability]
  (let [random-number (my-rand-range rand-gen 0 1)]
    (> spot-ignition-probability random-number)))

(defn albini-t-max
  "Returns the time of spot ignition using (Albini 1979) in minutes given:
   - Flame length: (m) [z_F]

   a = 5.963                                                     (D33)
   b = a - 1.4                                                   (D34)
   D = 0.003
   t_c = 1
   w_F = 2.3 * (z_F)^0.5                                         (A58)
   t_o = t_c / (2 * z_F / w_F)
   z =  0.39 * D * 10^5
   t_T = t_o + 1.2 + (a / 3) * ( ( (b + (z/z_F) )/a )^3/2 - 1 )  (D43)"
  ^double
  [^double flame-length]
  (let [a     5.963                            ; constant from (D33)
        b     4.563                            ; constant from (D34)
        z-max 117.0                            ; max height given particle diameter of 0.003m
        w_F   (* 2.3 (Math/sqrt flame-length)) ; upward axial velocity at flame tip
        t_0   (/ w_F (* 2.0 flame-length))]    ; period of steady burning of tree crowns (t_c, min) normalized by 2*z_F / w_F
    (-> z-max
        (/ flame-length)
        (+ b)
        (/ a)
        (Math/pow 1.5)
        (- 1.0)
        (* (/ a 3.0))
        (+ 1.2)
        (+ t_0))))

(defn spot-ignition-time
  "Returns the time of spot ignition using (Albini 1979) and (Perryman 2012) in minutes given:
   - Global clock: (min)
   - Flame length: (m)

   t_spot = clock + (2 * t_max) + t_ss"
  ^double
  [^double global-clock ^double flame-length]
  (let [t-steady-state 20.0] ; period of building up to steady state from ignition (min)
    (-> (albini-t-max flame-length)
        (* 2.0)
        (+ global-clock)
        (+ t-steady-state))))
#+end_src

Once the locations, ignition probabilities, and time of ignition has been
calculated for each of the firebrands a sequence of key value pairs are
returned, to be processed in `gridfire.cli`. The key is [x y] location of the
firebrand and the value [t p] where t is the time of igintion and p is the
ignition probability.
#+name: spread-firebrands
#+begin_src clojure :results silent :exports code :tangle ../src/gridfire/spotting.clj :padline no :no-expand :comments link
(defn- update-firebrand-counts!
  [{:keys [num-rows num-cols fuel-model-matrix]}
   firebrand-count-matrix
   fire-spread-matrix
   source
   firebrands]
  (doseq [[x y :as here] firebrands
          :when          (and (in-bounds? num-rows num-cols [x y])
                              (burnable? fire-spread-matrix
                                         fuel-model-matrix
                                         source
                                         here))
          :let           [new-count (inc ^double (t/mget firebrand-count-matrix x y))]]
    (t/mset! firebrand-count-matrix x y new-count)))

(defn- in-range?
  [[min max] fuel-model-number]
  (<= min fuel-model-number max))

(defn surface-spot-percent
  "Returns the surface spotting probability, given:
   - A vector of vectors where the first entry is a vector range of fuel models,
     and the second entry is either a single probability or vector range of probabilities
     of those fuels spotting (e.g. `[[[10 20] 0.2]]` or `[[[10 20] [0.2 0.4]]]`)
   - The fuel model number for the particular cell
   - A random number generator, which is used to generate the probability when
     a range of probabilities is given"
  ^double
  [fuel-range-percents fuel-model-number rand-gen]
  (reduce (fn [acc [fuel-range percent]]
            (if (in-range? fuel-range fuel-model-number)
              (if (vector? percent)
                (my-rand-range rand-gen (percent 0) (percent 1))
                percent)
              acc))
          0.0
          fuel-range-percents))

(defn surface-fire-spot-fire?
  "Expects surface-fire-spotting config to be a sequence of tuples of
  ranges [lo hi] and spotting probability. The range represents the range (inclusive)
  of fuel model numbers that the spotting probability is set to.
  [[[1 140] 0.0]
  [[141 149] 1.0]
  [[150 256] 1.0]]"
  [{:keys [spotting rand-gen fuel-model-matrix]} [i j] ^double fire-line-intensity]
  (let [{:keys [surface-fire-spotting]} spotting]
    (when (and
           surface-fire-spotting
           (> fire-line-intensity ^double (:critical-fire-line-intensity surface-fire-spotting)))
      (let [fuel-range-percents (:spotting-percent surface-fire-spotting)
            fuel-model-number   (long (t/mget fuel-model-matrix i j))
            spot-percent        (surface-spot-percent fuel-range-percents fuel-model-number rand-gen)]
        (>= spot-percent (my-rand-range rand-gen 0.0 1.0))))))

(defn crown-spot-fire?
  "Determine whether crowning causes spot fires. Config key `:spotting` should
   take either a vector of probabilities (0-1) or a single spotting probability."
  [{:keys [spotting rand-gen]}]
  (when-let [spot-percent (:crown-fire-spotting-percent spotting)]
    (let [^double p (if (vector? spot-percent)
                      (let [[lo hi] spot-percent]
                        (my-rand-range rand-gen lo hi))
                      spot-percent)]
      (>= p (my-rand-range rand-gen 0.0 1.0)))))

(defn- spot-fire? [inputs crown-fire? here fire-line-intensity]
  (if crown-fire?
    (crown-spot-fire? inputs)
    (surface-fire-spot-fire? inputs here fire-line-intensity)))

(defn spread-firebrands
  "Returns a sequence of key value pairs where
  key: [x y] locations of the cell
  val: [t p] where:
  t: time of ignition
  p: ignition-probability"
  [{:keys
    [num-rows num-cols cell-size fuel-model-matrix elevation-matrix spotting rand-gen
     get-temperature get-relative-humidity get-wind-speed-20ft get-wind-from-direction
     get-fuel-moisture-dead-1hr] :as inputs}
   {:keys [firebrand-count-matrix fire-spread-matrix fire-line-intensity-matrix flame-length-matrix]}
   {:keys [cell fire-line-intensity crown-fire?]}
   global-clock]
  (when (spot-fire? inputs crown-fire? cell fire-line-intensity)
    (let [band              (long (/ global-clock 60.0))
          [i j]             cell
          tmp               (get-temperature band i j)
          rh                (get-relative-humidity band i j)
          ws                (get-wind-speed-20ft band i j)
          wd                (get-wind-from-direction band i j)
          m1                (if get-fuel-moisture-dead-1hr
                              (get-fuel-moisture-dead-1hr band i j)
                              (calc-fuel-moisture rh tmp :dead :1hr))
          deltas            (sample-wind-dir-deltas inputs
                                                    fire-line-intensity-matrix
                                                    (convert/mph->mps ws)
                                                    cell)
          wind-to-direction (mod (+ 180 wd) 360)
          firebrands        (firebrands deltas wind-to-direction cell cell-size)]
      (update-firebrand-counts! inputs firebrand-count-matrix fire-spread-matrix cell firebrands)
      (->> (for [[x y] firebrands
                 :when (and (in-bounds? num-rows num-cols [x y])
                            (burnable? fire-spread-matrix fuel-model-matrix cell [x y]))
                 :let  [fine-fuel-moisture   (double m1)
                        ignition-probability (schroeder-ign-prob (convert/F->C (double tmp)) fine-fuel-moisture)
                        decay-constant       (double (:decay-constant spotting))
                        spotting-distance    (convert/ft->m (distance-3d elevation-matrix
                                                                         (double cell-size)
                                                                         [x y]
                                                                         cell))
                        firebrand-count      (t/mget firebrand-count-matrix x y)
                        spot-ignition-p      (spot-ignition-probability ignition-probability
                                                                        decay-constant
                                                                        spotting-distance
                                                                        firebrand-count)]]
             (when (spot-ignition? rand-gen spot-ignition-p)
               (let [[i j] cell
                     t     (spot-ignition-time global-clock
                                               (convert/ft->m (t/mget flame-length-matrix i j)))]
                 [[x y] [t spot-ignition-p]])))
           (remove nil?)))))
  #+end_src

** Suppression Model Formulas

GridFire supports two ways to compute the fraction of the fire
perimeter that should be contained during a suppression event.

*** Suppression Curve

Fraction Contained (FC) is computed by

\begin{align*}
FC = (\frac{2x}{1 + x^2})^a
\end{align*}

Where symbols are defined as follows:

- $a$ :: alpha (a.k.a *:suppression-coefficient* in the config file) a
  positive number, As alpha approaches infinity, most of the
  suppression happens sharply near the end; as it approaches 0, most
  of the suppression happens sharply near the beginning. Values above
  0 make the curve sigmoid-shaped.

- $x$ :: The runtime-fraction (ratio) x at which a fraction y of the perimeter got
  suppressed is an increasing function of y^(1/alpha); in particular,
  it's an increasing function of both y and alpha.

Here are two example plots of the above equation. For most of the
regressions, the value of alpha has been between 2.0 and 3.0 as for
California and Oregon respectively.

\begin{center}
\noindent\makebox[\textwidth]{\includegraphics[width=\paperwidth]{suppression-curve-plots}}
\end{center}

*** Suppression Difficulty Index (SDI)

The SDI approach computes change in fraction contained $\Delta{C}$ during
time interval $\Delta{t}$ (in days) between suppression events.

\begin{align*}
\frac{\Delta{C}}{\Delta{t}} = \chi \times f \left( 1 - \frac{\ln(A_d / A_\chi)}{\ln(A_{d0} / A_\chi)}, B \times \text{SDI}_{\Delta{t}} \right)
\end{align*}

\begin{align*}
f(U, V) :=
\begin{cases}
U \exp(-V),& U \geq 0\\
U \exp(V),& U < 0
\end{cases}
\end{align*}

Where symbols are defined as follows:

- $A_d$ :: (ac/day) Areal growth on a daily basis.

- $A_\chi$ :: (ac/day, a.k.a *sdi-reference-areal-growth-rate* in source code)
  *reference areal-growth-rate* parameter, currently hardcoded to 1 ac/day. The
  areal-growth-rate $A_d$ at which $\frac{\Delta{C}}{\Delta{t}} = C \times \chi$
  in 0-SDI settings.

- $\chi$ :: (%/day) "Chi" (a.k.a, *:sdi-reference-suppression-speed*
  in the config file) a positive number.
  Higher means faster evolution of the fraction contained.
  $\chi^{-1}$ is a characteristic time of containment-variation.
  This calibration parameter is
  similar to the suppression curve calibration coefficient in that it
  varies regionally based on available resources.
  In a reference situation where $A_d = A_\chi$ and SDI = 0,
  a value of 100 means the fire can be 100% contained in 24 hours,
  and a value of 800 means the fire can be 100% contained in 3 hours.

- $A_{d0}$ :: (ac/day, a.k.a *:sdi-containment-overwhelming-area-growth-rate* in
  config file) *containment-overwhelming areal growth rate* parameter. For $A_d >
  A_{d0}$, the variation in containment $\Delta{C} / \Delta{t}$ becomes
  negative.

- $B$ :: ($\text{SDI}^{-1}$, a.k.a *:sdi-sensitivity-to-difficulty* in config file)
  *sensitivity to difficulty* parameter. Higher means that suppression behavior is
  more sensitive to changes in SDI. Changing the terrain's SDI by $B^{-1}$
  causes an e-folding of the containment-variation $\Delta{C} / \Delta{t}$,
  all else being equal.

$\text{SDI}_{\Delta{t}}$  is calculated as the mean suppression
difficulty index during interval $\Delta{t}$.

\begin{align*}
\overline{SDI_{\Delta{t}}} = \frac{1}{n}\times\sum_{i=1}^{n}SDI_i
\end{align*}

Where symbols are defined as follows:

- $n$ :: Number of burned pixels during time interval $\Delta{t}$.

- $i$ :: Pixel index.

- $SDI_i$ :: Suppression difficulty index of pixel i. The value of this will
  come from a SDI raster layer.

The $\left( 1 - \frac{\ln(A_d / A_\chi)}{\ln(A_{d0} / A_\chi)} \right)$ factor accounts for
the effect of fire-growth-rate on containment: fast-growing fires are harder to contain,
and very fast-growing fires ($A_d > A_{d0}$) make containment a losing battle.

The $\exp(\pm B \times \text{SDI}_{\Delta{t}})$ factor
captures the effect of the terrain's suppression-difficulty
on containment: it is a factor by which the containement-variation-speed
$\Delta{C} / \Delta{t}$ is penalized or amplified due to suppression-difficulty.

The suppression algorithm was built using the method described in
"resources/suppression_curve_algorithm.pdf".

#+name: suppression
#+begin_src clojure :results silent :exports code :tangle ../src/gridfire/suppression.clj :padline no :no-expand :comments link
(ns gridfire.suppression
  "An algorithm emulating human interventions reacting to fire spread
  by suppressing ('putting out') chosen contiguous segments of the
  fire front, typically backing and flanking fires."
  (:require [gridfire.conversion :refer [cells->acres
                                         min->day
                                         percent->dec
                                         rad->deg]]))

(set! *unchecked-math* :warn-on-boxed)

(defn- combine-average ^double
  [^double avg-old ^long count-old ^double avg-new ^long count-new]
  (if (zero? (+ count-old count-new))
    0.0
    (/ (+ (* avg-old count-old)
          (* avg-new count-new))
       (+ count-old count-new))))

(defn- remove-average ^double
  [^double avg-old ^long count-old ^double avg-to-remove ^long count-of-avg-to-remove]
  (if (zero? (- count-old count-of-avg-to-remove))
    0.0
    (/ (- (* avg-old count-old) (* avg-to-remove count-of-avg-to-remove))
       (- count-old count-of-avg-to-remove))))

(defn- compute-contiguous-slices
  "Given number of cells to suppress and a map of average directional spread
  rate data with the form: angular-slice -> [average-dsr cell-count] return a
  sorted map where each map entry:

  [[`list-of-slices` `avg-dsr`] `cell-count`]

  represents a contiguous segment of the fire front, which we locate
  by `list-of-slices`, the list of successive degree slices covering
  it; `cell-count` represents the number of active perimeter cells in
  that segment, with `cell-count` no smaller than
  `num-cells-to-suppress`, but possibly bigger.

  NOTE: This constraint may be violated if a segment is adjacent to an
  already suppressed slice, in which case the segment will be included
  in the returned map even if its `cell-count` is smaller than
  `num-cells-to-suppress`.

  Note that the returned segments will tend to overlap - think of a
  sliding window of (up to `num-cells-to-suppress`) contiguous active
  cells, rotating around the centroid: the segments returned by this
  function are regular snapshots of this window."
  [^long num-cells-to-suppress angular-slice->avg-dsr+num-cells]
  (loop [sorted-contiguous-slices (sorted-map-by (fn [[_ x1] [_ x2]]
                                                   (compare x1 x2)))
         slice-data               (into [] (seq angular-slice->avg-dsr+num-cells))
         cur-contiguous-slices    []
         cur-dsr                  0.0
         cur-count                0
         left-idx                 -1
         right-idx                0]
    (cond

      (= left-idx 0)
      sorted-contiguous-slices

      ;; Do not include already suppressed regions in the longest
      ;; contiguous slice calculation.
      (let [[_ [_ cell-count]] (nth slice-data right-idx)
            cell-count         (long cell-count)]
        (and (< cur-count num-cells-to-suppress) (zero? cell-count)))
      (let [next-right-idx (if (= right-idx (dec (count slice-data)))
                             0
                             (+ right-idx 1))]
        (recur (if (seq cur-contiguous-slices)
                 (assoc sorted-contiguous-slices [cur-contiguous-slices cur-dsr] cur-count)
                 sorted-contiguous-slices)
               slice-data
               []
               0.0
               0
               (if (< right-idx left-idx) 0 next-right-idx)
               next-right-idx))

      (< cur-count num-cells-to-suppress)
      ;; expand right
      (let [[slice [avg-dsr cell-count]] (nth slice-data right-idx)
            cell-count                   (long cell-count)]
        (recur sorted-contiguous-slices
               slice-data
               (conj cur-contiguous-slices slice)
               (combine-average cur-dsr cur-count avg-dsr cell-count)
               (+ cur-count cell-count)
               left-idx
               (if (= right-idx (dec (count slice-data)))
                 0
                 (+ right-idx 1))))

      :else
      ;; shrink left
      (let [[_ [avg-dsr cell-count]] (nth slice-data (if (= -1 left-idx) 0 left-idx))
            cell-count               (long cell-count)]
        (recur (assoc sorted-contiguous-slices [cur-contiguous-slices cur-dsr] cur-count)
               slice-data
               (subvec cur-contiguous-slices 1)
               (remove-average cur-dsr cur-count avg-dsr cell-count)
               (- cur-count cell-count)
               (long
                (cond
                  (= left-idx (dec (count slice-data))) 0
                  (= -1 left-idx)                       1
                  :else                                 (+ left-idx 1)))
               right-idx)))))

(defn- compute-sub-segment
  [angular-slice->avg-dsr+num-cells slices cells-needed]
  (let [slices                           (set slices)
        angular-slice->avg-dsr+num-cells (reduce (fn [acc [slice avg-dsr+num-cells]]
                                                   (if (contains? slices slice)
                                                     (assoc acc slice avg-dsr+num-cells)
                                                     (assoc acc slice [0.0 0.0]))) ;; Needed because the segment should not be treated as circular list
                                                 (sorted-map)
                                                 angular-slice->avg-dsr+num-cells) ;; FIXME: This seems inefficient
        contiguous-slices                (compute-contiguous-slices cells-needed angular-slice->avg-dsr+num-cells)
        [[slices _] cell-count]          (first contiguous-slices)]
    [slices cell-count]))

(defn- compute-slices-to-suppress
  "Chooses slices to be suppressed, and reports the number of suppressed cells.

  Given:
  - num-cells-to-suppress: a number of cells, the suppression objective,
  - angular-slice->avg-dsr+num-cells: a map of statistics over all angular slices,

  returns a tuple [slices-to-suppress suppressed-count], in which:
  - slices-to-suppress is the set of angular slices to suppress, chosen as a tradeoff
  between contiguity, closeness to the num-cells-to-suppress objective,
  and low average spread rate.
  - suppressed-count is the number of cells in slices-to-suppress,
  which is returned to save callers the work of re-computing it.
  Warning: it may well be that suppressed-count > num-cells-to-suppress.

  This algorithm will convert `angular-slice->avg-dsr+num-cells` to a sorted map of
  `angular-slices+avg-dsr->num-cells`, representing candidate segments for suppression.
  Using this map the algorithm will collect the sequence of angular-slices
  until we have a cell-count of at least `num-cells-to-suppress`, if possible."
  [^long num-cells-to-suppress angular-slice->avg-dsr+num-cells]
  ;; NOTE this algorithm is most likely under-optimized;
  ;; having said that, it's probably not a performance bottleneck
  ;; (suppression events are typically few and far between)
  ;; and experience has shown that we'd better make this right
  ;; before making it fast.
  ;; TODO enhance performance or rethink the overall suppression algorithm.
  (letfn [(n-cells-in-slices ^long [slices]
            (transduce (map (fn n-cells-in-slice [slice]
                              (let [[_ num-cells] (get angular-slice->avg-dsr+num-cells slice)]
                                num-cells)))
                       (completing +)
                       0
                       slices))]
    (let [angular-slices+avg-dsr->num-cells (compute-contiguous-slices num-cells-to-suppress angular-slice->avg-dsr+num-cells)]
      (loop [remaining-segments angular-slices+avg-dsr->num-cells
             n-cells-needed     num-cells-to-suppress
             slices-to-suppress #{}]
        (if-some [segment (when (pos? n-cells-needed)
                            (first remaining-segments))]
          (let [[[slices _]]            segment
                yet-unsuppressed-slices (remove slices-to-suppress slices)
                n-would-be-suppressed   (long (n-cells-in-slices yet-unsuppressed-slices))]
            (if (<= n-would-be-suppressed n-cells-needed)
              (let [new-n-cells-needed     (- n-cells-needed n-would-be-suppressed)
                    new-slices-to-suppress (into slices-to-suppress yet-unsuppressed-slices)]
                (recur (rest remaining-segments)
                       new-n-cells-needed
                       new-slices-to-suppress))
              ;; this segment has more than we need, compute subsegment:
              (let [[sub-segment-slices _] (compute-sub-segment angular-slice->avg-dsr+num-cells slices n-cells-needed)
                    n-more-suppressed      (long (n-cells-in-slices (remove slices-to-suppress sub-segment-slices)))
                    new-n-cells-needed     (- n-cells-needed n-more-suppressed)
                    new-slices-to-suppress (into slices-to-suppress sub-segment-slices)]
                (recur (rest remaining-segments)
                       new-n-cells-needed
                       new-slices-to-suppress))))
          ;; no more segments needed or available, so we return:
          (let [n-suppressed (- num-cells-to-suppress n-cells-needed)]
            [slices-to-suppress n-suppressed]))))))

(defn- average
  [coll]
  (/ (double (reduce + coll)) (long (count coll))))

(defn- compute-avg-dsr
  [burn-vectors]
  (-> (reduce (fn ^double [^double acc burn-vector]
                (+ acc (double (:spread-rate burn-vector))))
              0.0
              burn-vectors)
      double
      (/ (count burn-vectors))))

(defn- compute-cell-count
  [burn-vectors]
  (count
   (into #{}
         (map (juxt :i :j))
         burn-vectors)))

(defn- compute-avg-dsr-data
  "Returns a sorted map where each map entry:

  [`angular-slice` [`directional-spread-rate` `cell-count`]]

  represents a collection of stats computed for an `angular-slice`. The
  `directional-spread-rate` is the average value among the active
  perimeter cells that fall within that slice. The `cell-count` is the
  count of those perimeter cells."
  [^double angular-slice-size slice->BurnVectors]
  (reduce (fn [acc slice]
            (let [burn-vectors (get slice->BurnVectors slice)]
              (if (seq burn-vectors)
                (assoc acc slice [(compute-avg-dsr burn-vectors) (compute-cell-count burn-vectors)])
                (assoc acc slice [0.0 0.0]))))
          (sorted-map)
          (range 0.0 (/ 360.0 angular-slice-size))))

(defn- angle-cw-from-east ^double
  [^long i1 ^long j1 ^long i0 ^long j0]
  (let [di    (- i1 i0)
        dj    (- j1 j0)
        theta (rad->deg (Math/atan2 di dj))]
    (if (neg? di)
      (+ theta 360.0)
      theta)))

(defn- nearest-angular-slice ^double
  [^double theta ^double angular-slice-size]
  (Math/floor (/ theta angular-slice-size)))

(defn- group-burn-vectors
  "Returns a map where each entry:

  [`angular-slice` [BurnVector BurnVector ...]]

  represents a collection of BurnVectors that fall within an `angular-slice`.
  The `angular-slice` is defined as the degree clockwise from EAST of the
  `centroid` cell. angular-slice 0 = East = 0.0 degrees."
  [centroid ^double angular-slice-size burn-vectors]
  (let [[i0 j0] centroid]
    (group-by (fn [burn-vector] (-> (angle-cw-from-east (:i burn-vector) (:j burn-vector) i0 j0)
                                    (nearest-angular-slice angular-slice-size)))
              burn-vectors)))

(defn- compute-centroid-cell
  "Returns [i j] that is the centroid of a given list of [i j] cells"
  [cells]
  (let [row (average (mapv #(nth % 0) cells))
        col (average (mapv #(nth % 1) cells))]
    [(long row) (long col)]))

(defn- compute-suppression-difficulty-factor ^double
  [^double sdi-sensitivity-to-difficulty ^double change-in-fraction-contained-sign-multiplier ^double mean-sdi]
  (double
   (if (>= change-in-fraction-contained-sign-multiplier 0.0)
     (Math/exp (* -1.0 sdi-sensitivity-to-difficulty mean-sdi))
     (Math/exp (* sdi-sensitivity-to-difficulty mean-sdi)))))

(defn- compute-mean-sdi ^double
  [get-suppression-difficulty-index ignited-cells]
  (/ (double
      (reduce (fn ^double [^double acc [i j]]
                (+ acc (double (get-suppression-difficulty-index i j))))
              0.0
              ignited-cells))
     (count ignited-cells)))

(defn- compute-area-growth-rate ^double
  [^double cell-size ^double suppression-dt ignited-cells-since-last-suppression]
  (/ (cells->acres cell-size (count ignited-cells-since-last-suppression))
     (min->day suppression-dt)))

(def ^:const sdi-reference-areal-growth-rate
  "[ac/day] a shape parameter for the suppression curve, the area-growth-rate A_d at which ΔC/Δt=χ in 0-SDI settings,
  in which χ is the :sdi-reference-suppression-speed parameter."
  1.0)

(defn- compute-change-in-fraction-contained-sign-multiplier ^double
  [^double sdi-containment-overwhelming-area-growth-rate ^double area-growth-rate]
  (- 1.0
     ;; Note that the following ratio is insensitive to the choice of logarithm base.
     (/ (Math/log (/ area-growth-rate
                     sdi-reference-areal-growth-rate))
        (Math/log (/ sdi-containment-overwhelming-area-growth-rate
                     sdi-reference-areal-growth-rate)))))

(defn- compute-fraction-contained-sdi
  "Compute the updated fraction contained using suppression difficulty index algorithm"
  [inputs ignited-cells-since-last-suppression ^double previous-fraction-contained]
  (let [cell-size                                     (double (:cell-size inputs))
        get-suppression-difficulty-index              (:get-suppression-difficulty-index inputs)
        suppression-dt                                (double (:suppression-dt inputs))
        sdi-containment-overwhelming-area-growth-rate (double (:sdi-containment-overwhelming-area-growth-rate inputs))
        sdi-sensitivity-to-difficulty                 (double (:sdi-sensitivity-to-difficulty inputs))
        sdi-reference-suppression-speed               (double (:sdi-reference-suppression-speed inputs))
        area-growth-rate                              (compute-area-growth-rate cell-size suppression-dt ignited-cells-since-last-suppression)
        change-in-fraction-contained-sign-multiplier  (compute-change-in-fraction-contained-sign-multiplier sdi-containment-overwhelming-area-growth-rate
                                                                                                            area-growth-rate)
        mean-sdi                                      (compute-mean-sdi get-suppression-difficulty-index ignited-cells-since-last-suppression)
        suppression-difficulty-factor                 (compute-suppression-difficulty-factor sdi-sensitivity-to-difficulty
                                                                                             change-in-fraction-contained-sign-multiplier
                                                                                             mean-sdi)
        change-in-fraction-contained                  (-> (* sdi-reference-suppression-speed
                                                             change-in-fraction-contained-sign-multiplier
                                                             suppression-difficulty-factor)
                                                          (percent->dec)
                                                          (* (min->day suppression-dt)))]
    (+ previous-fraction-contained change-in-fraction-contained)))

(defn- compute-fraction-contained-sc
  "Compute fraction contained using suppression curve algorithm"
  ^double
  [^double max-runtime-fraction ^double suppression-coefficient]
  (Math/pow (/ (* 2.0 max-runtime-fraction)
               (+ 1.0 (Math/pow max-runtime-fraction 2.0)))
            suppression-coefficient))

(defn suppress-burn-vectors
  [inputs
   max-runtime-fraction
   previous-num-perimeter-cells
   previous-suppressed-count
   burn-vectors
   ignited-cells-since-last-suppression
   previous-fraction-contained]
  (let [max-runtime-fraction         (double max-runtime-fraction)
        suppression-coefficient      (:suppression-coefficient inputs)
        previous-num-perimeter-cells (long previous-num-perimeter-cells)
        previous-suppressed-count    (long previous-suppressed-count)
        active-perimeter-cells       (into #{}
                                           (map (juxt :i :j))
                                           burn-vectors)
        fraction-contained           (if suppression-coefficient
                                       (compute-fraction-contained-sc max-runtime-fraction
                                                                      (double suppression-coefficient))
                                       (compute-fraction-contained-sdi inputs
                                                                       ignited-cells-since-last-suppression
                                                                       previous-fraction-contained))
        num-tracked-perimeter-cells  (+ (long (count active-perimeter-cells)) previous-suppressed-count)
        num-fizzled-perimeter-cells  (max 0 (- previous-num-perimeter-cells num-tracked-perimeter-cells))
        num-perimeter-cells          (max previous-num-perimeter-cells num-tracked-perimeter-cells)
        current-suppressed-count     (+ previous-suppressed-count num-fizzled-perimeter-cells)
        next-suppressed-count        (long (* ^double fraction-contained num-perimeter-cells))
        num-cells-to-suppress        (- next-suppressed-count current-suppressed-count)]
    (if (> num-cells-to-suppress 0)
      (let [centroid-cell          (compute-centroid-cell active-perimeter-cells)
            angular-slice-size     5.0
            slice->BurnVectors     (group-burn-vectors centroid-cell angular-slice-size burn-vectors)
            [slices-to-suppress
             suppressed-count]     (->> (compute-avg-dsr-data angular-slice-size slice->BurnVectors)
                                        (compute-slices-to-suppress num-cells-to-suppress))
            slices-to-suppress-set (set slices-to-suppress)
            slices-to-keep         (remove #(contains? slices-to-suppress-set %) (keys slice->BurnVectors))
            burn-vectors-to-keep   (into []
                                         (mapcat #(get slice->BurnVectors %))
                                         slices-to-keep)]
        [burn-vectors-to-keep (+ current-suppressed-count ^long suppressed-count) num-perimeter-cells fraction-contained])
      [burn-vectors current-suppressed-count num-perimeter-cells fraction-contained])))
#+end_src

* User Interface

The GridFire model described in the previous section may be called
directly from the REPL through the *run-fire-spread* function.
However, this would require that the user had already prepared all of
their map layers as 2D Clojure core.matrix values. In order to enable
GridFire to easily access a wide range of raster formatted GIS layers
directly, we have the following options:

1. A simple Clojure interface to a Postgresql database, containing
   the PostGIS spatial extensions. This interface is described in
   Section [[PostGIS Bridge]].

2. Magellan, a Clojure library for interacting with geospatial
   datasets. This interface is described in Section [[Magellan]].

Section [[Command Line Interface]] describes GridFire's command line
interface along with its input configuration file format, which
allows users to select between the PostGIS and Magellan data import
options easily.

Using one of these options along with a simple client interface in
clojure Section [[Command Line Interface]] which describes GridFire's
command line interface along with its input configuration file format.

** PostGIS Bridge

Extracting raster layers from a PostGIS database is performed by a
single function, called *postgis-raster-to-matrix*, which constructs a
SQL query for the layer, sends it to the database in a transaction,
and returns the result as a core.matrix 2D double array with nodata
values represented as -1.0. The georeferencing information associated
with this tile is also included in the returned results. This function
may be called directly from the REPL or indirectly through GridFire's
command line interface.

#+name: postgis-bridge
#+begin_src clojure :results silent :exports code :tangle ../src/gridfire/postgis_bridge.clj :padline no :no-expand :comments link
(ns gridfire.postgis-bridge
  (:require [clojure.java.jdbc :as jdbc]
            [hikari-cp.core    :as h]
            [tech.v3.datatype  :as d]
            [tech.v3.tensor    :as t])
  (:import java.util.UUID
           org.postgresql.jdbc.PgArray))

(set! *unchecked-math* :warn-on-boxed)

(defn extract-matrix [result]
  (->> result
       :matrix
       (#(.getArray ^PgArray %)) ; Note: I can pass a HashMap of {String,Class}
       t/->tensor                ; to automatically convert SQL types to Java types.
       (d/emap #(or % -1.0) nil) ; FIXME: is this step necessary?
       d/clone))                 ; What happens to null values when read?

(defn build-rescale-query [rescaled-table-name resolution table-name]
  (format (str "CREATE TEMPORARY TABLE %s "
               "ON COMMIT DROP AS "
               "SELECT ST_Rescale(rast,%s,-%s,'NearestNeighbor') AS rast "
               "FROM %s")
          rescaled-table-name
          resolution
          resolution
          table-name))

(defn build-threshold-query [threshold]
  (format (str "ST_MapAlgebra(rast,band,NULL,"
               "'CASE WHEN [rast.val] < %s"
               " THEN 0.0 ELSE [rast.val] END')")
          threshold))

(defn build-data-query [threshold threshold-query metadata table-name]
  (format (str "SELECT ST_DumpValues(%s,%s) AS matrix "
               "FROM generate_series(1,%s) AS band "
               "CROSS JOIN %s")
          (if threshold threshold-query "rast")
          (if threshold 1 "band")
          (:numbands metadata)
          table-name))

(defn build-meta-query [table-name]
  (format "SELECT (ST_Metadata(rast)).* FROM %s" table-name))

(defn- parse-subname [subname]
  {:database (re-find #"(?<=\/)[\w]*$" subname)
   :port     (re-find #"(?<=:)[0-9]*[0-9](?=\/)" subname)
   :server   (re-find #"(?<=\/)[\w]*(?=:)" subname)})

(defn build-datasource-options [{:keys [user password subname]}]
  (let [{:keys [database port server]} (parse-subname subname)]
      {:auto-commit        true
       :read-only          false
       :connection-timeout 30000
       :validation-timeout 5000
       :idle-timeout       600000
       :max-lifetime       1800000
       :minimum-idle       10
       :maximum-pool-size  10
       :pool-name          "db-pool"
       :adapter            "postgresql"
       :username           user
       :password           password
       :database-name      database
       :server-name        server
       :port-number        port
       :register-mbeans    false}))

(defonce db-pool-cache (atom nil))

(defn make-db-pool [db-spec]
  (or @db-pool-cache
      (reset! db-pool-cache (h/make-datasource (build-datasource-options db-spec)))))

(defn close-db-pool []
  (h/close-datasource @db-pool-cache)
  (reset! db-pool-cache nil))

(defmacro with-db-connection-pool [db-spec & body]
  `(if-let [db-spec# ~db-spec]
     (let [_#      (make-db-pool db-spec#)
           result# (do ~@body)]
       (close-db-pool)
       result#)
     (do ~@body)))

(defn postgis-raster-to-matrix
  "Send a SQL query to the PostGIS database given by db-spec for a
  raster tile from table table-name. Optionally resample the raster to
  match resolution and set any values below threshold to 0. Return the
  post-processed raster values as a Clojure matrix using the
  core.matrix API along with all of the georeferencing information
  associated with this tile in a hash-map with the following form:
  {:srid 900916,
   :upperleftx -321043.875,
   :upperlefty -1917341.5,
   :width 486,
   :height 534,
   :scalex 2000.0,
   :scaley -2000.0,
   :skewx 0.0,
   :skewy 0.0,
   :numbands 10,
   :matrix #vectorz/matrix Large matrix with shape: [10,534,486]}"
  [db-spec table-name & [resolution threshold]]
  (jdbc/with-db-transaction [conn {:datasource (make-db-pool db-spec)}]
    (let [table-name      (if-not resolution
                            table-name
                            (let [rescaled-table-name (str "gridfire_" (subs (str (UUID/randomUUID)) 0 8))
                                  rescale-query       (build-rescale-query rescaled-table-name resolution table-name)]
                              ;; Create a temporary table to hold the rescaled raster.
                              ;; It will be dropped when the transaction completes.
                              (jdbc/db-do-commands conn [rescale-query])
                              rescaled-table-name))
          meta-query      (build-meta-query table-name)
          metadata        (first (jdbc/query conn [meta-query]))
          threshold-query (build-threshold-query threshold)
          data-query      (build-data-query threshold threshold-query metadata table-name)
          matrix          (when-let [results (seq (jdbc/query conn [data-query]))]
                            (if (= (count results) 1)
                              (extract-matrix (first results))
                              (t/->tensor (mapv extract-matrix results))))]
      (assoc metadata :matrix matrix))))
#+end_src

** Magellan

Reading raster layers from disk is performed by a single function,
called *geotiff-raster-to-tensor*. Given the location of a GeoTIFF
file, this function will read the raster into memory and return the
same map of information as the *postgis-raster-to-matrix* function,
described in the previous section.

#+begin_src clojure :results silent :exports code :tangle ../src/gridfire/magellan_bridge.clj :padline no :no-expand :comments link
(ns gridfire.magellan-bridge
  (:require [clojure.java.io         :as io]
            [magellan.core           :refer [read-raster register-new-crs-definitions-from-properties-file!]]
            [magellan.raster.inspect :as inspect]
            [tech.v3.tensor          :as t])
  (:import org.geotools.coverage.grid.GridGeometry2D
           org.geotools.referencing.operation.transform.AffineTransform2D))

(set! *unchecked-math* :warn-on-boxed)

(defn register-custom-projections! []
  (register-new-crs-definitions-from-properties-file! "CUSTOM" (io/resource "custom_projections.properties")))

(defn geotiff-raster-to-tensor
  "Reads a raster from a file using the magellan.core library. Returns the
   post-processed raster values as a Clojure tensor using the dtype-next/tech.v3.tensor API
   along with all of the georeferencing information associated with this tile in a
   hash-map with the following form:
  {:srid 900916,
   :upperleftx -321043.875,
   :upperlefty -1917341.5,
   :width 486,
   :height 534,
   :scalex 2000.0,
   :scaley -2000.0,
   :skewx 0.0,
   :skewy 0.0,
   :numbands 10,
   :matrix #tech.v3.tensor<datatype>[10 534 486]}"
  [file-path & [datatype convert-fn]]
  (let [raster   (read-raster file-path)
        grid     ^GridGeometry2D (:grid raster)
        r-info   (inspect/describe-raster raster)
        image    (:image r-info)
        envelope (:envelope r-info)
        crs2d    ^AffineTransform2D (.getGridToCRS2D grid)]
    {:srid       (:srid r-info)
     :upperleftx (get-in envelope [:x :min])
     :upperlefty (get-in envelope [:y :max])
     :width      (:width image)
     :height     (:height image)
     :scalex     (.getScaleX crs2d)
     :scaley     (.getScaleY crs2d)
     :skewx      0.0 ; FIXME not used?
     :skewy      0.0 ; FIXME not used?
     :numbands   (:bands image)
     :matrix     (inspect/extract-tensor raster :datatype datatype :convert-fn convert-fn)}))
#+end_src

** Command Line Interface

The entire GridFire system is available for use directly from the
Clojure REPL. This enables straightforward analysis and introspection
of the fire behavior functions and their results over a range of
inputs. However, if you just want to simulate an individual
ignition event, GridFire comes with a simple command line interface
that can be parameterized by a single configuration file, specifying
the ignition location, burn duration, weather values, and the location
of the PostGIS raster layers to use for topography and fuels.

GridFire's command line interface can be built as an uberjar using the
following command:

#+name: build-jar
#+begin_src sh :results silent :exports code
clojure -X:make-uberjar
#+end_src

The advantage of the uberjar format is that the single uberjar file
can be shared easily between computers and can be run by anyone with a
recent version of Java installed, without needing to install Clojure,
Git, or any of the dependency libraries that GridFire uses.

The command above will output the uberjar into this repository's top
level ``target'' directory. It can be run from the command line as
follows:

#+name: run-gridfire-jar
#+begin_src sh :results silent :exports code
java -jar gridfire.jar myconfig.edn
#+end_src

When run, the executable connects to the PostGIS database specified in
the passed-in config file, downloads the necessary raster layers,
simulates the ignition event for the requested duration, and returns
2D maps showing the spatial distributions of fire spread, flame
length, and fire line intensity respectively. Finally, it prints out
the final clock time from when the simulation was terminated as well
as the total number of ignited cells on the raster grid at that point.

Which maps are created (and in what formats) may be configured by
setting the following options in GridFire's input config file to true
or false:

#+ATTR_LATEX: :options \setlength{\itemsep}{-3mm}
1. :output-landfire-inputs?
2. :output-geotiffs?
3. :output-pngs?

#+name: gridfire-core
#+begin_src clojure :results silent :exports code :tangle ../src/gridfire/core.clj :padline no :no-expand :comments link
(ns gridfire.core
  (:require [clojure.core.reducers        :as r]
            [clojure.edn                  :as edn]
            [clojure.spec.alpha           :as spec]
            [gridfire.fire-spread-optimal :refer [rothermel-fast-wrapper-optimal]]
            [gridfire.inputs              :as inputs]
            [gridfire.outputs             :as outputs]
            [gridfire.simulations         :as simulations]
            [gridfire.spec.config         :as config-spec]
            [manifold.deferred            :as mfd]
            [taoensso.tufte               :as tufte]
            [triangulum.logging           :refer [log log-str]]))

(set! *unchecked-math* :warn-on-boxed)

(defn write-outputs!
  [outputs]
  (->
    (mfd/zip
      (outputs/write-landfire-layers! outputs)
      (outputs/write-aggregate-layers! outputs)
      (outputs/write-csv-outputs! outputs))
    (deref))
  :success)

(defmacro with-multithread-profiling
  [& body]
  `(do (tufte/remove-handler! :accumulating)
       (let [stats-accumulator# (tufte/add-accumulating-handler! {:handler-id :accumulating})
             result#            (do ~@body)]
         (Thread/sleep 1000)
         (as-> {:format-pstats-opts {:columns [:n-calls :min :max :mean :mad :clock :total]}} $#
           (tufte/format-grouped-pstats @stats-accumulator# $#)
           (log $# :truncate? false))
         result#)))

(defn run-simulations!
  [{:keys [^long simulations parallel-strategy] :as inputs}]
  (with-multithread-profiling ; TODO: Disable this to see how much performance is gained.
    (log-str "Running simulations")
    (let [parallel-bin-size 1
          reducer-fn        (if (= parallel-strategy :between-fires)
                              #(into [] (r/fold parallel-bin-size r/cat r/append! %))
                              #(into [] %))
          summary-stats     (with-redefs [rothermel-fast-wrapper-optimal (memoize rothermel-fast-wrapper-optimal)]
                              (->> (range simulations)
                                   (vec)
                                   (r/map #(simulations/run-simulation! % inputs))
                                   (r/remove nil?)
                                   (reducer-fn)))]
      (assoc inputs :summary-stats summary-stats))))

(defn load-inputs!
  [config]
  (-> config
      (inputs/add-input-layers)
      (inputs/add-misc-params)
      (inputs/add-ignition-csv)
      (inputs/add-sampled-params)
      (inputs/add-perturbation-params)
      (inputs/add-weather-params)
      (inputs/add-fuel-moisture-params)
      (inputs/add-random-ignition-sites)
      (inputs/add-aggregate-matrices)
      (inputs/add-burn-period-params)
      (inputs/add-ignition-start-times)
      (inputs/add-ignition-start-timestamps)
      (inputs/add-suppression)
      (inputs/add-spread-rate-adjustment-factors)))

(defn load-config-or-throw!
  [config-file-path]
  (let [config (files/read-situated-edn-file config-file-path)]
    (if (spec/valid? ::config-spec/config config)
      (assoc config :config-file-path config-file-path)
      (throw (ex-info (format "Invalid config file [%s]:\n%s"
                              config-file-path
                              (spec/explain-str ::config-spec/config config))
                      {::config config
                       ::spec-explanation (spec/explain-data ::config-spec/config config)})))))

(defn load-config!
  [config-file-path]
  (try
    (load-config-or-throw! config-file-path)
    (catch Exception err
      (log-str (ex-message err)))))

(defn process-config-file!
  [config-file-path]
  (try
    (some-> config-file-path
            (load-config!)
            (load-inputs!)
            (run-simulations!)
            (write-outputs!))
    (catch Exception e
      (log-str (ex-message e)))))
#+end_src

#+name: command-line-interface
#+begin_src clojure :results silent :exports code :tangle ../src/gridfire/cli.clj :padline no :no-expand :comments link
(ns gridfire.cli
  (:gen-class)
  (:require [clojure.core.async       :refer [<!!]]
            [clojure.edn              :as edn]
            [clojure.java.io          :as io]
            [clojure.tools.cli        :refer [parse-opts]]
            [gridfire.core            :as gridfire]
            [gridfire.magellan-bridge :refer [register-custom-projections!]]
            [gridfire.server          :as server]
            [gridfire.utils.server    :refer [hostname? nil-on-error]]))

(set! *unchecked-math* :warn-on-boxed)

(def cli-options
  [["-c" "--server-config CONFIG" "Server config file"
    :validate [#(.exists  (io/file %)) "The provided --server-config does not exist."
               #(.canRead (io/file %)) "The provided --server-config is not readable."]]

   ["-h" "--host HOST" "Host domain name"
    :validate [hostname? "The provided --host is invalid."]]

   ["-p" "--port PORT" "Port number"
    :parse-fn #(if (int? %) % (Integer/parseInt %))
    :validate [#(< 0 % 0x10000) "The provided --port is not a number between 0 and 65536."]]])

(def program-banner
  (str "gridfire: Launch fire spread simulations via config files or in server mode.\n"
       "Copyright © 2014-2022 Spatial Informatics Group, LLC.\n"))

(defn -main [& args]
  (println program-banner)
  (let [{:keys [options arguments summary errors]} (parse-opts args cli-options)]
    ;; {:options   The options map, keyed by :id, mapped to the parsed value
    ;;  :arguments A vector of unprocessed arguments
    ;;  :summary   A string containing a minimal options summary
    ;;  :errors    A vector of error message strings thrown during parsing; nil when no errors exist
    (cond
      ;; Errors encountered during input parsing
      (seq errors)
      (do
        (run! println errors)
        (println (str "\nUsage:\n" summary))
        (System/exit 1))

      ;; Server mode invoked
      (every? options [:server-config :host :port])
      (if-let [config-file-params (nil-on-error (edn/read-string (slurp (:server-config options))))]
        (do
          (register-custom-projections!)
          (<!! (server/start-server! (merge config-file-params (dissoc options :server-config)))))
        (do
          (println (:server-config options) "does not contain well-formed EDN.")
          (println (str "\nUsage:\n" summary))
          (System/exit 1)))

      ;; CLI mode invoked
      (seq arguments)
      (do
        (register-custom-projections!)
        (doseq [config-file arguments]
          (gridfire/process-config-file! config-file)))

      ;; Incorrect CLI invocation
      :else
      (do
        (println "For gridfire cli mode, include one or more gridfire.edn files.")
        (println "For gridfire server mode, include these args: --server-config --host --port")
        (println (str "\nUsage:\n" summary))))

    ;; Exit cleanly
    (System/exit 0)))
#+end_src

#+name: utils-random
#+begin_src clojure :results silent :exports code :tangle ../src/gridfire/utils/random.clj :padline no :no-expand :comments link
(ns gridfire.utils.random
  (:import (java.util ArrayList Collection Collections Random)))

(defn my-rand
  (^double [^Random rand-generator] (.nextDouble rand-generator))
  (^double [^Random rand-generator n] (* n (.nextDouble rand-generator))))

(defn my-rand-int
  ^long
  [rand-generator n]
  (long (my-rand rand-generator n)))

(defn my-rand-nth
  [rand-generator coll]
  (nth coll (my-rand-int rand-generator (count coll))))

(defn my-rand-range
  ^double
  [rand-generator min-val max-val]
  (let [range (- max-val min-val)]
    (+ min-val (my-rand rand-generator range))))

(defn- sample-from-list
  [rand-generator n xs]
  (repeatedly n #(my-rand-nth rand-generator xs)))

(defn- sample-from-range
  [rand-generator n min-val max-val]
  (repeatedly n #(my-rand-range rand-generator min-val max-val)))

(defn draw-samples
  [rand-generator n x]
  (into []
        (cond (list? x)   (sample-from-list rand-generator n x)
              (vector? x) (sample-from-range rand-generator n (x 0) (x 1))
              :else       (repeat n x))))

(defn my-shuffle
  [^Random rand-gen ^Collection coll]
  (if (< (count coll) 2)
    (if (vector? coll)
      coll
      (vec coll))
    (let [al (ArrayList. coll)]
      (Collections/shuffle al rand-gen)
      (vec (.toArray al)))))
#+end_src

** Server Interface

The GridFire system is also available for use in server mode. The
GridFire server will listen for requests to launch fire sparead
simulations. Upon completion of the simulation a set of post
processing scripts will run to process binary outputs into a directory
structure containing geoTIFF files and then packed into a tarball.
This tarball is sent over scp into another server for processing.

*** Preprocessing Dependencies

The processing of active fire and match drop runs require the following package to work:

- babashka

*** Postprocessing Dependencies

The Post processing scripts require the following packages to work:

- ssh
- pigz
- mpirun
- gdal
- elmfire_post_<elmfire_version> (for elmfire version see
  `resources/elmfire_post.sh`)

*** Server Configuration

The GridFire system is also available for use in server mode. The
server is confgured by and edn file containing the following contents:

#+begin_src clojure :results silent :exports code :tangle ../resources/sample_server.edn :padline no :no-expand :comments link
{:software-dir    "/gridfire/software"
 :incoming-dir    "/gridfire/incoming"
 :active-fire-dir "/gridfire/incoming/active_fires"
 :data-dir        "/gridfire/data"
 :log-dir         "/gridfire/log"}
#+end_src

- software-dir :: The directory the gridfire repo is cloned into.

- incoming-dir :: The directory where the server will look for
  match-drop input decks (which should be uploaded from the data
  provisioning server on wx.pyregence.org). The server keeps the
  latest 20 input decks. (see cleanup.sh in this directory)

- active-fire-dir :: The directory where the server will look for
  active-fire input decks (which are uploaded from the data
  provisioning server on wx.pyregence.org). The server's file watcher
  thread will automatically add a request onto the server's
  `standby-queue` whenever a new input deck is uploaded. The server
  keeps the latest 200 input decks. (see cleanup.sh in this
  directory)

- data-dir :: The directory into which input deck tarballs from
  incoming-dir are unpacked. The server keeps the latest 20 unpacked
  tarballs. (see cleanup.sh in this directory)

- log-dir :: The directory into which log files are written. The server
  keeps the last 10 days of logs.

The GridFire server is launched by user `gridfire` with this command:

#+begin_src sh
clojure -M:run-server -c server.edn
#+end_src

* Configuration File

The configuration file for GridFire's command line interface is a text
file in Extensible Data Notation (EDN)
format.[fn::https://github.com/edn-format/edn] A sample configuration
file is provided below and in ``resources/sample_config.edn''. The
format should be self-evident at a glance, but it is worth noting that
EDN is case-sensitive but whitespace-insensitive. Comments are
anything following two semi-colons (;;). Strings are contained in
double-quotes (``''). Keywords are prefixed with a colon (:). Vectors
are delimited with square brackets ([]). Associative lookup tables
(a.k.a. maps) are delimited with curly braces ({}) and are used to
express key-value relationships.

The configuration file can be broken up into 5 sections as described
below:

** Section 1: Landscape data to be shared by all simulations

GridFire allows us to choose how we want to ingest landscape data
through the configuration file. We can choose to get LANDFIRE layers
from our PostGIS database, or we can read raster files from disk. This
behavior is controlled as follows:

Include the following mapping at the top level of the configuraiton
file:

- *landfire-layers*: a map of fetch specifications

For the fetch specifications include the following mappings:
- *type*: the method for fetching the layer
- *source*: the string input for the fetch method

To fetch layers from a Postgresql database you must also include the
follwing mapping:

- *db-spec*: a map of database connection information for our Postgresql
  database

Here's an example of fetching LANDFIRE layers from a Postgresql database.
#+begin_src clojure
{:db-spec            {:classname   "org.postgresql.Driver"
                      :subprotocol "postgresql"
                      :subname     "//localhost:5432/gridfire"
                      :user        "gridfire"}
 :landfire-layers    {:aspect             {:type   :postgis
                                           :source "landfire.asp WHERE rid=100"}
                      :canopy-base-height {:type   :postgis
                                           :source "landfire.cbh WHERE rid=100"}
                      :canopy-cover       {:type   :postgis
                                           :source "landfire.cc WHERE rid=100"}
                      :canopy-height      {:type   :postgis
                                           :source "landfire.ch WHERE rid=100"}
                      :crown-bulk-density {:type   :postgis
                                           :source "landfire.cbd WHERE rid=100"}
                      :elevation          {:type   :postgis
                                           :source "landfire.fbfm40 WHERE rid=100"}
                      :fuel-model         {:type   :postgis
                                           :source "landfire.slp WHERE rid=100"}
                      :slope              {:type   :postgis
                                           :source "landfire.dem WHERE rid=100"}}}
#+end_src

Here's an example of fetching LANDFIRE layers from files on disk using
relative paths to where the gridfire.edn resides.
#+begin_src clojure
{:landfire-layers {:aspect             {:type   :geotiff
                                        :source #gridfire.utils.files/from-this-file "./asp.tif"}
                   :canopy-base-height {:type   :geotiff
                                        :source #gridfire.utils.files/fromj-this-file "./cbh.tif"}
                   :canopy-cover       {:type   :geotiff
                                        :source #gridfire.utils.files/fromj-this-file "./cc.tif"}
                   :canopy-height      {:type   :geotiff
                                        :source #gridfire.utils.files/fromj-this-file "./ch.tif"}
                   :crown-bulk-density {:type   :geotiff
                                        :source #gridfire.utils.files/fromj-this-file "./cbd.tif"}
                   :elevation          {:type   :geotiff
                                        :source #gridfire.utils.files/fromj-this-file "./dem.tif"}
                   :fuel-model         {:type   :geotiff
                                        :source #gridfire.utils.files/fromj-this-file "./fbfm40.tif"}
                   :slope              {:type   :geotiff
                                        :source #gridfire.utils.files/fromj-this-file "./slp.tif"}}}
#+end_src

Here's an example of fetching LANDFIRE layers from files on disk using
full file paths.
#+begin_src clojure
{:landfire-layers {:aspect             {:type   :geotiff
                                        :source "test/gridfire/resources/asp.tif"}
                   :canopy-base-height {:type   :geotiff
                                        :source "test/gridfire/resources/cbh.tif"}
                   :canopy-cover       {:type   :geotiff
                                        :source "test/gridfire/resources/cc.tif"}
                   :canopy-height      {:type   :geotiff
                                        :source "test/gridfire/resources/ch.tif"}
                   :crown-bulk-density {:type   :geotiff
                                        :source "test/gridfire/resources/cbd.tif"}
                   :elevation          {:type   :geotiff
                                        :source "test/gridfire/resources/dem.tif"}
                   :fuel-model         {:type   :geotiff
                                        :source "test/gridfire/resources/fbfm40.tif"}
                   :slope              {:type   :geotiff
                                        :source "test/gridfire/resources/slp.tif"}}}
#+end_src

Gridfire uses imperial units for its calculations. Gridfire optionally
allows us to use LANDFIRE LAYERS in different units and scale.

To specify the need for conversion from metric to imperial, include
the following mapping in the fetch specifications:

- *units*: keyword :metric

#+begin_src clojure
{:canopy-height {:type   :geotiff
                 :source "test/gridfire/resources/weather-test/ch.tif"
                 :units  :metric}}
#+end_src

To specify a scaling factor, include the following mapping in the
fetch specifications:

- *multiplier*: int or float

#+begin_src clojure
{:canopy-height {:type       :geotiff
                 :source     "test/gridfire/resources/weather-test/ch.tif"
                 :multiplier 0.1}}
#+end_src

In the example above the input raster's units are meters *
10.[fn::https://landfire.gov/faqprint.php] Thus a value of 5 on the
canopy height grid layer is actually 0.5 meters. The mutipler factor
needed to convert to meters is 0.1.

Include the following required mapping on all configurations:

#+begin_src clojure
{:srid      "CUSTOM:900914"
 :cell-size 98.425} ; (feet)
#+end_src

** Section 2: Ignition data from which to build simulation inputs

GridFire allows us to choose how we want to initialize the ignition
area. We can choose one of 2 options: to initialize a single point or
an existing burn perimeter (raster).

To initialize a single point, include the following mappings:

- *ignition-row*: (single, list, or range of values)
- *ignition-col*: (single, list, or range of values)

For this method of ignition, values may be entered in one of three ways:

1. If a single value is provided, it will be kept the same for all
   simulations.
2. For a list of values, a value from the list will be randomly
   selected in each simulation.
3. For a range of values, a value from the range [inclusive exclusive]
   will be randomly selected in each simulation.

#+begin_src clojure
{:ignition-row [10 90]
 :ignition-col [20 80]}
#+end_src

Another way we can ignite a single point is to omit the keys
*ignition-row* and *ignition-col*. With this method, we can optionally
constrain the ignition location by an ignition-mask raster and/or an
edge-buffer. For specifiying these constraints include these optional
mappings:

- *ignition-mask*: a map of fetch specifications (see section 1)
- *edge-buffer*: the thickness (feet) along the edge of the
  computational domain where ignitions cannot occur

*Note*: Nonzero values in the ignition mask are considered ignitable

Here's an example of specifiying ignition points using an ignition
mask from a geotiff file.

#+begin_src clojure
{:ignition-mask {:raster {:type :geotiff
                          :source "test/gridfire/resources/weather-test/ignition-mask.tif"}
                 :edge-buffer 98.4}}
#+end_src

*Note*: ignition-row and ignition-col must be omitted for this feature.

To initialize an existing burn perimeter from a raster, we have two
options. We can read rasters from a Postgresql database or a raster
file on disk. This behavior is controlled as follows:

Include the following mapping at the top level of the configuraiton
file:

- *ignition-layer*: a map of fetch specifications

For the fetch specifications include the following mappings:
- *type*: the method for fetching the layer
- *source*: the string input for the fetch method

Here's an example of fetching an intial burn perimeter from a
Postgresql database.

,*Note*: be sure to include the map of database connection (*:db-spec*) as
described in section 1.
,#+begin_src clojure
{:ignition-layer {:type   :postgis
                  :source "ignition.ign WHERE rid=1"}}
#+end_src

Here's an example of fetching an intial burn perimeter from a file on
disk
#+begin_src clojure
{:fetch-ignition-method :geotiff
 :ignition-layer        "test/gridfire/resources/ign.tif"}
#+end_src

GridFire makes use of clojure's multimethods to dispatch control to
different handlers for fetching ignition layers. The dispatch depends
on what is in the config file. Here's the namespace that implements
this functionality.

#+name: fetch.clj
#+begin_src clojure :results silent :exports code :tangle ../src/gridfire/fetch.clj :padline no :no-expand :comments link
;; FIXME update when PR approved
(ns gridfire.fetch
  (:require [clojure.string           :as s]
            [gridfire.conversion      :as convert]
            [gridfire.magellan-bridge :refer [geotiff-raster-to-tensor]]
            [gridfire.postgis-bridge  :refer [postgis-raster-to-matrix]]
            [magellan.core            :refer [make-envelope]]
            [tech.v3.datatype         :as d]))

(set! *unchecked-math* :warn-on-boxed)

;;-----------------------------------------------------------------------------
;; Utilities
;;-----------------------------------------------------------------------------

(defn layer->envelope
  [{:keys [^double upperleftx
           ^double upperlefty
           ^double width
           ^double height
           ^double scalex
           ^double scaley]}
   srid]
  (make-envelope srid
                 upperleftx
                 (+ upperlefty (* height scaley))
                 (* width scalex)
                 (* -1.0 height scaley)))

;;-----------------------------------------------------------------------------
;; LANDFIRE
;;-----------------------------------------------------------------------------

(defn landfire-layer
  [{:keys [db-spec landfire-layers]} layer-name]
  (let [layer-spec                             (get landfire-layers layer-name)
        {:keys [type source units multiplier]} (if (map? layer-spec)
                                                 layer-spec
                                                 {:type   :postgis
                                                  :source layer-spec
                                                  :units  :metric})
        convert-fn                             (convert/get-units-converter layer-name
                                                                            units
                                                                            (or multiplier 1.0))
        datatype                               (if (= layer-name :fuel-model) ;TODO investigate why postgis
                                                 :int32                       ;     fuel-model is not converted
                                                 :float32)]                   ;     to int32
    (if (= type :postgis)
      (cond-> (postgis-raster-to-matrix db-spec source)
        convert-fn (update :matrix #(d/copy! (d/emap convert-fn datatype %) %)))
      (geotiff-raster-to-tensor source datatype convert-fn))))

;;-----------------------------------------------------------------------------
;; Initial Ignition
;;-----------------------------------------------------------------------------

(defn ignition-layer
  [{:keys [db-spec ignition-layer]}]
  (when ignition-layer
    (if-let [burn-values (:burn-values ignition-layer)]
      (let [{:keys [burned unburned]} burn-values
            convert-fn                (fn [x] (cond
                                                (= x burned)   1.0
                                                (= x unburned) 0.0
                                                :else          -1.0))]
        (if (= (:type ignition-layer) :postgis)
          (-> (postgis-raster-to-matrix db-spec (:source ignition-layer))
              (update :matrix #(d/copy! (d/emap convert-fn :float32 %) %)))
          (geotiff-raster-to-tensor (:source ignition-layer) :float32 convert-fn)))
      (if (= (:type ignition-layer) :postgis)
        (postgis-raster-to-matrix db-spec (:source ignition-layer))
        (geotiff-raster-to-tensor (:source ignition-layer))))))

;;-----------------------------------------------------------------------------
;; Ignition Mask
;;-----------------------------------------------------------------------------

(defn ignition-mask-layer
  [{:keys [db-spec random-ignition]}]
  (when (map? random-ignition)
    (let [spec (:ignition-mask random-ignition)]
      (if (= (:type spec) :postgis)
        (postgis-raster-to-matrix db-spec (:source spec))
        (geotiff-raster-to-tensor (:source spec))))))

;;-----------------------------------------------------------------------------
;; Weather
;;-----------------------------------------------------------------------------

(defn weather-layer
  "Returns a layer map for the given weather name. Units of available weather:
  - temperature:         fahrenheit
  - relative-humidity:   percent (0-100)
  - wind-speed-20ft:     mph
  - wind-from-direction: degreees clockwise from north"
  [{:keys [db-spec] :as config} weather-name]
  (let [weather-spec (get config weather-name)]
    (when (map? weather-spec)
      (let [{:keys [type source units multiplier]} weather-spec
            convert-fn                             (convert/get-units-converter weather-name units (or multiplier 1.0))]
        (if (= type :postgis)
          (cond-> (postgis-raster-to-matrix db-spec source)
            convert-fn (update :matrix #(d/copy! (d/emap convert-fn :float32 %) %)))
          (geotiff-raster-to-tensor source :float32 convert-fn))))))

;;-----------------------------------------------------------------------------
;; Moisture Layers
;;-----------------------------------------------------------------------------

(defn fuel-moisture-layer
  [{:keys [db-spec fuel-moisture]} category size]
  (let [spec (get-in fuel-moisture [category size])]
    (when (map? spec)
      (let [{:keys [type source units multiplier]} spec
            fuel-moisture-name                     (keyword (s/join "-" ["fuel-moisture" (name category) (name size)]))
            convert-fn                             (convert/get-units-converter fuel-moisture-name
                                                                                (or units :percent)
                                                                                (or multiplier 1.0))]
        (if (= type :postgis)
          (cond-> (postgis-raster-to-matrix db-spec source)
            convert-fn (update :matrix #(d/copy! (d/emap convert-fn :float32 %) %)))
          (geotiff-raster-to-tensor source :float32 convert-fn))))))

;;-----------------------------------------------------------------------------
;; Suppression Difficulty Index Layer
;;-----------------------------------------------------------------------------

(defn sdi-layer
  [{:keys [db-spec suppression]}]
  (when-let [{:keys [type source units multiplier] :as _spec} (:sdi-layer suppression)]
    (let [convert-fn (convert/get-units-converter :suppression
                                                  units
                                                  (or multiplier 1.0))]
      (if (= type :postgis)
        (cond-> (postgis-raster-to-matrix db-spec source)
          convert-fn (update :matrix #(d/copy! (d/emap convert-fn :float32 %) %)))
        (geotiff-raster-to-tensor source :float32 convert-fn)))))
#+end_src

** Section 3: Weather data from which to build simulation inputs

For all the options in this section, you may enter values in one of
three ways (as described in section 2): single, list, or range of
values.

#+begin_src clojure
{:temperature               (50 65 80)     ; (degrees Fahrenheit)
 :relative-humidity         (1 10 20)      ; (%)
 :wind-speed-20ft           (10 15 20)     ; (miles/hour)
 :wind-from-direction       (0 90 180 270) ; (degrees clockwise from north)
 :foliar-moisture           90}            ; (%)
#+end_src

Temperature, relative humidity, wind speed, and wind direction accepts
an additional type of input. GridFire allows us to use weather data
from rasters. To use weather data from raster we have two options.
This behavior is controlled as follows:

Include the following mapping at the top level of the configuraiton
file:

- *[weather-type]*: a map of fetch specifications

For the fetch specifications include the following mappings:
- *type*: the method for fetching the layer
- *source*: the string input for the fetch method

Here's an example of fetching weather rasters from a Postgresql database.
*Note*: be sure to include the map of database connection (*:db-spec*) as
described in section 1.
#+begin_src clojure
{:temperature         {:type   :postgis
                       :source "weather.tmpf WHERE rid=100"}
 :relative-humidity   {:type   :postgis
                       :source "weather.rh WHERE rid=100"}
 :wind-speed-20ft     {:type   :postgis
                       :source "weather.ws WHERE rid=100"}
 :wind-from-direction {:type   :postgis
                       :source "weather.wd WHERE rid=100"}}
#+end_src

Here's an example of fetching weather rasters from files on disk.
#+begin_src clojure
{:temperature         {:type   :geotiff
                       :source "test/gridfire/resources/weather-test/tmpf_to_sample.tif"}
 :relative-humidity   {:type   :geotiff
                       :source "test/gridfire/resources/weather-test/rh_to_sample.tif"}
 :wind-speed-20ft     {:type   :geotiff
                       :source "test/gridfire/resources/weather-test/ws_to_sample.tif"}
 :wind-from-direction {:type   :geotiff
                       :source "test/gridfire/resources/weather-test/d_to_sample.tif"}}
#+end_src

*NOTE:* Gridfire expects weather raster's resolution and the landfire's
resolution as designated by the `:cell-size` must be exact multiples
of one another. This means you may choose to use raster's of different
cell sizes to improve preformance.

Gridfire uses imperial units for its calculations. Gridfire optionally
allows us to use weather in different units and scale.

To specify the need for conversion from metric to imperial, include
the following mapping in the fetch specifications:

- *units*: keyword :metric

To specify the need for conversion from absolute to imperial, include

- *units*: keyword :absolute

#+begin_src clojure
{:temperture {:type   :geotiff
                :source "test/gridfire/resources/weather-test/tmpf_to_sample.tif"
                :units  :metric}}
#+end_src

** Section 4: Number of simulations and (optional) random seed perimeter

#+begin_src clojure
{:max-runtime               60             ; (minutes)
 :simulations               10
 :ellipse-adjustment-factor 1.0            ; (< 1.0 = more circular, > 1.0 = more elliptical)
 :random-seed 1234567890}                  ; long value (optional)
#+end_src

** Section 5: Outputs

Currently supported Geotiff layers for output
- fire-spread
- flame-length
- fire-line-intensity
- burn-history

To control the layers to output include the following mappings:
- *output-layers*: map of layers-name to timestep (in minutes) or the keyword `:final`
- *output-geotiff*: boolean

#+begin_src clojure
{:output-layers  {:fire-spread  10
                  :burn-history :final}
 :output-geotiff true}
#+end_src

The configuration above specify that we'd like to output one
firespread geotiff every 10 minutes in the simulation. For the burn
history we'd like to output the geotiff file at the final timestep of
the simulation.

*Note:* if entry for `:output-layers` is omitted but `:output-geotiff`
is set to true then Gridfire will output all layers above at the final
timestep.

Gridfire also supports a number of layers that aggregate data across
simulations.

To control the output of the burn probability layer, which is
calcualted as the number of times a cell burned divided by the number
of simulations, include the following mapping:

- *output-burn-probability*: timestep (in minutes) or keyword `:final`

#+begin_src clojure
{:output-burn-probability 10}
#+end_src

To specify the output of the flame length sum layer,
which is the sum of flame lengths across simulations, include
the following mapping:

- *output-flame-length-sum*: keyword `:max` or `:directional`

#+begin_src clojure
{:output-flame-length-sum :max}
#+end_src

To specify the output of the flame length max layer,
which is the max of flame lengths across simulations, include
the following mapping:

- *output-flame-length-max*: keyword `:max` or `:directional`

#+begin_src clojure
{:output-flame-length-max :directional}
#+end_src

To specify the output of the burn count layer, which is the number of
times a cell has burned across simulations, include the following
mapping:

- *output-burn-count*: boolean

#+begin_src clojure
{:output-burn-count true}
#+end_src


To specify the output of the spot count layer, which is the number of
times a spot ignition occured in a cell, include the following
mapping:

- *output-spot-count*: boolean

#+begin_src clojure
{:output-spot-count true}
#+end_src

Other output mappings:

#+begin_src clojure
{:outfile-suffix          "_tile_100"
 :output-landfire-inputs? true
 :output-pngs?            true
 :output-csvs?            true}
#+end_src

** Section 6: Perturbations

<<<<<<< HEAD
Gridfire supports perturbations of input rasters during simulations in
order to account for inherent uncertainty in the data. A uniform
random sampling of values within a given range is used to address
these uncertanties.
=======
Gridfire supports applying perturbations to input rasters during
simulations in order to account for inherent uncertainty in the input
data. A uniform random sampling of values within a given range is used
to address these uncertanties.
>>>>>>> 3db0aeac

To specify this in the config file include the following mappings:

- *perturbations:* a map of layer names to a map of perturbation configurations

#+begin_src clojure
{:perturbations {:canopy-height {:spatial-type :global
                                 :range        [-1.0 1.0]}}}
#+end_src

The above config specifies that a randomly selected value between -1.0
and 1.0 should be added to the canopy height value. This perturbation
will be applied globally to all cells. We could also, instead, specify
<<<<<<< HEAD
that each individual cell should be perturbed independently
by setting *:spatial-type* to *:pixel*. Finally, we can specify a non-constant
but smoother perturbation by setting *:spatial-type* to *:smoothed-supergrid*
along with some more configuration:

#+begin_src clojure
{:perturbations {:canopy-height {:spatial-type :smoothed-supergrid
                                 ;; Supergrid size param: number of subdivisions along each of the (b, i, j) axes
                                 ;; For a value of [sb si sj], the number of supergrid points will be (sb + 2)(si + 2)(sj + 2).
                                 ;; Recommendation: stick to small integers to avoid making the perturbation too wiggly.
                                 :gridfire.perturbation.smoothed-supergrid/supergrid-size [2 3 3]
                                 :range [-1. 1.]}}}
#+end_src

The above will behave similarly to a `:pixel` perturbation,
except that the i.i.d 'white noise' is sampled not on each
individual pixel of the space-time grid,
but on a small-cardinality coarser-grained 'supergrid';
values for each individual pixel will then be resolved by linear
smoothing (i.e. averaging) between the 8 corners of the supergrid
cell containing it. *Limitations:* smoothed-supergrid perturbations
are not isotropic in space, nor are they spatially homogeneous
(generated perturbations will be smoother near the center of supergrid cells
than near their edges) - a potential direction to address these
shortcomings would be to generate the supergrid by sampling an RBF Gaussian Process
rather than i.i.d uniform distributions.
=======
that each cell should be perturbed individually by setting
*:spatial-type* to *:pixel*.
>>>>>>> 3db0aeac

Gridfire expects perturbations to be in imperial units. If these
perturbations are meant to be in metric, you must include an entry for
the units:

#+begin_src clojure
{:perturbations {:canopy-height {:spatial-type :global
                                 :range        [-1.0 1.0]
                                 :units        :metric}}}
#+end_src

<<<<<<< HEAD
For efficient execution, a custom pseudo-random generation algorithm
has been designed for ~{:spatial-type :pixel}~ perturbations,
which we call Hash-Determined Pixel Perturbations. The tradeoff of this
algorithm is efficient execution (very low cost in both time and memory usage)
at the expense of a potentially slightly degraded pseudo-randomness.

*** Hash-Determined Pixel Perturbations

Logically, ~{:spatial-type :pixel}~ perturbations consist of filling a discrete grid
with "white noise", by sampling one independent random variable per grid cell ('pixel').
Computationally, however, exhaustively realizing the whole grid of random perturbations
would be prohibitively expensive, and also wasteful, since oftentimes only a small
fraction of the perturbations are ever read by the simulation program - this is the case
when the perturbations must happen on Hour-band × X × Y grid (~[b i j]~ in code),
which can contain billions of cells, of which only a few millions will actually use their perturbation
during simulation.

One strategy we previously used is laziness: sampling the per-pixel random variables
as they are requested by the simulation, while maintaining a cache of the sampled values,
such that subsequent reads all see the same results.

We have found a more efficient strategy, however, which we dubbed /Hash-Determined Pixel Perturbations/:
HDPP approximates the \text{p}: \text{cell} \mapsto \text{perturbation} random function
by a composition of:

1. a deterministic hashing function \text{h}: \text{cell} \mapsto \text{hash-bucket},
   where \text{hash-bucket} is an integer between 0 and 2^d (say, 1024)
2. a random function \pi: \text{hash-bucket} \mapsto \text{perturbation}

Concretely, the computation of perturbations goes as follows:

1. Eagerly generate and store a 2^d-length array `h->perturb` of randomly-sampled pertubation values.
2. When the perturbation for cell ~[b i j]~ is requested, compute it as:

#+begin_src clojure
(fn resolve-perturbation [h->perturb b i j]
  (let [coords-hash (hash-pixel-coordinates b i j)]
    (nth h->perturb coords-hash)))
#+end_src

The above pseudo-code is very close to Gridfire's actual implementation code for HDPP,
which differs only to leverage more efficient JVM-primitive operations:

#+name: hdpp-implementation
#+begin_src clojure :results silent :exports code :tangle ../src/gridfire/perturbations/pixel/hash_determined.clj :no-expand :comments link
(ns gridfire.perturbations.pixel.hash-determined
  "Implements 'Hash-Determined Pixel Perturbations' (a name chosen by the GridFire team),
  an algorithm for efficiently emulating a 'white noise' random process on a large discrete grid,
  without having to generate a random perturbation for each cell of the entire grid,
  nor even for each requested cell."
  (:import (org.apache.commons.codec.digest MurmurHash3)))

(defn- is-power-of-2?
  [^long n]
  (if-not (pos-int? n)
    false
    (cond
      (= n 1) true
      (odd? n) false
      :else (recur (quot n 2)))))

(comment

  (def n 2r1000)
  (is-power-of-2? 2r1000)
  (is-power-of-2? 2r1010)

  *e)

(defn gen-hash->perturbation
  "Randomly populates an array mapping hash buckets to perturbations.

  Given:
  - n-buckets: a power of 2, the number of hash buckets,
  - gen-perturbation: a 1-arg function, accepting a hash bucket h (an integer < n-buckets)
    and returning a double, presumably sampled from the desired distribution of perturbations
    (Typically, the argument h will not be used, but it might serve to implement a form of reproducible
    pseudo-randomness.),

  returns an array of length n-buckets."
  ^doubles
  [n-buckets gen-perturbation]
  {:pre [(is-power-of-2? n-buckets)]}
  (into-array
    Double/TYPE
    (map
      gen-perturbation
      (range n-buckets))))

(defn resolve-perturbation-for-coords
  "Resolves the random perturbation for the grid cell ('pixel') of the supplied coordinates,
  using the h->perturb returned by #'gen-hash->perturbation.

  This function is deterministic: all the randomness happened when h->perturb was created."
  (^double [^doubles h->perturb ^long i ^long j]
   (let [n-buckets   (alength h->perturb)
         coords-hash (->
                       (->> (int 36791)
                            (MurmurHash3/hash32 i j))
                       (bit-and (dec n-buckets)))]
     (aget h->perturb coords-hash)))
  (^double [^doubles h->perturb ^long b ^long i ^long j]
   (let [n-buckets   (alength h->perturb)
         coords-hash (->
                       (->> (int 6053696) ;; randomly chosen seed.
                            ;; Compared to clojure.core's (hash) or (hash-combine) functions, MurmurHash3 buys us 2 things:
                            ;; 1. a guarantee of stable behaviour - the hashing functions will still return
                            ;; the same results after upgrading. That's not guaranteed with (hash).
                            ;; 2. Better performance, since those methods have primitive signatures.
                            ;; (this performance gain was empirically observed).
                            (MurmurHash3/hash32 i j)
                            (MurmurHash3/hash32 b))
                       (bit-and ;; fast modulo op - that's why we require n-buckets to be a power of 2.
                         ;; NOTE there is no significant efficiency gain to replacing this expr with a hardcoded int like 2r111111111.
                         (dec n-buckets)))]
     (aget h->perturb coords-hash))))
#+end_src

This approach is very efficient because we only generate and store 1024 random values
instead of one per requested pixel, and both Murmur3 hashing and small-constant-array lookup are very fast
operations.

Fundamentally, we are leveraging the fact that hashing functions like Murmur3 have been designed
to efficiently emulate a form of randomness.

With respect to simulation behaviour, such a perturbation process is effectively equivalent to
"truly random" perturbations. The use of a hashing function might slightly degrade the quality of the randomness,
creating more correlations than true IID randomness, but we have already accepted a similar tradeoff
by adopting pseudo-random generators like ~java.util.Random~. If our sampling algorithm for individual values
was truly random, we would indeed be reducing the entropy of our perturbations process
from billions of bits to a few thousands; but we're basing all this on deterministic pseudo-random generators anyway,
which means that the entropy is, strictly speaking, 0.
Visual inspection shows that an HDPP-generated perturbation map exhibits no more perceptible patterns
than an iid-generated one.
=======
*** What to Expect from Perturbations

The typical intent of perturbations is to *propagate uncertainty*
about the inputs, which can mean:

1. verifying that simulation outcomes are robust to small changes in
   the inputs.
2. in a MCMC mindset, sampling the effects of inputs uncertainty on
   simulation outcomes.

WARNING: in order to achieve this last goal, *the probability
distribution of perturbations must be representative of your beliefs
about input uncertainty.* It's quite likely that independently-sampled
uniform distributions will fall short of this requirement, as
realistic uncertainty about weather and landscape will involve
non-uniform distributions and correlations between inputs; that is a
limitation of GridFire's *{:spatial-type :global}* perturbations, in
which case we recommend that you model your uncertainty using a
less-trivial sort of probability distribution (such as a multivariate
Gaussian, or mixture thereof) and sample from it upstream of GridFire.

*Pixel perturbations are also not good at modeling input uncertainty:*
while they do provide a form of spatial variability, that variability
is not realistic for modeling input uncertainty, as it ignores
potential spatial correlations between grid cells. For example,
inaccuracies in weather forecasting will never look like random i.i.d
noise (a.k.a "static"): the actual temperatures will be consistently
above or below the forecast on large contiguous regions. In other
words, pixel perturbations are not good at exploring the subspace of
credible inputs; they will mostly move the inputs in directions
orthogonal to that subspace.

However, *pixel perturbations can be useful for re-creating
small-scale spatial heterogeneity* (for example, the fact that canopy
height might not be constant even on a small scale). This concern is
orthogonal to propagating uncertainty: it's likely more relevant to
view it as a parameter for tuning the fire-spread algorithm. If
Percolation Theory and statistical physics are any indication, the
fire-spreading behavior might respond with sharp threshold effects to
varying the amplitude of pixel perturbations: if you are relying on
this, tune carefully.
>>>>>>> 3db0aeac

** Section 7: Spotting

Gridfire supports spot fires.
To turn on spot ignitions include the key *spotting* at the top level of the
config file. The value is a map containg these required entries:

- *num-firebrands*: number of firebrands each torched tree will produce
- *decay-constant*: positive number
- *crown-fire-spotting-percent*: probability a crown fire ignition will spot fires

You may also choose to include surface fire spotting. This behavior is
controlled by including the following mappings under the *:spotting*
configuration:

- *surface-fire-spotting*: a map containing these required entries:
  - *spotting-percent*: a vector of fuel range and percent pairs where
    the fuel range is a tuple of integers representing the fuel model
    numbers and the percent is the percentage of surface fire igntion
    events that will spot fires
  - *critical-fire-line-intensity*: the fireline intensity below which
    surface fire spotting does not occur

#+begin_src clojure
{:spotting {:num-firebrands              [10 50]
            :decay-constant              0.005
            :crown-fire-spotting-percent 0.
            :surface-fires-spotting      {:spotting-percent             [[1 100] 1.0]
                                          :critical-fire-line-intensity 2000}}} ;(kW/m)
#+end_src

** Section 8: Fuel moisture data from which to build simulation inputs

GridFire allows us to optinally use fuel moisture from rasters instead
of calculating it (by default) from temperature and relative humidity.
To specifiy this feature include the following mappings at the top
level of the config file:

- *fuel-moisture*: a map of fuel moisture specicfiations

Fuel moisture specifications can be either a specification map as
described in section 1 or a ratio value.

#+begin_src clojure
{:fuel-moisture {:dead {:1hr   {:type   :geotiff
                                :source "test/gridfire/resources/weather-test/m1_to_sample.tif"}
                        :10hr  {:type   :geotiff
                                :source "test/gridfire/resources/weather-test/m10_to_sample.tif"}
                        :100hr {:type   :geotiff
                                :source "test/gridfire/resources/weather-test/m100_to_sample.tif"}}
                 :live {:woody      0.80
                        :herbaceous 0.30}}}
#+end_src

*Note*: Dead fuel moistures are expected to be multiband rasters and
live fuel moistures are singleband.

** Section 9: Optimization

Gridifre allows us use multithread processing to improve performance of the
simulation run. To specify the type of parallel strategy we'd like to use
include the following mapping at the top level of the config file:

- *parallel-strategy*: a keyword of the stratgey

#+begin_src clojure
{:parallel-strategy :within-fires}
#+end_src

Gridfire supports two types of paralleliztion. To prallelize:
- between ensemble of simulations use the keyword *:between-fires*
- within each ensemble member use the keyword *:within-fires*

** Section 10: Spread Algorithm

Gridfire uses the method of adaptive timestep and fractional distances cording
to Morais2001. Gridfire provides implementation for two interpretations on how
fractional distances are handled. When calculating the fractional distance of a
cell, there are 8 possible trajectories from which fire can spread into the
cell. When fractional distances are preserved between temesteps, they can be
individually tracked so that each trajectory does not have an effect on another,
or combined using the largest value among the trajectories. By default Gridfire
will track fractional distances individually.

To specify trajectories to have a cumulative effect include the following key
value pair at the top level of the config file:

- *:fractional-distance-combination* : the keyword `:sum`

** Section 11: Burn period

Gridfire allows you to specify a burn period in the day that fires are
allowed to burn. The burn period can be specified in two ways:

1. Explicitly setting the start and end clock.

2. Inferring the start and end clock by computing the approximate sunrise and sunset times
   using the geospatial data in the input landfire layer.

By default the burn-period is set from "00:00" to "24:00".

To explicitly set a burn period, you must include a few keys at the top
level of the config file.

1. *:burn-period* :: map with the following keys:

- *:start* :: a string with the format HH:MM
- *:end* :: a string with the format HH:MM

2. *:weather-start-timestamp* :: inst (timezone aware)

3. *:ignition-start-timestamp* :: inst (timezone aware)

#+begin_src clojure
{:burn-period               {:start "08:00", :end "9:00"}
 :weather-start-timestamp   #inst "2022-07-12T09:00:00.000+00:00"
 :ignition-start-timestamp  #inst "2022-07-12T09:05:00.000-00:00"}
#+end_src

To infer the burn period using the sunrise and sunset of the input
data, you must include a few keys at the top level of the config file.

1. *:burn-period-frac* :: A number from 0.0 to 1.0, positioning the
   center of the burn period in the interval between sunrise and
   sunset

2. *:burn-period-length* :: Length of the burn period, in hours

3. *:weather-start-timestamp* :: inst (timezone aware)

4. *:ignition-start-timestamp* :: inst (timezone aware)

#+begin_src clojure
{:burn-period-frac          0.6
 :burn-period-duration      10.0
 :weather-start-timestamp   #inst "2022-07-12T09:00:00.000+00:00"
 :ignition-start-timestamp  #inst "2022-07-12T09:05:00.000-00:00"}
#+end_src

** Section 12: Suppression

GridFire supports suppression of fires. Suppression emulates human
interventions reacting to fire spread by suppressing ('putting out')
chosen contiguous segments of the fire front, typically backing and
flanking fires. There are two suppression algorithms supported. Each
algorithm is aimed at computing the percentage of the perimeter of the
fire that should be contained. To enable suppression you must include
the key *:suppression* at the top level of the config file.

The *:suppression* key value is a map containing a different set of required
entries depending on which suppression algorithm you want to use.

One approach uses a suppression curve algorithm. To enable this include the
following:

- *suppression-dt* :: the time (in minutes) betweeen suppression events
- *suppression-coefficient* :: a constant calibration
  unit (see section 5.6.1)

#+begin_src clojure
{:suppression {:suppression-dt          60.0
               :suppression-coefficient 2.0}}
#+end_src

Another approach uses the suppression difficulty index raster layer.
To enable this include the following:

- *suppression-dt* :: the time (in minutes) betweeen suppression events
- *sdi-layer* :: a map of fetch specifications
- *sdi-sensitivity-to-difficulty* :: a calibration constant
- *sdi-reference-suppression-speed* :: a calibration constant
- *sdi-containment-overwhelming-area-growth-rate* :: a calibration constant

For more information about these parameters see section 5.6.2

#+begin_src clojure
:suppression {:suppression-dt                                60.0
              :sdi-layer                                     {:type       :geotiff
                                                              :source     "path/to/geotiff"
                                                              :multiplier 0.01}
              :sdi-sensitivity-to-difficulty                 2.0
              :sdi-containment-overwhelming-area-growth-rate 5000.0
              :sdi-reference-suppression-speed               100.0}
#+end_src

* Example Configuration Files

Here is a complete sample configuration for using landfire layers from our postigs enabled
database and initializing burn points from a range of values.

Here is a complete sample configuration for using LANDFIRE layers from
our PostGIS-enabled database with ignition points randomly sampled
from a range.

#+name: sample_postgis_config.edn
#+begin_src clojure :results silent :exports code :tangle ../resources/sample_postgis_config.edn :padline no :no-expand :comments link
{;; Section 1: Landscape data to be shared by all simulations
 :db-spec                   {:classname   "org.postgresql.Driver"
                             :subprotocol "postgresql"
                             :subname     "//localhost:5432/gridfire"
                             :user        "gridfire"
                             :password    "gridfire"}
 :landfire-layers            {:aspect             {:type   :postgis
                                                   :source "landfire.asp WHERE rid=100"}
                              :canopy-base-height {:type   :postgis
                                                   :source "landfire.cbh WHERE rid=100"}
                              :canopy-cover       {:type   :postgis
                                                   :source "landfire.cc WHERE rid=100"}
                              :canopy-height      {:type   :postgis
                                                   :source "landfire.ch WHERE rid=100"}
                              :crown-bulk-density {:type   :postgis
                                                   :source "landfire.cbd WHERE rid=100"}
                              :elevation          {:type   :postgis
                                                   :source "landfire.dem WHERE rid=100"}
                              :fuel-model         {:type   :postgis
                                                   :source "landfire.fbfm40 WHERE rid=100"}
                              :slope              {:type   :postgis
                                                   :source "landfire.slp WHERE rid=100"}}
 :srid                      "CUSTOM:900914"
 :cell-size                 98.425         ; (feet)

 ;; Section 2: Ignition data from which to build simulation inputs
 :ignition-row              [10 90]
 :ignition-col              [20 80]

 ;; Section 3: Weather data from which to build simulation inputs
 ;; For all options in this section, you may enter values in one of five ways:
 ;;   1. Single Value: 25
 ;;   2. List of Values: (2 17 9)
 ;;   3. Range of Values: [10 20]
 ;;   4. Raster from file on disk: {:type :geotiff :source "path/to/file/weather.tif"}
 ;;   5. Raster from Postgresql database: {:type :postgis :source "weather.ws WHERE rid=1"}
 ;;
 ;; If a single value is provided, it will be kept the same for all simulations.
 ;; For a list of values, the list will be randomly sampled from in each simulation.
 ;; For a range of values, the range [inclusive exclusive] will be randomly sampled from in each simulation.
 :temperature               (50 65 80)     ; (degrees Fahrenheit)
 :relative-humidity         (1 10 20)      ; (%)
 :wind-speed-20ft           (10 15 20)     ; (miles/hour)
 :wind-from-direction       (0 90 180 270) ; (degrees clockwise from north)
 :foliar-moisture           90             ; (%)

 ;; Section 4: Number of simulations and (optional) random seed parameter
 :max-runtime               60             ; (minutes)
 :ellipse-adjustment-factor 1.0            ; (< 1.0 = more circular, > 1.0 = more elliptical)
 :simulations               10
 :random-seed               1234567890     ; long value (optional)

 ;; Section 5: Types and names of outputs
 :outfile-suffix            "_tile_100"
 :output-landfire-inputs?   true
 :output-geotiffs?          true
 :output-pngs?              true
 :output-csvs?              true}
#+end_src

Here is a complete sample configuration for reading both the LANDFIRE
layers, initial burn perimeter, and weather layers from GeoTIFF
files on disk.

#+name: sample_geotiff_config.edn
#+begin_src clojure :results silent :exports code :tangle ../resources/sample_geotiff_config.edn :padline no :no-expand :comments link
{;; Section 1: Landscape data to be shared by all simulations
 :landfire-layers           {:aspect             {:type   :geotiff
                                                  :source "test/gridfire/resources/asp.tif"}
                             :canopy-base-height {:type   :geotiff
                                                  :source "test/gridfire/resources/cbh.tif"}
                             :canopy-cover       {:type   :geotiff
                                                  :source "test/gridfire/resources/cc.tif"}
                             :canopy-height      {:type   :geotiff
                                                  :source "test/gridfire/resources/ch.tif"}
                             :crown-bulk-density {:type   :geotiff
                                                  :source "test/gridfire/resources/cbd.tif"}
                             :elevation          {:type   :geotiff
                                                  :source "test/gridfire/resources/dem.tif"}
                             :fuel-model         {:type   :geotiff
                                                  :source "test/gridfire/resources/fbfm40.tif"}
                             :slope              {:type   :geotiff
                                                  :source "test/gridfire/resources/slp.tif"}}
 :srid                      "CUSTOM:900914"
 :cell-size                 98.425         ; (feet)

 ;; Section 2: Ignition data from which to build simulation inputs
 :ignition-layer            {:type   :geotiff
                             :source "test/gridfire/resources/ign.tif"}

 ;; Section 3: Weather data from which to build simulation inputs
 ;; For all options in this section, you may enter values in one of five ways:
 ;;   1. Single Value: 25
 ;;   2. List of Values: (2 17 9)
 ;;   3. Range of Values: [10 20]
 ;;   4. Raster from file on disk: {:type :geotiff :source "path/to/file/weather.tif"}
 ;;   5. Raster from Postgresql database: {:type :postgis :source "weather.ws WHERE rid=1"}
 ;;
 ;; If a single value is provided, it will be kept the same for all simulations.
 ;; For a list of values, the list will be randomly sampled from in each simulation.
 ;; For a range of values, the range [inclusive exclusive] will be randomly sampled from in each simulation.

 :temperature         {:type   :geotiff
                       :source "test/gridfire/resources/weather-test/tmpf_to_sample.tif"} ; (degrees Fahrenheit)
 :relative-humidity   {:type   :geotiff
                       :source "test/gridfire/resources/weather-test/rh_to_sample.tif"}   ; (%)
 :wind-speed-20ft     {:type   :geotiff
                       :source "test/gridfire/resources/weather-test/ws_to_sample.tif"}   ; (miles/hour)
 :wind-from-direction {:type   :geotiff
                       :source "test/gridfire/resources/weather-test/wd_to_sample.tif"}   ; (degrees cw from north)
 :foliar-moisture     90                                                                  ; (%)

 ;; Section 4: Number of simulations and (optional) random seed parameter
 :max-runtime               60             ; (minutes)
 :ellipse-adjustment-factor 1.0            ; (< 1.0 = more circular, > 1.0 = more elliptical)
 :simulations               10
 :random-seed               1234567890     ; long value (optional)

 ;; Section 5: Types and names of outputs
 :outfile-suffix            "_from_raster_ignition"
 :output-landfire-inputs?   true
 :output-geotiffs?          true
 :output-pngs?              true
 :output-csvs?              true}
#+end_src

This concludes our discussion of GridFire's command line interface.

#+LATEX: \bibliographystyle{plainnat}
#+LATEX: \bibliography{GridFire}

* Monte Carlo Simulation                                           :noexport:

#+name: monte-carlo-simulation
#+begin_src clojure :results silent :exports none :tangle ../src/gridfire/monte_carlo.clj :padline no :no-expand :comments link
(ns gridfire.monte-carlo
  (:require [clojure.java.io :as io]
            [clojure.data.csv :as csv]
            [clojure.java.jdbc :as jdbc]
            [clojure.core.reducers :as r]
            [gridfire.surface-fire :refer [degrees-to-radians]]
            [gridfire.fire-spread :refer [random-cell run-fire-spread]]
            [gridfire.postgis-bridge :refer [postgis-raster-to-matrix]]
            [tech.v3.datatype :as d]
            [tech.v3.datatype.functional :as dfn]
            [tech.v3.tensor :as t]))

(defn postprocess-simulation-results
  [wrf-cell-id lon lat cell-offset-in-neighborhood output-directory results-table]
  (let [num-fires (count results-table)]
    (with-open [out-file (io/writer (io/file output-directory (str "all-fires-" wrf-cell-id ".csv")))]
      (csv/write-csv out-file
                     (cons ["wrf_cell_id" "lon" "lat" "landfire_y" "landfire_x" "offwig_percentile"
                            "ws_20ft_mph" "wdir" "mparam" "lw_moisture" "eaf" "fire_size_ac" "flame_length_mean"
                            ;; "flame_length_stddev" "fire_volume" "fire_shape"]
                            "fire_volume" "fire_shape"]
                           (mapv (fn [{:keys [ignition-site weather-sample wind-speed-20ft wind-from-direction
                                              equilibrium-moisture lw-moisture eaf fire-size flame-length-mean
                                              ;; flame-length-stddev fire-volume fire-shape]}]
                                              fire-volume fire-shape]}]
                                   (let [local-site     (mop/- ignition-site cell-offset-in-neighborhood)
                                         wrf-percentile (- 100.0 (/ weather-sample 36.0))]
                                     [wrf-cell-id
                                      lon
                                      lat
                                      (local-site 0)
                                      (local-site 1)
                                      wrf-percentile
                                      wind-speed-20ft
                                      wind-from-direction
                                      equilibrium-moisture
                                      lw-moisture
                                      eaf
                                      fire-size
                                      flame-length-mean
                                      ;; flame-length-stddev
                                      fire-volume
                                      fire-shape]))
                                 (sort-by :ignition-site results-table)))))
    (format "%s,%s,%s,%.2f,%.2f,%.2f,%.2f\n"
            wrf-cell-id lon lat
            (/ (transduce (map :fire-size)         + 0.0 results-table) num-fires)
            (/ (transduce (map :flame-length-mean) + 0.0 results-table) num-fires)
            (/ (transduce (map :fire-volume)       + 0.0 results-table) num-fires)
            (/ (transduce (map :fire-shape)        + 0.0 results-table) num-fires))))

(defn cells-to-acres
  [cell-size num-cells]
  (let [acres-per-cell (/ (* cell-size cell-size) 43560.0)]
    (* acres-per-cell num-cells)))

(defn compute-fire-behavior-metrics!
  [weather-readings lw-moisture burn-duration cell-size landfire-layers
   ellipse-adjustment-factor ignition-site weather-sample]
  (let [weather-reading      (get weather-readings weather-sample)
        wind-speed-20ft      (weather-reading :ws)     ;; mph
        wind-from-direction  (mod (+ 15 (weather-reading :wd)) 360) ;; degrees (+15 for WRF->AEA warping)
        equilibrium-moisture (weather-reading :mparam) ;; % (0-100)
        fuel-moisture        {:dead {:1hr        (* (+ equilibrium-moisture 0.2) 0.01)
                                     :10hr       (* (+ equilibrium-moisture 1.5) 0.01)
                                     :100hr      (* (+ equilibrium-moisture 2.5) 0.01)}
                              :live {:herbaceous 0.30
                                     :woody      (* lw-moisture 0.01)}}
        foliar-moisture      0.90
        fire-results         (run-fire-spread burn-duration cell-size landfire-layers
                                              wind-speed-20ft wind-from-direction
                                              fuel-moisture foliar-moisture
                                              ellipse-adjustment-factor ignition-site)]
    (if fire-results
      (let [flame-lengths       (filterv pos? (t/tensor->buffer (:flame-length-matrix fire-results)))
            burned-cells        (count flame-lengths)
            fire-size           (cells-to-acres cell-size burned-cells)
            flame-length-mean   (/ (dfn/sum flame-lengths) burned-cells)
            ;; flame-length-stddev (->> flame-lengths
            ;;                          (d/emap #(Math/pow (- flame-length-mean %) 2.0) nil)
            ;;                          (dfn/sum)
            ;;                          (#(/ % burned-cells))
            ;;                          (Math/sqrt))]
            ]
        {:ignition-site        ignition-site
         :weather-sample       weather-sample
         :wind-speed-20ft      wind-speed-20ft
         :wind-from-direction  wind-from-direction
         :equilibrium-moisture equilibrium-moisture
         :lw-moisture          lw-moisture
         :eaf                  ellipse-adjustment-factor
         :fire-size            fire-size
         :flame-length-mean    flame-length-mean
         ;; :flame-length-stddev  flame-length-stddev
         :fire-volume          (* fire-size flame-length-mean)
         :fire-shape           (/ fire-size flame-length-mean)})
      {:ignition-site        ignition-site
       :weather-sample       weather-sample
       :wind-speed-20ft      wind-speed-20ft
       :wind-from-direction  wind-from-direction
       :equilibrium-moisture equilibrium-moisture
       :lw-moisture          lw-moisture
       :eaf                  ellipse-adjustment-factor
       :fire-size            0.0
       :flame-length-mean    0.0
       ;; :flame-length-stddev  0.0
       :fire-volume          0.0
       :fire-shape           0.0})))

(defn run-monte-carlo-fire-spread
  "Returns a vector of maps with the following fields:
   {:ignition-site :weather-sample :wind-speed-20ft :wind-from-direction :equilibrium-moisture
    :eaf :fire-size :flame-length-mean :flame-length-stddev :fire-volume :fire-shape}
   Inputs include:
   - landfire-layers  (map of core.matrix 2D double arrays)
                      {:elevation          m
                       :slope              degrees
                       :aspect             degrees from north
                       :fuel-model         category
                       :canopy-height      m
                       :canopy-base-height m
                       :crown-bulk-density kg/m^3
                       :canopy-cover       % (0-100)}
   - cell-size        cell size of matrices in landfire-layers (ft)
   - ignition-sites   (vector of [i j] points)
   - weather-readings (vector of weather records)
                      [{:ws mph :wd degrees :mparam %} ...]
   - lw-moisture      live woody fuel moisture % (0-100+)
   - samples-per-site (no-arg fn that produces a sequence of indices into weather-readings)
   - burn-duration    maximum time to allow each fire to spread (mins)
   - ellipse-adjustment-factor (< 1.0 = more circular, > 1.0 = more elliptical)"
  [landfire-layers cell-size ignition-sites weather-readings lw-moisture max-wrf-sample-index
   burn-duration ellipse-adjustment-factor]
  (let [landfire-layers (assoc landfire-layers
                               :elevation          (d/clone (d/emap #(* % 3.28) nil (landfire-layers :elevation))) ; m -> ft
                               :slope              (d/clone (d/emap #(Math/tan (degrees-to-radians %)) nil (landfire-layers :slope))) ; degrees -> %
                               :canopy-height      (d/clone (d/emap #(* % 3.28) nil (landfire-layers :canopy-height))) ; m -> ft
                               :canopy-base-height (d/clone (d/emap #(* % 3.28) nil (landfire-layers :canopy-base-height))) ; m -> ft
                               :crown-bulk-density (d/clone (d/emap #(* % 0.0624) nil (landfire-layers :crown-bulk-density))))] ; kg/m^3 -> lb/ft^3
    (mapv (fn [ignition-site]
            (let [weather-sample (rand-int max-wrf-sample-index)]
              (compute-fire-behavior-metrics! weather-readings lw-moisture burn-duration cell-size
                                              landfire-layers ellipse-adjustment-factor ignition-site weather-sample)))
          ignition-sites)))

(defn fetch-wrf-cell-ids
  "Returns a vector of all unique wrf_cell_id strings."
  [db-spec]
  (let [query (str "SELECT j_i AS wrf_cell_id, lon, lat, lw_moisture"
                   "  FROM weather.wrf_points_ca"
                   "  ORDER BY lw_moisture DESC")]
    (jdbc/with-db-transaction [conn db-spec]
      (vec (jdbc/query conn [query])))))

(defn fetch-extreme-weather-readings
  "Returns a vector of maps for each of the top 2% weather readings by
   FFWI with these units:
   {:rank   1-73 (1 = 100th percentile, 73 = 98th percentile)
    :ws     mph (* 0.87 to adjust from 10m winds to 20ft winds)
    :wd     degrees from north
    :mparam 10 * % (0-1000)}"
  [db-spec wrf-cell-id]
  (let [query (str "SELECT rank, 0.87*ows_mph AS ws, wd_deg AS wd, mparam::int AS mparam"
                   "  FROM weather.toptwo_full_daily"
                   "  WHERE j_i_wrf_cacut='" wrf-cell-id "'"
                   "  ORDER BY rank")]
     (jdbc/with-db-transaction [conn db-spec]
       (vec (jdbc/query conn [query])))))

(defn fetch-midrange-weather-readings
  "Returns a vector of maps for each of the 74-76% weather readings by
   FFWI with these units:
   {:rank   1-73 (1 = 100th percentile, 73 = 98th percentile)
    :ws     mph (* 0.87 to adjust from 10m winds to 20ft winds)
    :wd     degrees from north
    :mparam 10 * % (0-1000)}"
  [db-spec wrf-cell-id]
  (let [query (str "SELECT rank, 0.87*ows_mph AS ws, wd_deg AS wd, mparam::int AS mparam"
                   "  FROM weather.midtwo_full_daily"
                   "  WHERE j_i_wrf_cacut='" wrf-cell-id "'"
                   "  ORDER BY rank")]
     (jdbc/with-db-transaction [conn db-spec]
       (vec (jdbc/query conn [query])))))

(defn fetch-landfire-data
  "Returns a map of LANDFIRE rasters as core.matrix 2D double arrays:
   {:elevation          m
    :slope              degrees
    :aspect             degrees
    :fuel-model         category
    :canopy-height      m
    :canopy-base-height m
    :crown-bulk-density kg/m^3
    :canopy-cover       % (0-100)}"
  [db-spec wrf-cell-id]
  (let [landfire-data
        {:elevation          (:matrix (postgis-raster-to-matrix db-spec (str "landfire.dem_wrf_tiles                WHERE j_i='" wrf-cell-id "'")))
         :slope              (:matrix (postgis-raster-to-matrix db-spec (str "landfire.slp_wrf_tiles                WHERE j_i='" wrf-cell-id "'")))
         :aspect             (:matrix (postgis-raster-to-matrix db-spec (str "landfire.asp_wrf_tiles                WHERE j_i='" wrf-cell-id "'")))
         :fuel-model         (:matrix (postgis-raster-to-matrix db-spec (str "fuel_model.fmod_iet_veg2015_wrf_tiles WHERE j_i='" wrf-cell-id "'")))
         ;; :fuel-model         (:matrix (postgis-raster-to-matrix db-spec (str "fuel_model.fmod_reax_v2005_wrf_tiles  WHERE j_i='" wrf-cell-id "'")))
         :canopy-height      (:matrix (postgis-raster-to-matrix db-spec (str "landfire.ch_wrf_tiles                 WHERE j_i='" wrf-cell-id "'")))
         :canopy-base-height (:matrix (postgis-raster-to-matrix db-spec (str "landfire.cbh_wrf_tiles                WHERE j_i='" wrf-cell-id "'")))
         :crown-bulk-density (:matrix (postgis-raster-to-matrix db-spec (str "landfire.cbd_wrf_tiles                WHERE j_i='" wrf-cell-id "'")))
         :canopy-cover       (:matrix (postgis-raster-to-matrix db-spec (str "landfire.cc_wrf_tiles                 WHERE j_i='" wrf-cell-id "'")))}]
    (if (not-any? nil? (vals landfire-data))
      landfire-data)))

(defn read-wrf-cells-list [clj-file start end]
  (-> (slurp clj-file)
      (read-string)
      (subvec start end)))

(defn launch-calfire-monte-carlo-simulation
  [db-spec output-directory wrf-cells-file start end fold-bin-size]
  ;; 1. Read in a list of wrf-cell-ids to process [{:wrf_cell_id :lon :lat :lw_moisture}...]
  ;; 2. Iterate through the wrf-cell-ids sequentially
  ;;    1. Load the live woody fuel moisture
  ;;    2. Load the top 2% extreme FFWI weather dataset as a vector of maps
  ;;    3. Load the LANDFIRE data
  ;;    4. Randomly select 1000 distinct LANDFIRE ignition-sites as a sequence of [i j] points
  ;;    5. Run run-monte-carlo-fire-spread for this WRF cell
  ;;    6. Write results-table to disk as a CSV
  (let [landfire-cell-size          98.425 ;; ft
        calfire-burn-duration       60.0   ;; mins
        max-wrf-sample-index        73
        ellipse-adjustment-factor   1.0
        cell-offset-in-neighborhood [84 83]
        num-ignitions               1000]
    (->> (read-wrf-cells-list wrf-cells-file start end)
         (r/filter (fn [{:keys [wrf_cell_id]}]
                     (not (.exists (io/file output-directory (str "all-fires-" wrf_cell_id ".csv"))))))
         (r/map (fn [{:keys [wrf_cell_id lon lat lw_moisture]}]
                  (try (let [ignition-sites   (into []
                                                    (comp (distinct) (take num-ignitions))
                                                    (repeatedly #(mop/+ cell-offset-in-neighborhood (random-cell 84 83))))
                             weather-readings (fetch-midrange-weather-readings db-spec wrf_cell_id)]
                         (when-let [landfire-data (fetch-landfire-data db-spec wrf_cell_id)]
                           (->> (run-monte-carlo-fire-spread landfire-data landfire-cell-size ignition-sites weather-readings lw_moisture
                                                             max-wrf-sample-index calfire-burn-duration ellipse-adjustment-factor)
                                (postprocess-simulation-results wrf_cell_id lon lat cell-offset-in-neighborhood output-directory))))
                       (catch Exception e (println "Exception in" wrf_cell_id "->" e)))))
         (r/remove nil?)
         (r/fold fold-bin-size r/cat r/append!)
         (cons "wrf_cell_id,lon,lat,fire_size,flame_length,fire_volume,fire_shape")
         (spit (io/file output-directory "all-fires-summary.csv")))))

(comment
  (spit "/data/CALFIRE_MAP1_RUN6/inputs/wrf_cells_to_process.clj"
        (fetch-wrf-cell-ids {:classname   "org.postgresql.Driver"
                             :subprotocol "postgresql"
                             :subname     "//iwap03:5432/calfire"
                             :user        "gridfire"}))

  (spit "/data/CALFIRE_MAP1_RUN6/inputs/wrf_cells_to_process.clj"
        (filterv (fn [{:keys [wrf_cell_id]}]
                   (not (.exists (io/file "/data/CALFIRE_MAP1_RUN6/outputs" (str "all-fires-" wrf_cell_id ".csv")))))
                 (fetch-wrf-cell-ids {:classname   "org.postgresql.Driver"
                                      :subprotocol "postgresql"
                                      :subname     "//iwap03:5432/calfire"
                                      :user        "gridfire"})))

  (spit "/data/IWAP_GRIDFIRE_RUNS/inputs/wrf_cells_to_process.clj"
        (fetch-wrf-cell-ids {:classname   "org.postgresql.Driver"
                             :subprotocol "postgresql"
                             :subname     "//iwap03:5432/calfire"
                             :user        "gridfire"}))

  (spit "/data/IWAP_GRIDFIRE_RUNS/inputs/wrf_cells_to_process.clj"
        (filterv (fn [{:keys [wrf_cell_id]}]
                   (not (.exists (io/file "/data/IWAP_GRIDFIRE_RUNS/outputs" (str "all-fires-" wrf_cell_id ".csv")))))
                 (fetch-wrf-cell-ids {:classname   "org.postgresql.Driver"
                                      :subprotocol "postgresql"
                                      :subname     "//iwap03:5432/calfire"
                                      :user        "gridfire"})))

  ;; iwap02
  (launch-calfire-monte-carlo-simulation
   {:classname   "org.postgresql.Driver"
    :subprotocol "postgresql"
    :subname     "//iwap03:5432/calfire"
    :user        "gridfire"}
   "/data/IWAP_GRIDFIRE_RUNS/outputs"
   "/data/IWAP_GRIDFIRE_RUNS/inputs/wrf_cells_to_process.clj"
   0 6000 30)

  ;; iwap03
  (launch-calfire-monte-carlo-simulation
   {:classname   "org.postgresql.Driver"
    :subprotocol "postgresql"
    :subname     "//localhost:5432/calfire"
    :user        "gridfire"}
   "/data/IWAP_GRIDFIRE_RUNS/outputs"
   "/data/IWAP_GRIDFIRE_RUNS/inputs/wrf_cells_to_process.clj"
   6000 18000 100)

  ;; iwap04
  (launch-calfire-monte-carlo-simulation
   {:classname   "org.postgresql.Driver"
    :subprotocol "postgresql"
    :subname     "//iwap03:5432/calfire"
    :user        "gridfire"}
   "/data/IWAP_GRIDFIRE_RUNS/outputs"
   "/data/IWAP_GRIDFIRE_RUNS/inputs/wrf_cells_to_process.clj"
   18000 30000 100)

  ;; iwap05
  (launch-calfire-monte-carlo-simulation
   {:classname   "org.postgresql.Driver"
    :subprotocol "postgresql"
    :subname     "//iwap03:5432/calfire"
    :user        "gridfire"}
   "/data/IWAP_GRIDFIRE_RUNS/outputs"
   "/data/IWAP_GRIDFIRE_RUNS/inputs/wrf_cells_to_process.clj"
   30000 41423 100))
#+end_src<|MERGE_RESOLUTION|>--- conflicted
+++ resolved
@@ -4638,17 +4638,10 @@
 
 ** Section 6: Perturbations
 
-<<<<<<< HEAD
-Gridfire supports perturbations of input rasters during simulations in
-order to account for inherent uncertainty in the data. A uniform
-random sampling of values within a given range is used to address
-these uncertanties.
-=======
 Gridfire supports applying perturbations to input rasters during
 simulations in order to account for inherent uncertainty in the input
 data. A uniform random sampling of values within a given range is used
 to address these uncertanties.
->>>>>>> 3db0aeac
 
 To specify this in the config file include the following mappings:
 
@@ -4662,11 +4655,10 @@
 The above config specifies that a randomly selected value between -1.0
 and 1.0 should be added to the canopy height value. This perturbation
 will be applied globally to all cells. We could also, instead, specify
-<<<<<<< HEAD
-that each individual cell should be perturbed independently
-by setting *:spatial-type* to *:pixel*. Finally, we can specify a non-constant
-but smoother perturbation by setting *:spatial-type* to *:smoothed-supergrid*
-along with some more configuration:
+that each individual cell should be perturbed independently by setting
+*:spatial-type* to *:pixel*. Finally, we can specify a non-constant
+but smoother perturbation by setting *:spatial-type* to
+*:smoothed-supergrid* along with some more configuration:
 
 #+begin_src clojure
 {:perturbations {:canopy-height {:spatial-type :smoothed-supergrid
@@ -4677,22 +4669,18 @@
                                  :range [-1. 1.]}}}
 #+end_src
 
-The above will behave similarly to a `:pixel` perturbation,
-except that the i.i.d 'white noise' is sampled not on each
-individual pixel of the space-time grid,
-but on a small-cardinality coarser-grained 'supergrid';
-values for each individual pixel will then be resolved by linear
-smoothing (i.e. averaging) between the 8 corners of the supergrid
-cell containing it. *Limitations:* smoothed-supergrid perturbations
-are not isotropic in space, nor are they spatially homogeneous
-(generated perturbations will be smoother near the center of supergrid cells
-than near their edges) - a potential direction to address these
-shortcomings would be to generate the supergrid by sampling an RBF Gaussian Process
-rather than i.i.d uniform distributions.
-=======
-that each cell should be perturbed individually by setting
-*:spatial-type* to *:pixel*.
->>>>>>> 3db0aeac
+The above will behave similarly to a `:pixel` perturbation, except
+that the i.i.d 'white noise' is sampled not on each individual pixel
+of the space-time grid, but on a small-cardinality coarser-grained
+'supergrid'; values for each individual pixel will then be resolved by
+linear smoothing (i.e. averaging) between the 8 corners of the
+supergrid cell containing it. *Limitations:* smoothed-supergrid
+perturbations are not isotropic in space, nor are they spatially
+homogeneous (generated perturbations will be smoother near the center
+of supergrid cells than near their edges) - a potential direction to
+address these shortcomings would be to generate the supergrid by
+sampling an RBF Gaussian Process rather than i.i.d uniform
+distributions.
 
 Gridfire expects perturbations to be in imperial units. If these
 perturbations are meant to be in metric, you must include an entry for
@@ -4704,7 +4692,6 @@
                                  :units        :metric}}}
 #+end_src
 
-<<<<<<< HEAD
 For efficient execution, a custom pseudo-random generation algorithm
 has been designed for ~{:spatial-type :pixel}~ perturbations,
 which we call Hash-Determined Pixel Perturbations. The tradeoff of this
@@ -4839,7 +4826,7 @@
 which means that the entropy is, strictly speaking, 0.
 Visual inspection shows that an HDPP-generated perturbation map exhibits no more perceptible patterns
 than an iid-generated one.
-=======
+
 *** What to Expect from Perturbations
 
 The typical intent of perturbations is to *propagate uncertainty*
@@ -4881,7 +4868,6 @@
 fire-spreading behavior might respond with sharp threshold effects to
 varying the amplitude of pixel perturbations: if you are relying on
 this, tune carefully.
->>>>>>> 3db0aeac
 
 ** Section 7: Spotting
 

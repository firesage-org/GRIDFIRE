#+TITLE: The GridFire Fire Behavior Model
#+AUTHOR: Gary W. Johnson, Ph.D., David Saah, Ph.D., Max Moritz, Ph.D.
#+DATE: Copyright 2011-2020 Spatial Informatics Group, LLC
#+OPTIONS: ^:{} toc:nil h:3
#+LATEX_CLASS: article
#+LATEX_CLASS_OPTIONS: [11pt]
#+LATEX_HEADER: \usepackage{amsmath}
#+LATEX_HEADER: \usepackage{amsfonts}
#+LATEX_HEADER: \usepackage{amssymb}
#+LATEX_HEADER: \usepackage{fancyhdr}
#+LATEX_HEADER: \usepackage[left=1in]{geometry}
#+LATEX_HEADER: \usepackage{geometry}
#+LATEX_HEADER: \pagestyle{fancyplain}
#+LATEX_HEADER: \usepackage{wrapfig}
#+LATEX_HEADER: \usepackage{subfigure}
#+LATEX_HEADER: \usepackage{setspace}
#+LATEX_HEADER: \usepackage{epsfig}
#+LATEX_HEADER: \usepackage{color}
#+LATEX_HEADER: \usepackage[round,comma]{natbib}
#+LATEX_HEADER: \usepackage{tikz}
#+LATEX_HEADER: \usetikzlibrary{calc}
#+LATEX_HEADER: \usepackage{cancel}
#+LATEX_HEADER: \setlength{\headheight}{13.6pt}
#+LATEX_HEADER: \hypersetup{
#+LATEX_HEADER:     colorlinks=true,
#+LATEX_HEADER:     citecolor=black,
#+LATEX_HEADER:     linkbordercolor=black,
#+LATEX_HEADER:     linkcolor=black}

* Preface

This document is a Literate Program[fn::
https://en.wikipedia.org/wiki/Literate_programming], containing both
the source code of the software it describes as well as the rationale
used in each step of its design and implementation. The purpose of
this approach is to enable anyone sufficiently experienced in
programming to easily retrace the author's footsteps as they read
through the text and code. By the time they have reached the end of
this document, the reader should have just as strong a grasp of the
system as the original programmer.

To execute the code illustrated within this document, you will need to
install several pieces of software, all of which are open source
and/or freely available for all major operating systems. These
programs are listed in Table [[tab:required-software]] along with their
minimum required versions and URLs from which they may be downloaded.

#+NAME: tab:required-software
#+CAPTION: Software necessary to evaluate the code in this document
#+ATTR_LATEX: :align |l|r|l| :font \small
|----------------------+-------------+--------------------------------------------|
| Name                 |     Version | URL                                        |
|----------------------+-------------+--------------------------------------------|
| Java Development Kit |         11+ | https://jdk.java.net                       |
| Clojure CLI Tools    | 1.10.1.561+ | https://clojure.org/guides/getting_started |
| Postgresql           |         10+ | https://www.postgresql.org/download        |
| PostGIS              |          3+ | https://postgis.net/install                |
|----------------------+-------------+--------------------------------------------|

GridFire is written in the Clojure programming language[fn::
https://clojure.org], which is a modern dialect of Lisp hosted on the
Java Virtual Machine.\citep{Hickey2008} As a result, a Java
Development Kit is required to compile and run the code shown
throughout this document.

The Clojure CLI tools are used to download required libraries and
provide a code evaluation prompt (a.k.a. REPL) into which we will
enter the code making up this fire model.

Postgresql (along with the PostGIS spatial extensions) will be used to
load and serve raster-formatted GIS layers to the GridFire program.
Although it is beyond the scope of this document, PostGIS provides a
rich API for manipulating both raster and vector layers through SQL.
See https://postgis.net for more information.

*License Notice*: All code presented in this document is solely the
work of the authors (Gary W. Johnson, Ph.D., David Saah, Ph.D., Max
Moritz, Ph.D.) and is made available by Spatial Informatics Group,
LLC. (SIG) under the Eclipse Public License version 2.0 (EPLv2)
https://www.eclipse.org/legal/epl-2.0/. Please contact Gary Johnson
(gjohnson@sig-gis.com), David Saah (dsaah@sig-gis.com), or Max Moritz
(mmoritz@sig-gis.com) for further information about this software.

* Setting Up the Clojure Environment
** Build Configuration: deps.edn

Because Clojure is implemented on the Java Virtual Machine (JVM), we
must explicitly list all of the libraries used by our program on the
Java classpath. Fortunately, the Clojure CLI tools can handle
downloading and storing these libraries as well as making them
available to the Clojure process at runtime. However, in order for
Clojure to know which libraries are needed, we must first create its
build configuration file, called ``deps.edn'', and place it in the
directory from which we will call our Clojure program. A minimal but
complete deps.edn is shown below.

#+name: deps.edn
#+begin_src clojure :results silent :exports code :tangle ../deps.edn :padline no :no-expand :comments link
{:paths ["src" "resources"]

 :deps {org.clojure/clojure                 {:mvn/version "1.10.1"}
        org.clojure/data.csv                {:mvn/version "1.0.0"}
        org.clojure/java.jdbc               {:mvn/version "0.7.11"}
        org.clojure/spec.alpha              {:mvn/version "0.2.187"}
        org.clojure/core.specs.alpha        {:mvn/version "0.2.44"}
        org.postgresql/postgresql           {:mvn/version "42.2.16"}
        net.mikera/core.matrix              {:mvn/version "0.62.0"}
        net.mikera/vectorz-clj              {:mvn/version "0.48.0"}
        sig-gis/magellan                    {:mvn/version "20210113"}
        org.clojars.lambdatronic/matrix-viz {:mvn/version "0.1.7"}
        org.clojure/tools.cli               {:mvn/version "1.0.194"}
        kixi/stats                          {:mvn/version "0.5.4"}}

 :mvn/repos {"osgeo" {:url "https://repo.osgeo.org/repository/release/"}}

 :aliases {:build-test-db {:extra-paths ["test"]
                           :main-opts   ["-m" "gridfire.build-test-db"]}
           :run           {:main-opts ["-e" "(do,(set!,*warn-on-reflection*,true),nil)"
                                       "-m" "gridfire.cli"]}
           :repl          {:main-opts ["-e" "(do,(set!,*warn-on-reflection*,true),nil)"
                                       "-e" "(require,'gridfire.cli)"
                                       "-e" "(in-ns,'gridfire.cli)"
                                       "-r"]}
           :make-config   {:main-opts ["-m" "gridfire.config"]}
           :make-uberjar  {:extra-deps {seancorfield/depstar {:mvn/version "1.0.97"}}
                           :main-opts  ["-m" "hf.depstar.uberjar" "target/gridfire-20200909.105353.jar"
                                        "-C" "-m" "gridfire.cli"]}
           :test          {:extra-paths ["test"]
                           :extra-deps  {com.cognitect/test-runner
                                         {:git/url "https://github.com/cognitect-labs/test-runner.git"
                                          :sha     "209b64504cb3bd3b99ecfec7937b358a879f55c1"}}
                           :main-opts   ["-e" "(do,(set!,*warn-on-reflection*,true),nil)"
                                         "-m" "cognitect.test-runner"]}
           :check-deps    {:extra-deps {olical/depot {:mvn/version "1.8.4"}}
                           :main-opts  ["-m" "depot.outdated.main"]}}}
#+end_src

Once this file is created, we need to instruct Clojure to download
these library dependencies and then run the built-in test suite to
verify that GridFire compiles and runs as expected on our local
computer.

Before we run tests we'll need to setup a test database and import
rasters into it. We will be prompted for the postgres and
gridfire_test user's password. Postgres user's password will be
whatever it is when we setup Postgres. For gridfire_test user's
password refer to ``src/sql/create_test_db.sql''

#+name: clojure-test-db
#+begin_src sh :results silent :exports code
clojure -A:build-test-db
#+end_src

To run tests

#+name: clojure-test
#+begin_src sh :results silent :exports code
clojure -A:test
#+end_src

** Project Metadata: pom.xml

POM is an acronym for Project Object Model and is a necessary
component of any redistributable project built to run on the Java
Virtual Machine. The pom.xml file contains project metadata, such as
the application name and version, its dependencies and the URLs of
code repositories from which to download them, and any additional
information that is necessary to package GridFire as an ``uberjar``.
The advantage of the uberjar format (e.g., gridfire-<version>.jar) is
that the single uberjar file can be shared easily between computers
and can be run by anyone with a recent version of Java installed,
without needing to install Clojure, Git, or any of the dependency
libraries that GridFire uses.

The following command will create an initial pom.xml for our project
based on the contents of our deps.edn from the previous section.

#+name: clojure-pom
#+begin_src sh :results silent :exports code
clojure -Spom
#+end_src

Once this file is created, we need to modify the contents of its XML
tags to add any additional information that was not availabe from
deps.edn, such as the project name, version, and description.

#+name: pom.xml
#+begin_src xml :results silent :exports code :tangle ../pom.xml :padline no :no-expand :comments link
<?xml version="1.0" encoding="UTF-8"?>
<project xmlns="http://maven.apache.org/POM/4.0.0" xmlns:xsi="http://www.w3.org/2001/XMLSchema-instance" xsi:schemaLocation="http://maven.apache.org/POM/4.0.0 http://maven.apache.org/xsd/maven-4.0.0.xsd">
  <modelVersion>4.0.0</modelVersion>
  <groupId>sig-gis</groupId>
  <artifactId>gridfire</artifactId>
  <version>20200909.105353</version>
  <name>gridfire</name>
  <description>
    SIG's Raster-based Fire Behavior Model
  </description>
  <build>
    <plugins>
      <plugin>
        <configuration>
          <archive>
            <manifestEntries>
              <Specification-Title>Java Advanced Imaging Image I/O Tools</Specification-Title>
              <Specification-Version>1.1</Specification-Version>
              <Specification-Vendor>Sun Microsystems, Inc.</Specification-Vendor>
              <Implementation-Title>com.sun.media.imageio</Implementation-Title>
              <Implementation-Version>1.1</Implementation-Version>
              <Implementation-Vendor>Sun Microsystems, Inc.</Implementation-Vendor>
            </manifestEntries>
          </archive>
        </configuration>
      </plugin>
    </plugins>
    <sourceDirectory>src</sourceDirectory>
  </build>
  <dependencies>
    <dependency>
      <groupId>org.clojure</groupId>
      <artifactId>clojure</artifactId>
      <version>1.10.1</version>
    </dependency>
    <dependency>
      <groupId>sig-gis</groupId>
      <artifactId>magellan</artifactId>
      <version>20200909.105353</version>
    </dependency>
    <dependency>
      <groupId>org.postgresql</groupId>
      <artifactId>postgresql</artifactId>
      <version>42.2.16</version>
    </dependency>
    <dependency>
      <groupId>org.clojars.lambdatronic</groupId>
      <artifactId>matrix-viz</artifactId>
      <version>0.1.7</version>
    </dependency>
    <dependency>
      <groupId>org.clojure</groupId>
      <artifactId>data.csv</artifactId>
      <version>1.0.0</version>
    </dependency>
    <dependency>
      <groupId>org.clojure</groupId>
      <artifactId>java.jdbc</artifactId>
      <version>0.7.11</version>
    </dependency>
    <dependency>
      <groupId>net.mikera</groupId>
      <artifactId>vectorz-clj</artifactId>
      <version>0.48.0</version>
    </dependency>
    <dependency>
      <groupId>net.mikera</groupId>
      <artifactId>core.matrix</artifactId>
      <version>0.62.0</version>
    </dependency>
  </dependencies>
  <repositories>
    <repository>
      <id>clojars</id>
      <url>https://repo.clojars.org/</url>
    </repository>
    <repository>
      <id>osgeo</id>
      <url>https://repo.osgeo.org/repository/release/</url>
    </repository>
  </repositories>
</project>
#+end_src

Once the pom.xml has been configured correctly, we can compile
GridFire and package it up as an uberjar (under
target/gridfire-<version>.jar) by running the following command:

#+name: clojure-make-uberjar
#+begin_src sh :results silent :exports code
clojure -A:make-uberjar
#+end_src

* Setting Up the PostGIS Database

GridFire may make use of any raster-formatted GIS layers that are
loaded into a PostGIS database. Therefore, we must begin by creating a
spatially-enabled database on our local Postgresql server.

When installing Postgresql, we should have been prompted to create an
initial superuser called *postgres*, who has full permissions to
create new databases and roles. We can log into the Postgresql server
as this user with the following *psql* command.

#+name: connect-to-postgresql-server-as-postgres
#+begin_src sh :results silent :exports code
psql -U postgres
#+end_src

Once logged in, we issue the following commands to first create a new
database role and to then create a new database (owned by this role)
in which to store our raster data. Finally, we import the PostGIS
spatial extensions into the new database.

#+name: create-gridfire-db
#+begin_src sql :engine postgresql :cmdline -U postgres :results silent :exports code
CREATE ROLE gridfire WITH LOGIN CREATEDB;
CREATE DATABASE gridfire WITH OWNER gridfire;
\c gridfire
CREATE EXTENSION postgis;
#+end_src

* Importing Rasters into the Database

Whenever we want to add a new raster-formatted GIS layer to our
database, we can simply issue the *raster2pgsql* command as follows,
replacing the raster name and table name to match our own datasets.

#+name: raster2pgsql-import-example-single
#+begin_src sh :results silent :exports code
SRID=4326
RASTER=dem.tif
TABLE=dem
DATABASE=gridfire
raster2pgsql -s $SRID $RASTER $TABLE | psql $DATABASE
#+end_src

*Note:* The raster2pgsql command has several useful command line
options, including automatic tiling of the raster layer in the
database, creating fast spatial indeces after import, or setting
raster constraints on the newly created table. Run *raster2pgsql -?*
from the command line for more details.

Here's an example shell script that will tile multiple large rasters
(asp.tif, cbd.tif, cbh.tif, etc) into 100x100 tiles and import them
into our database.

*Note:* Here we specified a schema (e.g, landfire) along with the table
name so as to match the sample config file in
``resources/sample_config.edn''.

First create the schema in our database.

#+name: create-landfire-schema
#+begin_src sql :engine postgresql :cmdline -U gridfire :results silent :exports code
CREATE SCHEMA landfire;
#+end_src

Then we can use the following script to import LANDFIRE layers into
our database given the username and schema as inputs.

*Note:* This script needs to be run in the same folder as where these
rasters reside. The filenames of these rasters should match the
elements in the for loop (i.e. asp.tif, cbd.tif etc)
#+name: raster2pgsql-import-example-all
#+begin_src sh :results silent :exports code :tangle ../resources/import_landfire_rasters.sh :padline no :no-expand :comments link
#!/bin/sh

USERNAME=$1
SCHEMA=$2
SRID=$3

for LAYER in asp cbd cbh cc ch dem fbfm13 fbfm40 slp
do
    raster2pgsql -t auto -I -C -s $SRID $LAYER.tif $SCHEMA.$LAYER | psql -h localhost -U $USERNAME
done
#+end_src

To run the script, give it our username, schema, and srid we wish the layers to
have.

#+begin_src sh
sh import_landfire_rasters.sh gridfire landfire 90914
#+end_src

Whenever we want to add a new spatial reference system to our
database, we can insert a record into our spatial_ref_sys table.

#+name: insert-spatial-reference-systems
#+begin_src sql :engine postgresql :cmdline -U gridfire :results silent :exports code
INSERT INTO public.spatial_ref_sys (srid, auth_name, auth_srid, srtext, proj4text)
VALUES (900914, 'user-generated', 900914,
        'PROJCS["USA_Contiguous_Albers_Equal_Area_Conic_USGS_version",' ||
        'GEOGCS["NAD83",' ||
        'DATUM["North_American_Datum_1983",' ||
        'SPHEROID["GRS 1980",6378137,298.2572221010002,' ||
        'AUTHORITY["EPSG","7019"]],' ||
        'AUTHORITY["EPSG","6269"]],' ||
        'PRIMEM["Greenwich",0],' ||
        'UNIT["degree",0.0174532925199433],' ||
        'AUTHORITY["EPSG","4269"]],' ||
        'PROJECTION["Albers_Conic_Equal_Area"],' ||
        'PARAMETER["standard_parallel_1",29.5],' ||
        'PARAMETER["standard_parallel_2",45.5],' ||
        'PARAMETER["latitude_of_center",23],' ||
        'PARAMETER["longitude_of_center",-96],' ||
        'PARAMETER["false_easting",0],' ||
        'PARAMETER["false_northing",0],' ||
        'UNIT["metre",1,' ||
        'AUTHORITY["EPSG","9001"]]]',
        '+proj=aea +lat_1=29.5 +lat_2=45.5 +lat_0=23 +lon_0=-96 +x_0=0 +y_0=0' ||
        ' +datum=NAD83 +units=m +no_defs');
#+end_src

We may also want to import initial ignition rasters into our database.
We can do so with a similar script as importing LANDFIRE rasters.

First create a new schema.

#+name: create-ignition-schema
#+begin_src sql :engine postgresql :cmdline -U gridfire :results silent :exports code
CREATE SCHEMA ignition;
#+end_src

Then we can use the following script to import an ignition raster into
our database given the schema and username as inputs.

*Note:* This script needs to be run in the same folder as where this
raster resides. The filename of this raster should match the value
assigned to the LAYER variable (i.e., ign) plus a .tif extension.

#+name: raster2pgsql-import-ignition-raster
#+begin_src sh :results silent :exports code :tangle ../resources/import_ignition_rasters.sh :padline no :no-expand :comments link
#!/bin/sh

USERNAME=$1
SCHEMA=$2
SRID=$3

LAYER="ign"
raster2pgsql -I -C -t auto -s $SRID $LAYER.tif $SCHEMA.$LAYER | psql -h localhost -U $USERNAME
#+end_src

To run the script, give it the username, schema name, and srid we wish the layers to have.

#+begin_src bash
sh import_ignition_rasters.sh gridfire ignition 90014
#+end_src

We may also want to import weather rasters into our database.
We can do so with a similar script as importing LANDFIRE rasters.

First create a new schema.

#+name: create-weather-schema
#+begin_src sql :engine postgresql :cmdline -U gridfire :results silent :exports code
CREATE SCHEMA weather;
#+end_src

Then we can use the following script to import weather rasters into
our database given the schema and username as inputs.

*Note:* This script needs to be run in the same folder as where this
rasters resides. The filename of these rasters should match the
elements in the for loop (i.e. tmpf_to_sample.tif)

#+name: raster2pgsql-import-weather-rasters
#+begin_src sh :results silent :exports code :tangle ../resources/import_weather_rasters.sh :padline no :no-expand :comments link
#!/bin/sh

USERNAME=$1
SCHEMA=$2
SRID=$3
TILING=$4

echo $4

for LAYER in tmpf wd ws rh
do
    if [ -z "$4" ]
    then
        raster2pgsql -I -C -t auto -s $SRID ${LAYER}_to_sample.tif $SCHEMA.$LAYER | psql -h localhost -U $USERNAME
    else
        raster2pgsql -I -C -t $TILING -s $SRID ${LAYER}_to_sample.tif $SCHEMA.$LAYER | psql -h localhost -U $USERNAME

    fi
done
#+end_src

To run the script, give it the username, schema name, and srid we wish the layers to have.

#+begin_src bash
sh import_weather_rasters.sh gridfire weather 90014
#+end_src

You may optionally include a fourth argument to set the tiling (defaults to auto).

#+begin_src bash
sh import_weather_rasters.sh gridfire weather 90014 800x800
#+end_src

* Fire Spread Model

GridFire implements the following fire behavior formulas from the fire
science literature:

- Surface Fire Spread: Rothermel 1972 with FIREMODS adjustments from Albini 1976
- Crown Fire Initiation: Van Wagner 1977
- Passive/Active Crown Fire Spread: Cruz 2005
- Flame Length and Fire Line Intensity: Byram 1959
- Midflame Wind Adjustment Factor: Albini & Baughman 1979 parameterized as in BehavePlus, FARSITE, FlamMap, FSPro, and FPA according to Andrews 2012\nocite{Albini1979,Andrews2012}
- Fire Spread on a Raster Grid: Morais 2001 (method of adaptive timesteps and fractional distances)
- Spot Fire: Perryman 2013

The following fuel models are supported:

- Anderson 13: no dynamic loading
- Scott & Burgan 40: dynamic loading implemented according to Scott & Burgan 2005

The method used to translate linear fire spread rates to a
2-dimensional raster grid were originally developed by Marco Morais at
UCSB as part of his HFire
system.\citep{Peterson2011,Peterson2009,Morais2001} Detailed
information about this software, including its source code and
research article references can be found here:

  http://firecenter.berkeley.edu/hfire/about.html

Outputs from GridFire include fire size (ac), fire line intensity
(Btu/ft/s), flame length (ft), fire volume (ac*ft), fire shape (ac/ft)
and conditional burn probability (times burned/fires initiated). Fire
line intensity and flame length may both be exported as either average
values per fire or as maps of the individual values per burned cell.

In the following sections, we describe the operation of this system in
detail.

** Fuel Model Definitions

All fires ignite and travel through some form of burnable fuel.
Although the effects of wind and slope on the rate of fire spread can
be quite pronounced, its fundamental thermodynamic characteristics are
largely determined by the fuel type in which it is sustained. For
wildfires, these fuels are predominantly herbaceous and woody
vegetation (both alive and dead) as well as decomposing elements of
dead vegetation, such as duff or leaf litter. To estimate the heat
output and rate of spread of a fire burning through any of these
fuels, we must determine those physical properties that affect heat
absorption and release.

Of course, measuring these fuel properties for every kind of
vegetation that may be burned in a wildfire is an intractable task. To
cope with this, fuels are classified into categories called ``fuel
models'' which share similar burning characteristics. Each fuel model
is then assigned a set of representative values for each of the
thermally relevant physical properties shown in Table
[[tab:fuel-model-properties]].

#+NAME: tab:fuel-model-properties
#+CAPTION: Physical properties assigned to each fuel model
#+ATTR_LATEX: :align |l|l|l| :font \small
|----------+--------------------------------------------+-----------------------------------------|
| Property | Description                                | Units                                   |
|----------+--------------------------------------------+-----------------------------------------|
| \delta   | fuel depth                                 | ft                                      |
| w_{o}    | ovendry fuel loading                       | lb/ft^{2}                               |
| \sigma   | fuel particle surface-area-to-volume ratio | ft^{2}/ft^{3}                           |
| M_{x}    | moisture content of extinction             | lb moisture/lb ovendry wood             |
| h        | fuel particle low heat content             | Btu/lb                                  |
| \rho_{p} | ovendry particle density                   | lb/ft^{3}                               |
| S_{T}    | fuel particle total mineral content        | lb minerals/lb ovendry wood             |
| S_{e}    | fuel particle effective mineral content    | lb silica-free minerals/lb ovendry wood |
| M_{f}    | fuel particle moisture content             | lb moisture/lb ovendry wood             |
|----------+--------------------------------------------+-----------------------------------------|

*Note:* While M_{f} is not, in fact, directly assigned to any of these
fuel models, their definitions remain incomplete for the purposes of
fire spread modelling (particularly those reliant on the curing
formulas of dynamic fuel loading) until it is provided as a
characteristic of local weather conditions.

The fuel models supported by GridFire include the standard 13 fuel
models of Rothermel, Albini, and Anderson\citep{Anderson1982} and the
additional 40 fuel models defined by Scott and
Burgan\citep{Scott2005}. These are all concisely encoded in an
internal data structure, which may be updated to include additional
custom fuel models desired by the user.

#+name: fuel-model-definitions
#+begin_src clojure :results silent :exports code :tangle ../src/gridfire/fuel_models.clj :padline no :no-expand :comments link
(ns gridfire.fuel-models)

(def fuel-models
  "Lookup table including one entry for each of the Anderson 13 and
   Scott & Burgan 40 fuel models. The fields have the following
   meanings:
   {number
    [name delta M_x-dead h
     [w_o-dead-1hr w_o-dead-10hr w_o-dead-100hr w_o-live-herbaceous w_o-live-woody]
     [sigma-dead-1hr sigma-dead-10hr sigma-dead-100hr sigma-live-herbaceous sigma-live-woody]]
   }"
  {
   ;; Grass and Grass-dominated (short-grass,timber-grass-and-understory,tall-grass)
   1   [:R01 1.0 12 8 [0.0340 0.0000 0.0000 0.0000 0.0000] [3500.0   0.0  0.0    0.0    0.0]]
   2   [:R02 1.0 15 8 [0.0920 0.0460 0.0230 0.0230 0.0000] [3000.0 109.0 30.0 1500.0    0.0]]
   3   [:R03 2.5 25 8 [0.1380 0.0000 0.0000 0.0000 0.0000] [1500.0   0.0  0.0    0.0    0.0]]
   ;; Chaparral and Shrubfields (chaparral,brush,dormant-brush-hardwood-slash,southern-rough)
   4   [:R04 6.0 20 8 [0.2300 0.1840 0.0920 0.2300 0.0000] [2000.0 109.0 30.0 1500.0    0.0]]
   5   [:R05 2.0 20 8 [0.0460 0.0230 0.0000 0.0920 0.0000] [2000.0 109.0  0.0 1500.0    0.0]]
   6   [:R06 2.5 25 8 [0.0690 0.1150 0.0920 0.0000 0.0000] [1750.0 109.0 30.0    0.0    0.0]]
   7   [:R07 2.5 40 8 [0.0520 0.0860 0.0690 0.0170 0.0000] [1750.0 109.0 30.0 1550.0    0.0]]
   ;; Timber Litter (closed-timber-litter,hardwood-litter,timber-litter-and-understory)
   8   [:R08 0.2 30 8 [0.0690 0.0460 0.1150 0.0000 0.0000] [2000.0 109.0 30.0    0.0    0.0]]
   9   [:R09 0.2 25 8 [0.1340 0.0190 0.0070 0.0000 0.0000] [2500.0 109.0 30.0    0.0    0.0]]
   10  [:R10 1.0 25 8 [0.1380 0.0920 0.2300 0.0920 0.0000] [2000.0 109.0 30.0 1500.0    0.0]]
   ;; Logging Slash (light-logging-slash,medium-logging-slash,heavy-logging-slash)
   11  [:R11 1.0 15 8 [0.0690 0.2070 0.2530 0.0000 0.0000] [1500.0 109.0 30.0    0.0    0.0]]
   12  [:R12 2.3 20 8 [0.1840 0.6440 0.7590 0.0000 0.0000] [1500.0 109.0 30.0    0.0    0.0]]
   13  [:R13 3.0 25 8 [0.3220 1.0580 1.2880 0.0000 0.0000] [1500.0 109.0 30.0    0.0    0.0]]
   ;; Nonburnable (NB)
   91  [:NB1 0.0  0 0 [0.0000 0.0000 0.0000 0.0000 0.0000] [   0.0   0.0  0.0    0.0    0.0]]
   92  [:NB2 0.0  0 0 [0.0000 0.0000 0.0000 0.0000 0.0000] [   0.0   0.0  0.0    0.0    0.0]]
   93  [:NB3 0.0  0 0 [0.0000 0.0000 0.0000 0.0000 0.0000] [   0.0   0.0  0.0    0.0    0.0]]
   98  [:NB4 0.0  0 0 [0.0000 0.0000 0.0000 0.0000 0.0000] [   0.0   0.0  0.0    0.0    0.0]]
   99  [:NB5 0.0  0 0 [0.0000 0.0000 0.0000 0.0000 0.0000] [   0.0   0.0  0.0    0.0    0.0]]
   ;; Grass (GR)
   101 [:GR1 0.4 15 8 [0.0046 0.0000 0.0000 0.0138 0.0000] [2200.0 109.0 30.0 2000.0    0.0]]
   102 [:GR2 1.0 15 8 [0.0046 0.0000 0.0000 0.0459 0.0000] [2000.0 109.0 30.0 1800.0    0.0]]
   103 [:GR3 2.0 30 8 [0.0046 0.0184 0.0000 0.0689 0.0000] [1500.0 109.0 30.0 1300.0    0.0]]
   104 [:GR4 2.0 15 8 [0.0115 0.0000 0.0000 0.0872 0.0000] [2000.0 109.0 30.0 1800.0    0.0]]
   105 [:GR5 1.5 40 8 [0.0184 0.0000 0.0000 0.1148 0.0000] [1800.0 109.0 30.0 1600.0    0.0]]
   106 [:GR6 1.5 40 9 [0.0046 0.0000 0.0000 0.1561 0.0000] [2200.0 109.0 30.0 2000.0    0.0]]
   107 [:GR7 3.0 15 8 [0.0459 0.0000 0.0000 0.2479 0.0000] [2000.0 109.0 30.0 1800.0    0.0]]
   108 [:GR8 4.0 30 8 [0.0230 0.0459 0.0000 0.3352 0.0000] [1500.0 109.0 30.0 1300.0    0.0]]
   109 [:GR9 5.0 40 8 [0.0459 0.0459 0.0000 0.4132 0.0000] [1800.0 109.0 30.0 1600.0    0.0]]
   ;; Grass-Shrub (GS)
   121 [:GS1 0.9 15 8 [0.0092 0.0000 0.0000 0.0230 0.0298] [2000.0 109.0 30.0 1800.0 1800.0]]
   122 [:GS2 1.5 15 8 [0.0230 0.0230 0.0000 0.0275 0.0459] [2000.0 109.0 30.0 1800.0 1800.0]]
   123 [:GS3 1.8 40 8 [0.0138 0.0115 0.0000 0.0666 0.0574] [1800.0 109.0 30.0 1600.0 1600.0]]
   124 [:GS4 2.1 40 8 [0.0872 0.0138 0.0046 0.1561 0.3260] [1800.0 109.0 30.0 1600.0 1600.0]]
   ;; Shrub (SH)
   141 [:SH1 1.0 15 8 [0.0115 0.0115 0.0000 0.0069 0.0597] [2000.0 109.0 30.0 1800.0 1600.0]]
   142 [:SH2 1.0 15 8 [0.0620 0.1102 0.0344 0.0000 0.1768] [2000.0 109.0 30.0    0.0 1600.0]]
   143 [:SH3 2.4 40 8 [0.0207 0.1377 0.0000 0.0000 0.2847] [1600.0 109.0 30.0    0.0 1400.0]]
   144 [:SH4 3.0 30 8 [0.0390 0.0528 0.0092 0.0000 0.1171] [2000.0 109.0 30.0 1800.0 1600.0]]
   145 [:SH5 6.0 15 8 [0.1653 0.0964 0.0000 0.0000 0.1331] [ 750.0 109.0 30.0    0.0 1600.0]]
   146 [:SH6 2.0 30 8 [0.1331 0.0666 0.0000 0.0000 0.0643] [ 750.0 109.0 30.0    0.0 1600.0]]
   147 [:SH7 6.0 15 8 [0.1607 0.2433 0.1010 0.0000 0.1561] [ 750.0 109.0 30.0    0.0 1600.0]]
   148 [:SH8 3.0 40 8 [0.0941 0.1561 0.0390 0.0000 0.1997] [ 750.0 109.0 30.0    0.0 1600.0]]
   149 [:SH9 4.4 40 8 [0.2066 0.1125 0.0000 0.0712 0.3214] [ 750.0 109.0 30.0 1800.0 1500.0]]
   ;; Timber-Understory (TU)
   161 [:TU1 0.6 20 8 [0.0092 0.0413 0.0689 0.0092 0.0413] [2000.0 109.0 30.0 1800.0 1600.0]]
   162 [:TU2 1.0 30 8 [0.0436 0.0826 0.0574 0.0000 0.0092] [2000.0 109.0 30.0    0.0 1600.0]]
   163 [:TU3 1.3 30 8 [0.0505 0.0069 0.0115 0.0298 0.0505] [1800.0 109.0 30.0 1600.0 1400.0]]
   164 [:TU4 0.5 12 8 [0.2066 0.0000 0.0000 0.0000 0.0918] [2300.0 109.0 30.0    0.0 2000.0]]
   165 [:TU5 1.0 25 8 [0.1837 0.1837 0.1377 0.0000 0.1377] [1500.0 109.0 30.0    0.0  750.0]]
   ;; Timber Litter (TL)
   181 [:TL1 0.2 30 8 [0.0459 0.1010 0.1653 0.0000 0.0000] [2000.0 109.0 30.0    0.0    0.0]]
   182 [:TL2 0.2 25 8 [0.0643 0.1056 0.1010 0.0000 0.0000] [2000.0 109.0 30.0    0.0    0.0]]
   183 [:TL3 0.3 20 8 [0.0230 0.1010 0.1286 0.0000 0.0000] [2000.0 109.0 30.0    0.0    0.0]]
   184 [:TL4 0.4 25 8 [0.0230 0.0689 0.1928 0.0000 0.0000] [2000.0 109.0 30.0    0.0    0.0]]
   185 [:TL5 0.6 25 8 [0.0528 0.1148 0.2020 0.0000 0.0000] [2000.0 109.0 30.0    0.0 1600.0]]
   186 [:TL6 0.3 25 8 [0.1102 0.0551 0.0551 0.0000 0.0000] [2000.0 109.0 30.0    0.0    0.0]]
   187 [:TL7 0.4 25 8 [0.0138 0.0643 0.3719 0.0000 0.0000] [2000.0 109.0 30.0    0.0    0.0]]
   188 [:TL8 0.3 35 8 [0.2663 0.0643 0.0505 0.0000 0.0000] [1800.0 109.0 30.0    0.0    0.0]]
   189 [:TL9 0.6 35 8 [0.3053 0.1515 0.1905 0.0000 0.0000] [1800.0 109.0 30.0    0.0 1600.0]]
   ;; Slash-Blowdown (SB)
   201 [:SB1 1.0 25 8 [0.0689 0.1377 0.5051 0.0000 0.0000] [2000.0 109.0 30.0    0.0    0.0]]
   202 [:SB2 1.0 25 8 [0.2066 0.1951 0.1837 0.0000 0.0000] [2000.0 109.0 30.0    0.0    0.0]]
   203 [:SB3 1.2 25 8 [0.2525 0.1263 0.1377 0.0000 0.0000] [2000.0 109.0 30.0    0.0    0.0]]
   204 [:SB4 2.7 25 8 [0.2410 0.1607 0.2410 0.0000 0.0000] [2000.0 109.0 30.0    0.0    0.0]]
   })
#+end_src

Once fuel moisture is added to the base fuel model definitions, they
will each contain values for the following six fuel size classes:

#+ATTR_LATEX: :options \setlength{\itemsep}{-3mm}
1. Dead 1 hour ($<$ 1/4" diameter)
2. Dead 10 hour (1/4"--1" diameter)
3. Dead 100 hour (1"--3" diameter)
4. Dead herbaceous (dynamic fuel models only)
5. Live herbaceous
6. Live woody

In order to more easily encode mathematical operations over these size
classes, we define a collection of utility functions that will later
be used in both the fuel moisture and fire spread algorithms.

#+name: fuel-category-and-size-class-functions
#+begin_src clojure :results silent :exports code :tangle ../src/gridfire/fuel_models.clj :no-expand :comments link
(defn map-category [f]
  {:dead (f :dead) :live (f :live)})

(defn map-size-class [f]
  {:dead {:1hr        (f :dead :1hr)
          :10hr       (f :dead :10hr)
          :100hr      (f :dead :100hr)
          :herbaceous (f :dead :herbaceous)}
   :live {:herbaceous (f :live :herbaceous)
          :woody      (f :live :woody)}})

(defn category-sum [f]
  (+ (f :dead) (f :live)))

(defn size-class-sum [f]
  {:dead (+ (f :dead :1hr) (f :dead :10hr) (f :dead :100hr) (f :dead :herbaceous))
   :live (+ (f :live :herbaceous) (f :live :woody))})
#+end_src

Using these new size class processing functions, we can translate the
encoded fuel model definitions into human-readable representations of
the fuel model properties.

#+name: fuel-model-constructor-functions
#+begin_src clojure :results silent :exports code :tangle ../src/gridfire/fuel_models.clj :no-expand :comments link
(defn build-fuel-model
  [fuel-model-number]
  (let [[name delta M_x-dead h
         [w_o-dead-1hr w_o-dead-10hr w_o-dead-100hr
          w_o-live-herbaceous w_o-live-woody]
         [sigma-dead-1hr sigma-dead-10hr sigma-dead-100hr
          sigma-live-herbaceous sigma-live-woody]]
        (fuel-models fuel-model-number)
        M_x-dead (* M_x-dead 0.01)
        h        (* h 1000.0)]
    {:name   name
     :number fuel-model-number
     :delta  delta
     :M_x    {:dead {:1hr        M_x-dead
                     :10hr       M_x-dead
                     :100hr      M_x-dead
                     :herbaceous 0.0}
              :live {:herbaceous 0.0
                     :woody      0.0}}
     :w_o    {:dead {:1hr        w_o-dead-1hr
                     :10hr       w_o-dead-10hr
                     :100hr      w_o-dead-100hr
                     :herbaceous 0.0}
              :live {:herbaceous w_o-live-herbaceous
                     :woody      w_o-live-woody}}
     :sigma  {:dead {:1hr        sigma-dead-1hr
                     :10hr       sigma-dead-10hr
                     :100hr      sigma-dead-100hr
                     :herbaceous 0.0}
              :live {:herbaceous sigma-live-herbaceous
                     :woody      sigma-live-woody}}
     :h      {:dead {:1hr        h
                     :10hr       h
                     :100hr      h
                     :herbaceous h}
              :live {:herbaceous h
                     :woody      h}}
     :rho_p  {:dead {:1hr        32.0
                     :10hr       32.0
                     :100hr      32.0
                     :herbaceous 32.0}
              :live {:herbaceous 32.0
                     :woody      32.0}}
     :S_T    {:dead {:1hr        0.0555
                     :10hr       0.0555
                     :100hr      0.0555
                     :herbaceous 0.0555}
              :live {:herbaceous 0.0555
                     :woody      0.0555}}
     :S_e    {:dead {:1hr        0.01
                     :10hr       0.01
                     :100hr      0.01
                     :herbaceous 0.01}
              :live {:herbaceous 0.01
                     :woody      0.01}}}))
#+end_src

Although most fuel model properties are static with respect to
environmental conditions, the fuel moisture content can have two
significant impacts on a fuel model's burning potential:

#+ATTR_LATEX: :options \setlength{\itemsep}{-3mm}
1. Dynamic fuel loading
2. Live moisture of extinction

These two topics are discussed in the remainder of this section.

*** Dynamic Fuel Loading

All of the Scott & Burgan 40 fuel models with a live herbaceous
component are considered dynamic. In these models, a fraction of the
live herbaceous load is transferred to a new dead herbaceous category
as a function of live herbaceous moisture content (see equation
below).\citep{Burgan1979} The dead herbaceous category uses the dead 1
hour moisture content, dead moisture of extinction, and live
herbaceous surface-area-to-volume-ratio. In the following formula,
$M_{f}^{lh}$ is the live herbaceous moisture content.

\begin{align*}
  \textrm{FractionGreen} &= \left\{
    \begin{array}{lr}
      0 & M_{f}^{lh} \le 0.3 \\
      1 & M_{f}^{lh} \ge 1.2 \\
      \frac{M_{f}^{lh}}{0.9} - \frac{1}{3} & \textrm{else}
    \end{array}
  \right. \\
  \textrm{FractionCured} &= 1 - \textrm{FractionGreen}
\end{align*}

#+name: add-dynamic-fuel-loading
#+begin_src clojure :results silent :exports code :tangle ../src/gridfire/fuel_models.clj :no-expand :comments link
(defn add-dynamic-fuel-loading
  [{:keys [number M_x M_f w_o sigma] :as fuel-model}]
  (let [live-herbaceous-load (-> w_o :live :herbaceous)]
    (if (and (> number 100) (pos? live-herbaceous-load))
      ;; dynamic fuel model
      (let [fraction-green (max 0.0 (min 1.0 (- (/ (-> M_f :live :herbaceous) 0.9) 1/3)))
            fraction-cured (- 1.0 fraction-green)]
        (-> fuel-model
            (assoc-in [:M_f   :dead :herbaceous] (-> M_f :dead :1hr))
            (assoc-in [:M_x   :dead :herbaceous] (-> M_x :dead :1hr))
            (assoc-in [:w_o   :dead :herbaceous] (* live-herbaceous-load fraction-cured))
            (assoc-in [:w_o   :live :herbaceous] (* live-herbaceous-load fraction-green))
            (assoc-in [:sigma :dead :herbaceous] (-> sigma :live :herbaceous))))
      ;; static fuel model
      fuel-model)))
#+end_src

Once the dynamic fuel loading is applied, we can compute the size
class weighting factors expressed in equations 53-57 in Rothermel
1972\citep{Rothermel1972}. For brevity, these formulas are elided from
this text.

#+name: add-weighting-factors
#+begin_src clojure :results silent :exports code :tangle ../src/gridfire/fuel_models.clj :no-expand :comments link
(defn add-weighting-factors
  [{:keys [w_o sigma rho_p] :as fuel-model}]
  (let [A_ij (map-size-class (fn [i j] (/ (* (-> sigma i j) (-> w_o i j))
                                          (-> rho_p i j))))

        A_i  (size-class-sum (fn [i j] (-> A_ij i j)))

        A_T  (category-sum (fn [i] (-> A_i i)))

        f_ij (map-size-class (fn [i j] (if (pos? (-> A_i i))
                                         (/ (-> A_ij i j)
                                            (-> A_i i))
                                         0.0)))

        f_i  (map-category (fn [i] (if (pos? A_T)
                                     (/ (-> A_i i) A_T)
                                     0.0)))

        firemod-size-classes (map-size-class
                              (fn [i j] (condp <= (-> sigma i j)
                                          1200 1
                                          192  2
                                          96   3
                                          48   4
                                          16   5
                                          0    6)))

        firemod-weights (into {}
                              (for [[category size-classes] firemod-size-classes]
                                [category
                                 (apply merge-with +
                                        (for [[size-class firemod-size-class] size-classes]
                                          {firemod-size-class (get-in f_ij [category size-class])}))]))

        g_ij (map-size-class (fn [i j]
                               (let [firemod-size-class (-> firemod-size-classes i j)]
                                 (get-in firemod-weights [i firemod-size-class]))))]
    (-> fuel-model
        (assoc :f_ij f_ij)
        (assoc :f_i  f_i)
        (assoc :g_ij g_ij))))
#+end_src

*** Live Moisture of Extinction

The live moisture of extinction for each fuel model is determined from
the dead fuel moisture content, the dead moisture of extinction, and
the ratio of dead fuel loading to live fuel loading using Equation 88
from Rothermel 1972, adjusted according to Albini 1976 Appendix III to
match the behavior of Albini's original FIREMODS
library.\citep{Rothermel1972,Albini1976} Whenever the fuel moisture
content becomes greater than or equal to the moisture of extinction, a
fire will no longer spread through that fuel. Here are the formulas
referenced above:

\begin{align*}
  M_{x}^{l} &= \max(M_{x}^{d}, 2.9 \, W' \, (1 - \frac{M_{f}^{d}}{M_{x}^{d}}) - 0.226) \\
  W' &= \frac{\sum_{c \in D}{w_{o}^{c} \> e^{-138/\sigma^{c}}}}{\sum_{c \in L}{w_{o}^{c} \> e^{-500/\sigma^{c}}}} \\
  M_{f}^{d} &= \frac{\sum_{c \in D}{w_{o}^{c} \> M_{f}^{c} \> e^{-138/\sigma^{c}}}}{\sum_{c \in D}{w_{o}^{c} \> e^{-138/\sigma^{c}}}}
\end{align*}

where $M_{x}^{l}$ is the live moisture of extinction, $M_{x}^{d}$ is
the dead moisture of extinction, $D$ is the set of dead fuel size
classes (1hr, 10hr, 100hr, herbaceous), $L$ is the set of live fuel
size classes (herbaceous, woody), $w_{o}^{c}$ is the dry weight
loading of size class $c$, $\sigma^{c}$ is the surface area to volume
ratio of size class $c$, and $M_{f}^{c}$ is the moisture content of
size class $c$.

#+name: add-live-moisture-of-extinction
#+begin_src clojure :results silent :exports code :tangle ../src/gridfire/fuel_models.clj :no-expand :comments link
(defn add-live-moisture-of-extinction
  "Equation 88 from Rothermel 1972 adjusted by Albini 1976 Appendix III."
  [{:keys [w_o sigma M_f M_x] :as fuel-model}]
  (let [dead-loading-factor  (:dead (size-class-sum
                                     (fn [i j] (if (pos? (-> sigma i j))
                                                 (* (-> w_o i j)
                                                    (Math/exp (/ -138.0 (-> sigma i j))))
                                                 0.0))))
        live-loading-factor  (:live (size-class-sum
                                     (fn [i j] (if (pos? (-> sigma i j))
                                                 (* (-> w_o i j)
                                                    (Math/exp (/ -500.0 (-> sigma i j))))
                                                 0.0))))
        dead-moisture-factor (:dead (size-class-sum
                                     (fn [i j] (if (pos? (-> sigma i j))
                                                 (* (-> w_o i j)
                                                    (Math/exp (/ -138.0 (-> sigma i j)))
                                                    (-> M_f i j))
                                                 0.0))))
        dead-to-live-ratio   (if (pos? live-loading-factor)
                               (/ dead-loading-factor live-loading-factor))
        dead-fuel-moisture   (if (pos? dead-loading-factor)
                               (/ dead-moisture-factor dead-loading-factor)
                               0.0)
        M_x-dead             (-> M_x :dead :1hr)
        M_x-live             (if (pos? live-loading-factor)
                               (max M_x-dead
                                    (- (* 2.9
                                          dead-to-live-ratio
                                          (- 1.0 (/ dead-fuel-moisture M_x-dead)))
                                       0.226))
                               M_x-dead)]
    (-> fuel-model
        (assoc-in [:M_x :live :herbaceous] M_x-live)
        (assoc-in [:M_x :live :woody]      M_x-live))))

(defn moisturize
  [fuel-model fuel-moisture]
  (-> fuel-model
      (assoc :M_f fuel-moisture)
      (assoc-in [:M_f :dead :herbaceous] 0.0)
      (add-dynamic-fuel-loading)
      (add-weighting-factors)
      (add-live-moisture-of-extinction)))
#+end_src

This concludes our coverage of fuel models and and fuel moisture.

** Surface Fire Formulas

To simulate fire behavior in as similar a way as possible to the US
government-sponsored fire models (e.g., FARSITE, FlamMap, FPA,
BehavePlus), we adopt the surface fire spread and reaction intensity
formulas from Rothermel's 1972 publication ``A Mathematical Model for
Predicting Fire Spread in Wildland Fuels''.\citep{Rothermel1972}

Very briefly, the surface rate of spread of a fire's leading edge $R$
is described by the following formula:

\begin{displaymath}
R = \frac{I_{R} \, \xi \, (1 + \phi_{W} + \phi_{S})}{\rho_{b} \, \epsilon \, Q_{ig}}
\end{displaymath}

where these terms have the meanings shown in Table
[[tab:fire-spread-inputs]].

#+NAME: tab:fire-spread-inputs
#+CAPTION: Inputs to Rothermel's surface fire rate of spread equation
#+ATTR_LATEX: :align |l|l| :font \small
|----------+--------------------------------|
| Term     | Meaning                        |
|----------+--------------------------------|
| R        | surface fire spread rate       |
| I_{R}    | reaction intensity             |
| \xi      | propagating flux ratio         |
| \phi_{W} | wind coefficient               |
| \phi_{S} | slope factor                   |
| \rho_{b} | oven-dry fuel bed bulk density |
| \epsilon | effective heating number       |
| Q_{ig}   | heat of preignition            |
|----------+--------------------------------|

For a full description of each of the subcomponents of Rothermel's
surface fire spread rate equation, see the Rothermel 1972 reference
above. In addition to applying the base Rothermel equations, GridFire
reduces the spread rates for all of the Scott & Burgan 40 fuel models
of the grass subgroup (101-109) by 50%. This addition was originally
suggested by Chris Lautenberger of REAX Engineering.

For efficiency, the surface fire spread equation given above is
computed first without introducing the effects of wind and slope
($\phi_{W} = \phi_{S} = 0$).

#+name: rothermel-surface-fire-spread-no-wind-no-slope
#+begin_src clojure :results silent :exports code :tangle ../src/gridfire/surface_fire.clj :padline no :no-expand :comments link
(ns gridfire.surface-fire
  (:require [gridfire.fuel-models :refer [map-category map-size-class
                                          category-sum size-class-sum]]))

(def grass-fuel-model? #(and (> % 100) (< % 110)))

(defn rothermel-surface-fire-spread-no-wind-no-slope
  "Returns the rate of surface fire spread in ft/min and the reaction
   intensity (i.e., amount of heat output) of a fire in Btu/ft^2*min
   given a map containing these keys:
   - number [fuel model number]
   - delta [fuel depth (ft)]
   - w_o [ovendry fuel loading (lb/ft^2)]
   - sigma [fuel particle surface-area-to-volume ratio (ft^2/ft^3)]
   - h [fuel particle low heat content (Btu/lb)]
   - rho_p [ovendry particle density (lb/ft^3)]
   - S_T [fuel particle total mineral content (lb minerals/lb ovendry wood)]
   - S_e [fuel particle effective mineral content (lb silica-free minerals/lb ovendry wood)]
   - M_x [moisture content of extinction (lb moisture/lb ovendry wood)]
   - M_f [fuel particle moisture content (lb moisture/lb ovendry wood)]
   - f_ij [percent of load per size class (%)]
   - f_i [percent of load per category (%)]
   - g_ij [percent of load per size class from Albini_1976_FIREMOD, page 20]"
  [{:keys [number delta w_o sigma h rho_p S_T S_e M_x M_f f_ij f_i g_ij] :as fuel-model}]
  (let [S_e_i      (size-class-sum (fn [i j] (* (-> f_ij i j) (-> S_e i j))))

        ;; Mineral damping coefficient
        eta_S_i    (map-category (fn [i] (let [S_e_i (-> S_e_i i)]
                                           (if (pos? S_e_i)
                                             (/ 0.174 (Math/pow S_e_i 0.19))
                                             1.0))))

        M_f_i      (size-class-sum (fn [i j] (* (-> f_ij i j) (-> M_f i j))))

        M_x_i      (size-class-sum (fn [i j] (* (-> f_ij i j) (-> M_x i j))))

        r_M_i      (map-category (fn [i] (let [M_f (-> M_f_i i)
                                               M_x (-> M_x_i i)]
                                           (if (pos? M_x)
                                             (min 1.0 (/ M_f M_x))
                                             1.0))))

        ;; Moisture damping coefficient
        eta_M_i    (map-category (fn [i] (+ 1.0
                                            (* -2.59 (-> r_M_i i))
                                            (* 5.11 (Math/pow (-> r_M_i i) 2))
                                            (* -3.52 (Math/pow (-> r_M_i i) 3)))))

        h_i        (size-class-sum (fn [i j] (* (-> f_ij i j) (-> h i j))))

        ;; Net fuel loading (lb/ft^2)
        W_n_i      (size-class-sum (fn [i j] (* (-> g_ij i j)
                                                (-> w_o i j)
                                                (- 1.0 (-> S_T i j)))))

        beta_i     (size-class-sum (fn [i j] (/ (-> w_o i j) (-> rho_p i j))))

        ;; Packing ratio
        beta       (if (pos? delta)
                     (/ (category-sum (fn [i] (-> beta_i i))) delta)
                     0.0)

        sigma'_i   (size-class-sum (fn [i j] (* (-> f_ij i j) (-> sigma i j))))

        sigma'     (category-sum (fn [i] (* (-> f_i i) (-> sigma'_i i))))

        ;; Optimum packing ratio
        beta_op    (if (pos? sigma')
                     (/ 3.348 (Math/pow sigma' 0.8189))
                     1.0)

        ;; Albini 1976 replaces (/ 1 (- (* 4.774 (Math/pow sigma' 0.1)) 7.27))
        A          (if (pos? sigma')
                     (/ 133.0 (Math/pow sigma' 0.7913))
                     0.0)

        ;; Maximum reaction velocity (1/min)
        Gamma'_max (/ (Math/pow sigma' 1.5)
                      (+ 495.0 (* 0.0594 (Math/pow sigma' 1.5))))

        ;; Optimum reaction velocity (1/min)
        Gamma'     (* Gamma'_max
                      (Math/pow (/ beta beta_op) A)
                      (Math/exp (* A (- 1.0 (/ beta beta_op)))))

        ;; Reaction intensity (Btu/ft^2*min)
        I_R        (* Gamma' (category-sum (fn [i] (* (W_n_i i) (h_i i)
                                                      (eta_M_i i) (eta_S_i i)))))

        ;; Propagating flux ratio
        xi         (/ (Math/exp (* (+ 0.792 (* 0.681 (Math/pow sigma' 0.5)))
                                   (+ beta 0.1)))
                      (+ 192.0 (* 0.2595 sigma')))

        E          (* 0.715 (Math/exp (* -3.59 (/ sigma' 10000.0))))

        B          (* 0.02526 (Math/pow sigma' 0.54))

        C          (* 7.47 (Math/exp (* -0.133 (Math/pow sigma' 0.55))))

        ;; Derive wind factor
        get-phi_W  (fn [midflame-wind-speed]
                     (if (and (pos? beta) (pos? midflame-wind-speed))
                       (-> midflame-wind-speed
                           (Math/pow B)
                           (* C)
                           (/ (Math/pow (/ beta beta_op) E)))
                       0.0))

        ;; Derive wind speed from wind factor
        get-wind-speed (fn [phi_W]
                         (-> phi_W
                             (* (Math/pow (/ beta beta_op) E))
                             (/ C)
                             (Math/pow (/ 1.0 B))))

        ;; Derive slope factor
        get-phi_S  (fn [slope]
                     (if (and (pos? beta) (pos? slope))
                       (* 5.275 (Math/pow beta -0.3) (Math/pow slope 2.0))
                       0.0))

        ;; Heat of preignition (Btu/lb)
        Q_ig       (map-size-class (fn [i j] (+ 250.0 (* 1116.0 (-> M_f i j)))))

        foo_i      (size-class-sum (fn [i j] (let [sigma_ij (-> sigma i j)
                                                   Q_ig_ij  (-> Q_ig  i j)]
                                               (if (pos? sigma_ij)
                                                 (* (-> f_ij i j)
                                                    (Math/exp (/ -138 sigma_ij))
                                                    Q_ig_ij)
                                                 0.0))))

        rho_b_i    (size-class-sum (fn [i j] (-> w_o i j)))

        ;; Ovendry bulk density (lb/ft^3)
        rho_b      (if (pos? delta)
                     (/ (category-sum (fn [i] (-> rho_b_i i))) delta)
                     0.0)

        rho_b-epsilon-Q_ig (* rho_b (category-sum (fn [i] (* (-> f_i i) (-> foo_i i)))))

        ;; Surface fire spread rate (ft/min)
        R          (if (pos? rho_b-epsilon-Q_ig)
                     (/ (* I_R xi) rho_b-epsilon-Q_ig)
                     0.0)

        ;; Addition proposed by Chris Lautenberger (REAX 2015)
        spread-rate-multiplier (if (grass-fuel-model? number) 0.5 1.0)]

    {:spread-rate        (* R spread-rate-multiplier)
     :reaction-intensity I_R
     :residence-time     (/ 384.0 sigma')
     :get-phi_W          get-phi_W
     :get-phi_S          get-phi_S
     :get-wind-speed     get-wind-speed}))
#+end_src

Later, this no-wind-no-slope value is used to compute the maximum
spread rate and direction for the leading edge of the surface fire
under analysis. Since Rothermel's original equations assume that the
wind direction and slope are aligned, the effects of cross-slope winds
must be taken into effect. Like Morais' HFire system, GridFire implements
the vector addition procedure defined in Rothermel 1983 that combines
the wind-only and slope-only spread rates independently to calculate
the effective fire spread direction and
magnitude.\citep{Peterson2011,Peterson2009,Morais2001,Rothermel1983}

A minor wrinkle is introduced when putting these calculations into
practice because Rothermel's formulas all expect a measure of midflame
wind speed. However, wind speed data is often collected at a height 20
feet above either unsheltered ground or a tree canopy layer if
present. To convert this 20-ft wind speed to the required midflame
wind speed value, GridFire uses the *wind adjustment factor* formula
from Albini & Baughman 1979, parameterized as in BehavePlus, FARSITE,
FlamMap, FSPro, and FPA according to Andrews
2012\citep{Albini1979,Andrews2012}. This formula is shown below:

\begin{displaymath}
  WAF &= \left\{
    \begin{array}{lr}
      \frac{1.83}{ \ln(\frac{20.0 + 0.36 FBD}{0.13 FBD}) } & CC = 0 \\
      \frac{0.555}{ \sqrt(CH (CC/300.0)) \ln(\frac{20 + 0.36 CH}{0.13 CH}) } & CC > 0
    \end{array}
  \right.
\end{displaymath}

where WAF is the unitless wind adjustment factor, FBD is the fuel bed
depth in feet, CH is the canopy height in ft, and CC is the canopy
cover percentage (0-100).

#+name: wind-adjustment-factor
#+begin_src clojure :results silent :exports code :tangle ../src/gridfire/surface_fire.clj :no-expand :comments link
(defn wind-adjustment-factor
  "ft ft 0-100"
  [fuel-bed-depth canopy-height canopy-cover]
  (cond
    ;; sheltered: equation 2 based on CC and CH, CR=1 (Andrews 2012)
    (and (pos? canopy-cover)
         (pos? canopy-height))
    (/ 0.555 (* (Math/sqrt (* (/ canopy-cover 300.0) canopy-height))
                (Math/log (/ (+ 20.0 (* 0.36 canopy-height)) (* 0.13 canopy-height)))))

    ;; unsheltered: equation 6 H_F = H (Andrews 2012)
    (pos? fuel-bed-depth)
    (/ 1.83 (Math/log (/ (+ 20.0 (* 0.36 fuel-bed-depth)) (* 0.13 fuel-bed-depth))))

    ;; non-burnable fuel model
    :otherwise
    0.0))

(defn wind-adjustment-factor-elmfire
  "ft m 0-1"
  [fuel-bed-depth canopy-height canopy-cover]
  (cond
    ;; sheltered WAF
    (and (pos? canopy-cover)
         (pos? canopy-height))
    (* (/ 1.0 (Math/log (/ (+ 20.0 (* 0.36 (/ canopy-height 0.3048)))
                           (* 0.13 (/ canopy-height 0.3048)))))
       (/ 0.555 (Math/sqrt (* (/ canopy-cover 3.0) (/ canopy-height 0.3048)))))

    ;; unsheltered WAF
    (pos? fuel-bed-depth)
    (* (/ (+ 1.0 (/ 0.36 1.0))
          (Math/log (/ (+ 20.0 (* 0.36 fuel-bed-depth))
                       (* 0.13 fuel-bed-depth))))
       (- (Math/log (/ (+ 1.0 0.36) 0.13)) 1.0))

    ;; non-burnable fuel model
    :otherwise
    0.0))
#+end_src

The midflame wind speed that would be required to produce the combined
spread rate in a no-slope scenario is termed the effective windspeed
$U_{\textrm{eff}}$. Following the recommendations given in Appendix
III of Albini 1976, these midflame wind speeds are all limited to $0.9
I_{R}$.\citep{Albini1976}

Next, the effective wind speed is used to compute the length to width
ratio $\frac{L}{W}$ of an ellipse that approximates the fire front
using equation 9 from Rothermel 1991.\citep{Rothermel1991} This length
to width ratio is then converted into an eccentricity measure of the
ellipse using equation 8 from Albini and Chase 1980.\citep{Albini1980}
Finally, this eccentricity $E$ is used to project the maximum spread
rate to any point along the fire front. Here are the formulas used:

\begin{align*}
  \frac{L}{W} &= 1 + 0.002840909 \, U_{\textrm{eff}} \, \textrm{EAF} \\
  E &= \frac{\sqrt{(\frac{L}{W})^{2} - 1}}{\frac{L}{W}} \\
  R_{\theta} &= R_{\max}\left(\frac{1-E}{1-E\cos\theta}\right)
\end{align*}

where \theta is the angular offset from the direction of maximum fire
spread, R_{max} is the maximum spread rate, R_{\theta} is the spread
rate in direction \theta, and EAF is the ellipse adjustment factor, a
term introduced by Marco Morais and Seth Peterson in their HFire work
that can be increased or decreased to make the fire shape more
elliptical or circular respectively.\citep{Peterson2009}

*Note:* The coefficient 0.002840909 in the $\frac{L}{W}$ formula is in
units of min/ft. The original equation from Rothermel 1991 used 0.25
in units of hr/mi, so this was converted to match GridFire's use of
ft/min for $U_{\textrm{eff}}$.

#+name: rothermel-surface-fire-spread-max-and-any
#+begin_src clojure :results silent :exports code :tangle ../src/gridfire/surface_fire.clj :no-expand :comments link
(defn almost-zero? [^double x]
  (< (Math/abs x) 0.000001))

(defn degrees-to-radians
  [degrees]
  (/ (* degrees Math/PI) 180.0))

(defn radians-to-degrees
  [radians]
  (/ (* radians 180.0) Math/PI))

(defn scale-spread-to-max-wind-speed
  [{:keys [effective-wind-speed max-spread-direction] :as spread-properties}
   spread-rate max-wind-speed phi-max]
  (if (> effective-wind-speed max-wind-speed)
    {:max-spread-rate      (* spread-rate (+ 1.0 phi-max))
     :max-spread-direction max-spread-direction
     :effective-wind-speed max-wind-speed}
    spread-properties))

(defn add-eccentricity
  [{:keys [effective-wind-speed] :as spread-properties} ellipse-adjustment-factor]
  (let [length-width-ratio (+ 1.0 (* 0.002840909
                                     effective-wind-speed
                                     ellipse-adjustment-factor))
        eccentricity       (/ (Math/sqrt (- (Math/pow length-width-ratio 2.0) 1.0))
                              length-width-ratio)]
    (assoc spread-properties :eccentricity eccentricity)))

(defn smallest-angle-between [theta1 theta2]
  (let [angle (Math/abs ^double (- theta1 theta2))]
    (if (> angle 180.0)
      (- 360.0 angle)
      angle)))

(defn rothermel-surface-fire-spread-max
  "Note: fire ellipse adjustment factor, < 1.0 = more circular, > 1.0 = more elliptical"
  [{:keys [spread-rate reaction-intensity get-phi_W get-phi_S get-wind-speed]}
   midflame-wind-speed wind-from-direction slope aspect ellipse-adjustment-factor]
  (let [phi_W             (get-phi_W midflame-wind-speed)
        phi_S             (get-phi_S slope)
        slope-direction   (mod (+ aspect 180.0) 360.0)
        wind-to-direction (mod (+ wind-from-direction 180.0) 360.0)
        max-wind-speed    (* 0.9 reaction-intensity)
        phi-max           (get-phi_W max-wind-speed)]
    (->
     (cond (and (almost-zero? midflame-wind-speed) (almost-zero? slope))
           ;; no wind, no slope
           {:max-spread-rate      spread-rate
            :max-spread-direction 0.0
            :effective-wind-speed 0.0}

           (almost-zero? slope)
           ;; wind only
           {:max-spread-rate      (* spread-rate (+ 1.0 phi_W))
            :max-spread-direction wind-to-direction
            :effective-wind-speed midflame-wind-speed}

           (almost-zero? midflame-wind-speed)
           ;; slope only
           {:max-spread-rate      (* spread-rate (+ 1.0 phi_S))
            :max-spread-direction slope-direction
            :effective-wind-speed (get-wind-speed phi_S)}

           (< (smallest-angle-between wind-to-direction slope-direction) 15.0)
           ;; wind blows (within 15 degrees of) upslope
           {:max-spread-rate      (* spread-rate (+ 1.0 phi_W phi_S))
            :max-spread-direction slope-direction
            :effective-wind-speed (get-wind-speed (+ phi_W phi_S))}

           :else
           ;; wind blows across slope
           (let [slope-magnitude    (* spread-rate phi_S)
                 wind-magnitude     (* spread-rate phi_W)
                 difference-angle   (degrees-to-radians
                                     (mod (- wind-to-direction slope-direction) 360.0))
                 x                  (+ slope-magnitude
                                       (* wind-magnitude (Math/cos difference-angle)))
                 y                  (* wind-magnitude (Math/sin difference-angle))
                 combined-magnitude (Math/sqrt (+ (* x x) (* y y)))]
             (if (almost-zero? combined-magnitude)
               {:max-spread-rate      spread-rate
                :max-spread-direction 0.0
                :effective-wind-speed 0.0}
               (let [max-spread-rate      (+ spread-rate combined-magnitude)
                     phi-combined         (- (/ max-spread-rate spread-rate) 1.0)
                     offset               (radians-to-degrees
                                           (Math/asin (/ (Math/abs y) combined-magnitude)))
                     offset'              (if (>= x 0.0)
                                            (if (>= y 0.0)
                                              offset
                                              (- 360.0 offset))
                                            (if (>= y 0.0)
                                              (- 180.0 offset)
                                              (+ 180.0 offset)))
                     max-spread-direction (mod (+ slope-direction offset') 360.0)
                     effective-wind-speed (get-wind-speed phi-combined)]
                 {:max-spread-rate      max-spread-rate
                  :max-spread-direction max-spread-direction
                  :effective-wind-speed effective-wind-speed}))))
     (scale-spread-to-max-wind-speed spread-rate max-wind-speed phi-max)
     (add-eccentricity ellipse-adjustment-factor))))

(defn rothermel-surface-fire-spread-any
  [{:keys [max-spread-rate max-spread-direction eccentricity]} spread-direction]
  (let [theta (smallest-angle-between max-spread-direction spread-direction)]
    (if (or (almost-zero? eccentricity) (almost-zero? theta))
      max-spread-rate
      (* max-spread-rate (/ (- 1.0 eccentricity)
                            (- 1.0 (* eccentricity
                                      (Math/cos (degrees-to-radians theta)))))))))
#+end_src

Using these surface fire spread rate and reaction intensity values, we
next calculate fire intensity values by applying Anderson's flame
depth formula and Byram's fire line intensity and flame length
equations as described below.\citep{Anderson1969,Byram1959}

\begin{align*}
  t &= \frac{384}{\sigma} \\
  D &= Rt \\
  I &= \frac{I_{R}D}{60} \\
  L &= 0.45(I)^{0.46}
\end{align*}

where $\sigma$ is the weighted sum by size class of the fuel model's
surface area to volume ratio in ft^{2}/ft^{3}, $t$ is the residence
time in minutes, $R$ is the surface fire spread rate in ft/min, $D$ is
the flame depth in ft, $I_{R}$ is the reaction intensity in
Btu/ft^{2}/min, $I$ is the fire line intensity in Btu/ft/s, and $L$ is
the flame length in ft.

#+name: surface-fire-intensity-formulas
#+begin_src clojure :results silent :exports code :tangle ../src/gridfire/surface_fire.clj :no-expand :comments link
(defn anderson-flame-depth
  "Returns the depth, or front-to-back distance, of the actively flaming zone
   of a free-spreading fire in ft given:
   - spread-rate (ft/min)
   - residence-time (min)"
  [spread-rate residence-time]
  (* spread-rate residence-time))

(defn byram-fire-line-intensity
  "Returns the rate of heat release per unit of fire edge in Btu/ft*s given:
   - reaction-intensity (Btu/ft^2*min)
   - flame-depth (ft)"
  [reaction-intensity flame-depth]
  (/ (* reaction-intensity flame-depth) 60.0))

(defn byram-flame-length
  "Returns the average flame length in ft given:
   - fire-line-intensity (Btu/ft*s)"
  [fire-line-intensity]
  (* 0.45 (Math/pow fire-line-intensity 0.46)))
#+end_src

This concludes our coverage of the surface fire behavior equations
implemented in GridFire. In Section [[Fire Spread on a Raster Grid]],
these formulas will be translated from one-dimension to
two-dimensional spread on a raster grid. Before we move on to that,
however, the following section explains how crown fire behavior
metrics are incorporated into our model.

** Crown Fire Formulas

In order to incorporate the effects of crown fire behavior, GridFire
includes the crown fire initiation routine from Van Wagner
1977.\citep{VanWagner1977} According to this approach, there are two
threshold values (/critical intensity/ and /critical spread rate/)
that must be calculated in order to determine whether a fire will
become an active or passive crown fire or simply remain a surface
fire. The formulas for these thresholds are as follows:

\begin{align*}
  H &= 460 + 2600 M^{f} \\
  I^{*} &= (0.01 \, Z_{b} \, H)^{1.5} \\
  R^{*} &= \frac{3.0}{B_{m}}
\end{align*}

where $H$ is the heat of ignition for the herbaceous material in the
canopy in kJ/kg, $M^{f}$ is the foliar moisture content in lb
moisture/lb ovendry weight, $Z_{b}$ is the canopy base height in
meters, $I^{*}$ is the critical intensity in kW/m, $B_{m}$ is the
crown bulk density in kg/m^{3}, and $R^{*}$ is the critical spread
rate in m/min.

If the canopy cover is greater than 40% and the surface fire line
intensity is greater than the critical intensity ($I > I^{*}$), then
crown fire initiation occurs.

#+name: van-wagner-crown-fire-initiation
#+begin_src clojure :results silent :exports code :tangle ../src/gridfire/crown_fire.clj :padline no :no-expand :comments link
(ns gridfire.crown-fire)

(defn ft->m [ft] (* 0.3048 ft))

(defn kW-m->Btu-ft-s [kW-m] (* 0.288894658272 kW-m))

(defn van-wagner-crown-fire-initiation?
  "- canopy-cover (0-100 %)
   - canopy-base-height (ft)
   - foliar-moisture (lb moisture/lb ovendry weight)
   - fire-line-intensity (Btu/ft*s)"
  [canopy-cover canopy-base-height foliar-moisture fire-line-intensity]
  (and (> canopy-cover 40.0)
       (-> (+ 460.0 (* 2600.0 foliar-moisture)) ;; heat-of-ignition = kJ/kg
           (* 0.01 (ft->m canopy-base-height))
           (Math/pow 1.5) ;; critical-intensity = kW/m
           (kW-m->Btu-ft-s)
           (< fire-line-intensity))))
#+end_src

If crowning occurs, then the active and passive crown fire spread
rates are calculated from the formulas given in Cruz
2005.\citep{Cruz2005}

\begin{align*}
  \textrm{CROS}_{A} &= 11.02 \> U_{10m}^{0.90} \> B_{m}^{0.19} \> e^{-0.17 \, \textrm{EFFM}} \\
  \textrm{CROS}_{P} &= \textrm{CROS}_{A} \> e^{\frac{-\textrm{CROS}_{A}}{R^{*}}}
\end{align*}

where $\textrm{CROS}_{A}$ is the active crown fire spread rate in
m/min, $U_{10m}$ is the 10 meter windspeed in km/hr, $B_{m}$ is the
crown bulk density in kg/m^{3}, EFFM is the estimated fine fuel
moisture as a percent (0-100), and $\textrm{CROS}_{P}$ is the passive
crown fire spread rate in m/min.

If the active crown fire spread rate is greater than the critical
spread rate ($\textrm{CROS}_{A} > R^{*}$), then the crown fire will be
active, otherwise passive.

#+name: cruz-crown-fire-spread
#+begin_src clojure :results silent :exports code :tangle ../src/gridfire/crown_fire.clj :no-expand :comments link
(defn mph->km-hr [mph] (* 1.609344 mph))

(defn lb-ft3->kg-m3 [lb-ft3] (* 16.01846 lb-ft3))

(defn m->ft [m] (* 3.281 m))

(defn cruz-crown-fire-spread
  "Returns spread-rate in ft/min given:
   - wind-speed-20ft (mph)
   - crown-bulk-density (lb/ft^3)
   - estimated-fine-fuel-moisture (-> M_f :dead :1hr) (0-1)"
  [wind-speed-20ft crown-bulk-density estimated-fine-fuel-moisture]
  (let [wind-speed-10m               (/ (mph->km-hr wind-speed-20ft) 0.87) ;; km/hr
        crown-bulk-density           (lb-ft3->kg-m3 crown-bulk-density) ;; kg/m^3
        estimated-fine-fuel-moisture (* 100.0 estimated-fine-fuel-moisture)
        active-spread-rate           (* 11.02
                                        (Math/pow wind-speed-10m 0.90)
                                        (Math/pow crown-bulk-density 0.19)
                                        (Math/exp (* -0.17 estimated-fine-fuel-moisture)))
                                        ;; m/min
        critical-spread-rate         (/ 3.0 crown-bulk-density) ;; m/min
        criteria-for-active-crowning (/ active-spread-rate critical-spread-rate)]
    (m->ft
     (if (> active-spread-rate critical-spread-rate)
       active-spread-rate
       (* active-spread-rate (Math/exp (- criteria-for-active-crowning)))))))
#+end_src

Once the crown fire spread rate is determined, the crown fire line
intensity and flame lengths may be derived using the following
formulas:

\begin{align*}
  I_{c} &= \frac{R_{c} B (Z - Z_{b}) h}{60} \\
  L_{c} &= 0.45(I + I_{c})^{0.46}
\end{align*}

where $I_{c}$ is the crown fire line intensity in Btu/ft/s, $R_{c}$ is
the crown fire spread rate (either $\textrm{CROS}_{A}$ or
$\textrm{CROS}_{P}$) in ft/min, $B$ is the crown bulk density in
lb/ft^{3}, $Z$ is the canopy height in ft, $Z_{b}$ is the canopy base
height in ft, $h$ is the fuel model heat of combustion (generally 8000
Btu/lb), $L_{c}$ is the crown flame length in ft, and $I$ is the
surface fire line intensity in Btu/ft/s.

#+name: crown-fire-line-intensity
#+begin_src clojure :results silent :exports code :tangle ../src/gridfire/crown_fire.clj :no-expand :comments link
;; heat of combustion is h from the fuel models (generally 8000 Btu/lb)
(defn crown-fire-line-intensity
  "(ft/min * lb/ft^3 * ft * Btu/lb)/60 = (Btu/ft*min)/60 = Btu/ft*s"
  [crown-spread-rate crown-bulk-density canopy-height canopy-base-height heat-of-combustion]
  (/ (* crown-spread-rate
        crown-bulk-density
        (- canopy-height canopy-base-height)
        heat-of-combustion)
     60.0))

(defn crown-fire-line-intensity-elmfire ;; kW/m
  [surface-fire-line-intensity crown-spread-rate crown-bulk-density
   canopy-height canopy-base-height]
  (let [heat-of-combustion 18000] ;; kJ/m^2
    (+ surface-fire-line-intensity ;; kW/m
       (/ (* 0.3048 ;; m/ft
             crown-spread-rate ;; ft/min
             crown-bulk-density ;; kg/m^3
             (- canopy-height canopy-base-height) ;; m
             heat-of-combustion) ;; kJ/kg
          60.0)))) ;; s/min
#+end_src

As with surface fire spread, the wind speed (this time the 20-ft wind
speed in mph $U_{20}$) is used to compute the length to width ratio
$\frac{L}{W}$ of an ellipse that approximates the crown fire front
using equation 9 from Rothermel 1991.\citep{Rothermel1991} This length
to width ratio is then converted into an eccentricity measure of the
ellipse using equation 8 from Albini and Chase 1980.\citep{Albini1980}
Finally, this eccentricity $E$ is used to project the maximum spread
rate to any point along the fire front. Here are the formulas used:

\begin{align*}
  \frac{L}{W} &= 1 + 0.125 \, U_{20} \, \textrm{EAF} \\
  E &= \frac{\sqrt{(\frac{L}{W})^{2} - 1}}{\frac{L}{W}} \\
  R_{\theta} &= R_{\max}\left(\frac{1-E}{1-E\cos\theta}\right)
\end{align*}

where \theta is the angular offset from the direction of maximum fire
spread, R_{max} is the maximum spread rate, R_{\theta} is the spread
rate in direction \theta, and EAF is the ellipse adjustment factor, a
term introduced by Marco Morais and Seth Peterson in their HFire work
that can be increased or decreased to make the fire shape more
elliptical or circular respectively.\citep{Peterson2009}

#+name: crown-eccentricity
#+begin_src clojure :results silent :exports code :tangle ../src/gridfire/crown_fire.clj :no-expand :comments link
(defn crown-fire-eccentricity
  "mph"
  [wind-speed-20ft ellipse-adjustment-factor]
  (let [length-width-ratio (+ 1.0 (* 0.125
                                     wind-speed-20ft
                                     ellipse-adjustment-factor))]
    (/ (Math/sqrt (- (Math/pow length-width-ratio 2.0) 1.0))
       length-width-ratio)))

(defn elmfire-length-to-width-ratio
  "true/false mph int>0 ft/min
   Crown L/W = min(1.0 + 0.125*U20_mph, L/W_max)
   Surface L/W = 0.936*e^(0.2566*Ueff_mph) + 0.461*e^(-0.1548*Ueff_mph) - 0.397"
  [crown-fire? wind-speed-20ft max-length-to-width-ratio effective-wind-speed]
  (if crown-fire?
    (min (+ 1.0 (* 0.125 wind-speed-20ft)) max-length-to-width-ratio)
    (min (+ (* 0.936 (Math/exp (/ (* 0.2566 effective-wind-speed 60.0) 5280.0)))
            (* 0.461 (Math/exp (/ (* -0.1548 effective-wind-speed 60.0) 5280.0)))
            -0.397)
         8.0)))
#+end_src

This concludes our discussion of the crown fire behavior formulas used
in GridFire.

** Fire Spread on a Raster Grid

Although Rothermel's spread rate formula provides some useful insight
into how quickly a fire's leading edge may travel, it offers no
specific mechanism for simulating fire movement in two or more
dimensions. Therefore, when attempting to use the Rothermel equations
in any spatial analysis, one must begin by choosing a model of space
and then decide how best to employ the spread rate equations along
each possible burn trajectory.

In GridFire, SIG adopted a raster grid view of space so as to reduce the
potentially exponential complexity of modeling a fractal shape (i.e.,
fire front) at high resolutions using vector approximation. This also
provided the practical benefit of being able to work directly with
widely used raster datasets, such as LANDFIRE, without a geometric
lookup step or /a priori/ translation to vector space.

In simulation tests versus FARSITE on several historical California
fires, Marco Morais wrote that he saw similarly accurate results from
both his HFire model and from FARSITE but experienced several orders
of magnitude improvement in runtime
efficiency.\citep{Peterson2011,Peterson2009,Morais2001} His
explanation for this phenomenon was in the same vein as that described
above, namely, that it was FARSITE's choice of vector space that
slowed it down versus the faster raster-based HFire system.

Taking a cue from HFire's success in this regard, GridFire has adopted
HFire's two-dimensional spread algorithm, called the
/method of adaptive timesteps and fractional distances/.
\citep{Peterson2011,Peterson2009,Morais2001} The following
pseudo-code lays out the steps taken in this procedure:

1. Inputs

   1. Read in the values shown in Table [[tab:fire-model-inputs]].

   #+NAME: tab:fire-model-inputs
   #+CAPTION: Inputs to SIG's raster-based fire behavior model
   #+ATTR_LATEX: :align |l|l|l| :font \small
   |---------------------------+-------------------------------------+------------------------------------|
   | Value                     | Units                               | Type                               |
   |---------------------------+-------------------------------------+------------------------------------|
   | max-runtime               | minutes                             | double                             |
   | cell-size                 | feet                                | double                             |
   | elevation-matrix          | feet                                | core.matrix 2D double array        |
   | slope-matrix              | vertical feet/horizontal feet       | core.matrix 2D double array        |
   | aspect-matrix             | degrees clockwise from north        | core.matrix 2D double array        |
   | fuel-model-matrix         | fuel model numbers 1-256            | core.matrix 2D double array        |
   | canopy-height-matrix      | feet                                | core.matrix 2D double array        |
   | canopy-base-height-matrix | feet                                | core.matrix 2D double array        |
   | crown-bulk-density-matrix | lb/ft^{3}                           | core.matrix 2D double array        |
   | canopy-cover-matrix       | 0-100                               | core.matrix 2D double array        |
   | wind-speed-20ft           | miles/hour                          | double                             |
   | wind-from-direction       | degrees clockwise from North        | double                             |
   | fuel-moisture             | %                                   | map of doubles per fuel size class |
   | foliar-moisture           | %                                   | double                             |
   | ellipse-adjustment-factor | $< 1.0 =$ circle, $> 1.0 =$ ellipse | double                             |
   | initial-ignition-site     | point represented as [row col]      | vector                             |
   |---------------------------+-------------------------------------+------------------------------------|

2. Initialization

   1. Verify that *initial-ignition-site* and at least one of its
      neighboring cells has a burnable fuel model (not 91-99).
      Otherwise, terminate the simulation, indicating that no fire
      spread is possible.

   2. Create three new matrices, called *fire-spread-matrix*,
      *flame-length-matrix*, and *fire-line-intensity-matrix*. All
      three are initialized to zero except for a value of 1 at the
      *initial-ignition-site*.

   3. Set *global-clock* to 0. This will track the amount of time that
      has passed since the initial ignition in minutes.

   4. Create a new hash-map, called *ignited-cells*, which maps the
      *initial-ignition-site* to a set of trajectories into each of
      its burnable neighbors. See ``Computing Burn Trajectories''
      below for the steps used in this procedure.

3. Computing Burn Trajectories

   1. Look up the fuel model, slope, aspect, canopy height, canopy
      base height, crown bulk density, and canopy cover associated
      with the ignited cell in the input matrices.

   2. Calculate the dead herbaceous size class parameters, live
      moisture of extinction, and size class weighting factors for
      this fuel model.

   3. Use the Rothermel equations to calculate the minimum surface
      rate of spread (i.e., wind = slope = 0) leaving this cell.

   4. Compute Albini and Baughman's wind adjustment factor for this
      cell using the fuel bed depth, canopy height, and canopy cover.
      Multiply this value by the 20-ft wind speed to derive the local
      midflame wind speed.

   5. Calculate the maximum surface rate of spread (and bearing)
      originating from this cell using the Rothermel equations and
      taking into account the effects of downhill and cross-slope
      winds as described in Rothermel 1983.

   6. Use the Cruz formulas to calculate the maximum crown fire spread
      rate from the 20-ft wind speed, crown bulk density, and dead
      1-hr fuel moisture.

   7. Determine the surface and crown elliptical eccentricities by
      calculating their length-to-width ratios using the equations
      from Rothermel 1991.

   8. For each burnable neighboring cell:

      1. Use the eccentricity values to determine the possible surface
         and crown rates of spread into it from the ignited cell.

      2. Compute Byram's surface fire line intensity and Rothermel's
         crown intensity from these spread rates.

      3. Apply Van Wagner's crown initiation model to determine if the
         fire will be a passive or active crown fire or remain a
         surface fire.

      4. In the surface fire case, the spread rate into this neighbor
         will simply be the surface spread rate calculated above. The
         fire line intensity is the surface fire line intensity, and
         the flame length is calculated from this intensity value
         using Byram's relation.

      5. In the case of a crown fire, the spread rate into this
         neighbor will be the maximum of the surface and crown spread
         rates. The fire line intensity is the sum of the surface and
         crown intensities, and the flame length is once again
         computed from Byram's relation.

      6. Store this neighboring cell, the bearing to it from the
         ignited cell, and the spread rate, fire line intensity, and
         flame length values computed above in a burn trajectory
         record. Also include the terrain (e.g., 3d) distance between
         this cell and the ignited cell. Finally, set its
         *fractional-distance* value to be 0, or in the event that
         this bearing matches an overflow bearing from a previous
         iteration, set it to the *overflow-heat* value.

   9. Return a collection of burn trajectory records, one per burnable
      neighboring cell.

4. Main Loop

   1. If *global-clock* has not yet reached *max-runtime* and
      *ignited-cells* is not empty, proceed to 4.(b). Otherwise, jump
      to 5.(a).

   2. The timestep for this iteration of the model is calculated by
      dividing *cell-size* by the maximum spread rate into any cell
      from those cells in the *ignited-cells* map. As spread rates
      increase, the timesteps grow shorter and the model takes more
      iterations to complete. Similarly, the model has longer
      timesteps and takes less iterations as spread rates decrease.
      This is called the /method of adaptive timesteps/.

   3. If the timestep calculated in 4.(b) would cause the
      *global-clock* to exceed the max-runtime, then the timestep is
      set to the difference between *max-runtime* and *global-clock*.

   4. For each burn trajectory in *ignited-cells*:

      1. Multiply the spread rate (ft/min) by the timestep (min) to
         get the distance traveled by the fire (ft) along this path
         during this iteration.

      2. Divide this distance traveled by the terrain distance between
         these two cells to get the new spread fraction $\in [0,1]$
         and increment the *fractional-distance* associated with the
         trajectory by this value.

      3. If the new *fractional-distance* is greater than or equal to
         1, append this updated burn trajectory record to a list
         called *ignition-events*.

   5. If more than one trajectory in *ignition-events* shares the same
      target cell, retain only the trajectory with the largest
      *fractional-distance* value.

   6. For each trajectory in *ignition-events*:

      1. Set the target cell's value to 1 in *fire-spread-matrix*,
         *flame-length* in *flame-length-matrix*, and
         *fire-line-intensity* in *fire-line-intensity-matrix*.

      2. If the target cell has any burnable neighbors, append an
         entry to *ignited-cells*, mapping this cell to each of the
         burn trajectories emanating from it, which are calculated by
         following the steps in section ``Computing Burn
         Trajectories'' above. If its *fractional-distance* value is
         greater than 1, add the overflow amount above 1 to the
         outgoing trajectory with the same bearing along which this
         cell was ignited. That is, if this cell was ignited by a
         neighbor to the southeast, then pass any overflow heat onto
         the trajectory leading to the northwest.

   7. Remove any trajectories from *ignited-cells* that have as their
      targets any of the cells in *ignition-events*.

   8. Remove any cells from *ignited-cells* that no longer have any
      burnable neighbors.

   9. Increment the *global-clock* by this iteration's *timestep*.

   10. Repeat from 4.(a).

5. Outputs

   1. Return an associative map with the fields shown in Table
      [[tab:fire-model-outputs]].

   #+NAME: tab:fire-model-outputs
   #+CAPTION: Outputs from SIG's raster-based fire behavior model
   #+ATTR_LATEX: :align |l|l|l| :font \small
   |----------------------------+-----------------------------------------+-----------------------------|
   | Value                      | Units                                   | Type                        |
   |----------------------------+-----------------------------------------+-----------------------------|
   | global-clock               | minutes                                 | double                      |
   | initial-ignition-site      | point represented as [row col]          | vector                      |
   | ignited-cells              | list of points represented as [row col] | list of vectors             |
   | fire-spread-matrix         | [0,1]                                   | core.matrix 2D double array |
   | flame-length-matrix        | feet                                    | core.matrix 2D double array |
   | fire-line-intensity-matrix | Btu/ft/s                                | core.matrix 2D double array |
   |----------------------------+-----------------------------------------+-----------------------------|

#+name: fire-spread-algorithm
#+begin_src clojure :results silent :exports code :tangle ../src/gridfire/fire_spread.clj :padline no :no-expand :comments link
(ns gridfire.fire-spread
  (:require [clojure.core.matrix           :as m]
            [clojure.core.matrix.operators :as mop]
            [gridfire.common               :refer [burnable-fuel-model?
                                                   burnable?
                                                   extract-constants
                                                   fuel-moisture
                                                   in-bounds?]]
            [gridfire.crown-fire          :refer [crown-fire-eccentricity
                                                  crown-fire-line-intensity
                                                  cruz-crown-fire-spread
                                                  van-wagner-crown-fire-initiation?]]
            [gridfire.fuel-models         :refer [build-fuel-model moisturize]]
            [gridfire.perturbation        :as perturbation]
            [gridfire.spotting            :as spot]
            [gridfire.surface-fire        :refer [anderson-flame-depth
                                                  byram-fire-line-intensity
                                                  byram-flame-length
                                                  rothermel-surface-fire-spread-any
                                                  rothermel-surface-fire-spread-max
                                                  rothermel-surface-fire-spread-no-wind-no-slope
                                                  wind-adjustment-factor]]))

(m/set-current-implementation :vectorz)

;; for surface fire, tau = 10 mins, t0 = 0, and t = global-clock
;; for crown fire, tau = 20 mins, t0 = time of first torch, t = global-clock
;; (defn lautenberger-spread-acceleration
;;   [equilibrium-spread-rate t0 t tau]
;;   (* equilibrium-spread-rate (- 1.0 (Math/exp (/ (- t0 t 0.2) tau)))))
;;
;; Note: Because of our use of adaptive timesteps, if the spread rate on
;;       the first timestep is not at least 83 ft/min, then the timestep will
;;       be calculated as greater than 60 minutes, which will terminate the
;;       one hour fire simulation instantly.

(defn random-cell
  "Returns a random [i j] pair with i < num-rows and j < num-cols."
  [num-rows num-cols]
  [(rand-int num-rows)
   (rand-int num-cols)])

(defn get-neighbors
  "Returns the eight points adjacent to the passed-in point."
  [[i j]]
  (let [i- (- i 1)
        i+ (+ i 1)
        j- (- j 1)
        j+ (+ j 1)]
    (vector [i- j-] [i- j] [i- j+]
            [i  j-]        [i  j+]
            [i+ j-] [i+ j] [i+ j+])))

(defn distance-3d
  "Returns the terrain distance between two points in feet."
  [elevation-matrix cell-size [i1 j1] [i2 j2]]
  (let [di (* cell-size (- i1 i2))
        dj (* cell-size (- j1 j2))
        dz (- (m/mget elevation-matrix i1 j1)
              (m/mget elevation-matrix i2 j2))]
    (Math/sqrt (+ (* di di) (* dj dj) (* dz dz)))))

(def offset-to-degrees
  "Returns clockwise degrees from north."
  {[-1  0]   0.0   ; N
   [-1  1]  45.0   ; NE
   [ 0  1]  90.0   ; E
   [ 1  1] 135.0   ; SE
   [ 1  0] 180.0   ; S
   [ 1 -1] 225.0   ; SW
   [ 0 -1] 270.0   ; W
   [-1 -1] 315.0}) ; NW

(def rothermel-fast-wrapper
  (memoize
   (fn [fuel-model-number fuel-moisture]
     (let [fuel-model      (-> (build-fuel-model (int fuel-model-number))
                               (moisturize fuel-moisture))
           spread-info-min (rothermel-surface-fire-spread-no-wind-no-slope fuel-model)]
       [fuel-model spread-info-min]))))

(defn compute-burn-trajectory
  [neighbor here spread-info-min spread-info-max fuel-model crown-bulk-density
   canopy-cover canopy-height canopy-base-height foliar-moisture crown-spread-max
   crown-eccentricity landfire-rasters cell-size overflow-trajectory overflow-heat]
  (let [trajectory          (mop/- neighbor here)
        spread-direction    (offset-to-degrees trajectory)
        surface-spread-rate (rothermel-surface-fire-spread-any spread-info-max
                                                               spread-direction)
        residence-time      (:residence-time spread-info-min)
        reaction-intensity  (:reaction-intensity spread-info-min)
        surface-intensity   (->> (anderson-flame-depth surface-spread-rate residence-time)
                                 (byram-fire-line-intensity reaction-intensity))
        crown-fire?         (van-wagner-crown-fire-initiation? canopy-cover
                                                               canopy-base-height
                                                               foliar-moisture
                                                               surface-intensity)
        crown-spread-rate   (if crown-fire?
                              (rothermel-surface-fire-spread-any
                               (assoc spread-info-max
                                      :max-spread-rate crown-spread-max
                                      :eccentricity crown-eccentricity)
                               spread-direction))
        crown-intensity     (if crown-fire?
                              (crown-fire-line-intensity
                               crown-spread-rate
                               crown-bulk-density
                               canopy-height
                               canopy-base-height
                               (-> fuel-model :h :dead :1hr)))
        spread-rate         (if crown-fire?
                              (max surface-spread-rate crown-spread-rate)
                              surface-spread-rate)
        fire-line-intensity (if crown-fire?
                              (+ surface-intensity crown-intensity)
                              surface-intensity)
        flame-length        (byram-flame-length fire-line-intensity)]
    {:cell                neighbor
     :trajectory          trajectory
     :terrain-distance    (distance-3d (:elevation landfire-rasters) cell-size here neighbor)
     :spread-rate         spread-rate
     :fire-line-intensity fire-line-intensity
     :flame-length        flame-length
     :fractional-distance (volatile! (if (= trajectory overflow-trajectory)
                                       overflow-heat
                                       0.0))
     :crown-fire?         crown-fire?}))

(defn compute-neighborhood-fire-spread-rates!
   "Returns a vector of entries of the form:
  {:cell [i j],
   :trajectory [di dj],
   :terrain-distance ft,
   :spread-rate ft/min,
   :fire-line-intensity Btu/ft/s,
   :flame-length ft,
   :fractional-distance [0-1]}, one for each cell adjacent to here."
  [{:keys [landfire-rasters foliar-moisture ellipse-adjustment-factor cell-size num-rows num-cols] :as constants}
   fire-spread-matrix
   [i j :as here]
   overflow-trajectory
   overflow-heat
   global-clock]
  (let [{:keys
         [aspect
          canopy-base-height
          canopy-cover
          canopy-height
          crown-bulk-density
          fuel-model
          relative-humidity
          slope
          temperature
          wind-from-direction
          wind-speed-20ft]}          (extract-constants constants global-clock here)
        fuel-moisture                (fuel-moisture relative-humidity temperature)
        [fuel-model spread-info-min] (rothermel-fast-wrapper fuel-model fuel-moisture)
        midflame-wind-speed          (* wind-speed-20ft 88.0
                                        (wind-adjustment-factor (:delta fuel-model) canopy-height canopy-cover)) ; mi/hr -> ft/min
        spread-info-max              (rothermel-surface-fire-spread-max spread-info-min
                                                                        midflame-wind-speed
                                                                        wind-from-direction
                                                                        slope
                                                                        aspect
                                                                        ellipse-adjustment-factor)
        crown-spread-max             (cruz-crown-fire-spread wind-speed-20ft crown-bulk-density
                                                             (-> fuel-moisture :dead :1hr))
        crown-eccentricity           (crown-fire-eccentricity wind-speed-20ft
                                                              ellipse-adjustment-factor)]
    (into []
          (comp
           (filter #(and (in-bounds? num-rows num-cols %)
                         (burnable? fire-spread-matrix (:fuel-model landfire-rasters) here %)))
           (map #(compute-burn-trajectory % here spread-info-min spread-info-max fuel-model
                                          crown-bulk-density canopy-cover canopy-height
                                          canopy-base-height foliar-moisture crown-spread-max
                                          crown-eccentricity landfire-rasters cell-size
                                          overflow-trajectory overflow-heat)))
          (get-neighbors here))))

(defn burnable-neighbors?
  [fire-spread-matrix fuel-model-matrix num-rows num-cols cell]
  (some #(and (in-bounds? num-rows num-cols %)
              (burnable? fire-spread-matrix fuel-model-matrix cell %))
        (get-neighbors cell)))

(defn select-random-ignition-site
  [fuel-model-matrix]
  (let [num-rows           (m/row-count    fuel-model-matrix)
        num-cols           (m/column-count fuel-model-matrix)
        fire-spread-matrix (m/zero-matrix num-rows num-cols)]
    (loop [[i j :as ignition-site] (random-cell num-rows num-cols)]
      (if (and (burnable-fuel-model? (m/mget fuel-model-matrix i j))
               (burnable-neighbors? fire-spread-matrix fuel-model-matrix
                                    num-rows num-cols ignition-site))
        ignition-site
        (recur (random-cell num-rows num-cols))))))

(defn identify-ignition-events
  [ignited-cells timestep fire-spread-matrix]
  (->> (for [[source destinations] ignited-cells
             {:keys [cell
                     trajectory
                     terrain-distance
                     spread-rate
                     flame-length
                     fire-line-intensity
                     fractional-distance
                     crown-fire?]} destinations]
         (let [[i j]               source
               new-spread-fraction (/ (* spread-rate timestep) terrain-distance)
               new-total           (vreset! fractional-distance
                                            (+ @fractional-distance new-spread-fraction))]
           (if (>= new-total 1.0)
             {:cell                 cell
              :trajectory           trajectory
              :fractional-distance  @fractional-distance
              :flame-length         flame-length
              :fire-line-intensity  fire-line-intensity
              :crown-fire?          crown-fire?
              :ignition-probability (m/mget fire-spread-matrix i j)})))
       (remove nil?)
       (group-by :cell)
       (map (fn [[_ trajectories]] (apply max-key :fractional-distance trajectories)))
       (into [])))

(defn update-ignited-cells
  [{:keys [landfire-rasters num-rows num-cols] :as constants}
   ignited-cells
   ignition-events
   fire-spread-matrix
   global-clock]
  (let [newly-ignited-cells (into #{} (map :cell) ignition-events)
        fuel-model-matrix   (:fuel-model landfire-rasters)]
    (into {}
          (concat
           (for [[cell spread-info] ignited-cells
                 :when              (burnable-neighbors? fire-spread-matrix
                                                         fuel-model-matrix
                                                         num-rows
                                                         num-cols
                                                         cell)]
             [cell (remove #(contains? newly-ignited-cells (:cell %)) spread-info)])
           (for [{:keys
                  [cell
                   trajectory
                   fractional-distance]} ignition-events
                 :when                   (burnable-neighbors? fire-spread-matrix
                                                              fuel-model-matrix
                                                              num-rows num-cols
                                                              cell)]
             [cell (compute-neighborhood-fire-spread-rates!
                    constants
                    fire-spread-matrix
                    cell
                    trajectory
                    (- fractional-distance 1.0)
                    global-clock)])))))

(defn generate-ignited-cells
  [constants fire-spread-matrix cells]
  (when (seq cells)
    (into {}
          (for [cell cells]
            [cell (compute-neighborhood-fire-spread-rates!
                   constants
                   fire-spread-matrix
                   cell
                   nil
                   0.0
                   0.0)]))))

(defn identify-spot-ignition-events
  [global-clock spot-ignitions]
  (let [to-ignite-now (group-by (fn [[cell [time ign-prob]]]
                                  (>= global-clock time))
                                spot-ignitions)
        ignite-later  (into {} (get to-ignite-now false))
        ignite-now    (into {} (get to-ignite-now true))]
    [ignite-later ignite-now]))

(defn spot-ignited-cells
  "Updates matrices for spot ignited cells
  Returns a map of ignited cells"
  [constants
   global-clock
   {:keys [fire-spread-matrix burn-time-matrix]}
   spot-ignite-now]
  (let [ignited?        (fn [[k v]]
                          (let [[i j] k
                                [_ p] v]
                            (> (m/mget fire-spread-matrix i j) p)))
        spot-ignite-now (remove ignited? spot-ignite-now)
        ignited-cells   (generate-ignited-cells constants
                                                fire-spread-matrix
                                                (keys spot-ignite-now))]
    (doseq [cell spot-ignite-now
            :let [[i j]                    (key cell)
                  [_ ignition-probability] (val cell)]]
      (m/mset! fire-spread-matrix i j ignition-probability)
      (m/mset! burn-time-matrix i j global-clock))
    ignited-cells))

(defn new-spot-ignitions
  "Returns a map of [x y] locations to [t p] where:
  t: time of ignition
  p: ignition-probability"
  [{:keys [spotting] :as config} constants matrices ignition-events]
  (when spotting
    (reduce (fn [acc ignition-event]
              (merge-with (partial min-key first)
                          acc
                          (->> (spot/spread-firebrands
                                constants
                                config
                                matrices
                                ignition-event)
                               (into {}))))
            {}
            ignition-events)))


(defn run-loop
  [{:keys [max-runtime cell-size] :as constants}
   {:keys [spotting] :as config}
   {:keys [fire-spread-matrix
           flame-length-matrix
           fire-line-intensity-matrix
           firebrand-count-matrix
           burn-time-matrix] :as matrices}
   ignited-cells]
  (loop [global-clock      0.0
         ignited-cells     ignited-cells
         spot-ignitions {}]
    (if (and (< global-clock max-runtime)
             (seq ignited-cells))
      (let [dt                (->> ignited-cells
                                   (vals)
                                   (apply concat)
                                   (map :spread-rate)
                                   (reduce max 0.0)
                                   (/ cell-size))
            timestep          (if (> (+ global-clock dt) max-runtime)
                                (- max-runtime global-clock)
                                dt)
            next-global-clock (+ global-clock timestep)
            ignition-events   (identify-ignition-events ignited-cells timestep fire-spread-matrix)
            constants         (perturbation/update-global-vals constants global-clock next-global-clock)]
        ;; [{:cell :trajectory :fractional-distance
        ;;   :flame-length :fire-line-intensity} ...]
        (doseq [{:keys [cell flame-length fire-line-intensity
                        ignition-probability] :as ignition-event} ignition-events]
          (let [[i j] cell]
            (m/mset! fire-spread-matrix         i j ignition-probability)
            (m/mset! flame-length-matrix        i j flame-length)
            (m/mset! fire-line-intensity-matrix i j fire-line-intensity)
            (m/mset! burn-time-matrix           i j global-clock)))
        (let [new-spot-ignitions (new-spot-ignitions config
                                                     (assoc constants :global-clock global-clock)
                                                     matrices
                                                     ignition-events)
              [spot-ignite-later
               spot-ignite-now]  (identify-spot-ignition-events global-clock
                                                                (merge-with (partial min-key first)
                                                                            spot-ignitions
                                                                            new-spot-ignitions))
              spot-ignited-cells (spot-ignited-cells constants
                                                     global-clock
                                                     matrices
                                                     spot-ignite-now)]
          (recur next-global-clock
                 (update-ignited-cells constants
                                       (merge spot-ignited-cells ignited-cells)
                                       ignition-events
                                       fire-spread-matrix
                                       global-clock)
                 spot-ignite-later)))
      {:global-clock               global-clock
       :exit-condition             (if (seq ignited-cells) :max-runtime-reached :no-burnable-fuels)
       :fire-spread-matrix         fire-spread-matrix
       :flame-length-matrix        flame-length-matrix
       :fire-line-intensity-matrix fire-line-intensity-matrix
       :burn-time-matrix           burn-time-matrix})))

(defn- initialize-matrix
  [num-rows num-cols indices]
  (let [matrix (m/zero-matrix num-rows num-cols)]
    (doseq [[i j] indices
            :when (in-bounds? num-rows num-cols [i j])]
      (m/mset! matrix i j -1.0))
    matrix))

(defn- get-non-zero-indices [m]
  (for [[r cols] (map-indexed vector (m/non-zero-indices m))
        c        cols]
    [r c]))

(defmulti run-fire-spread
  "Runs the raster-based fire spread model with a map of these arguments:
  - max-runtime: double (minutes)
  - cell-size: double (feet)
  - landfire-rasters: map containing these entries;
    - elevation: core.matrix 2D double array (feet)
    - slope: core.matrix 2D double array (vertical feet/horizontal feet)
    - aspect: core.matrix 2D double array (degrees clockwise from north)
    - fuel-model: core.matrix 2D double array (fuel model numbers 1-256)
    - canopy-height: core.matrix 2D double array (feet)
    - canopy-base-height: core.matrix 2D double array (feet)
    - crown-bulk-density: core.matrix 2D double array (lb/ft^3)
    - canopy-cover: core.matrix 2D double array (0-100)
  - wind-speed-20ft: double (miles/hour)
  - wind-from-direction: double (degrees clockwise from north)
  - fuel-moisture: doubles (%){:dead {:1hr :10hr :100hr} :live {:herbaceous :woody}}
  - foliar-moisture: double (%)
  - ellipse-adjustment-factor: (< 1.0 = more circular, > 1.0 = more elliptical)
  - initial-ignition-site: One of the following:
     - point represented as [row col]
     - map containing a :matrix field of type core.matrix 2D double array (0-2)
     - nil (this causes GridFire to select a random ignition-point)
  - num-rows: integer
  - num-cols: integer"
  (fn [{:keys [initial-ignition-site]} _]
    (condp = (type initial-ignition-site)
      clojure.lang.PersistentHashMap :ignition-perimeter
      clojure.lang.PersistentVector  :ignition-point
      :random-ignition-point)))

(defmethod run-fire-spread :random-ignition-point
  [{:keys [landfire-rasters] :as constants} config]
  (run-fire-spread (assoc constants
                          :initial-ignition-site
                          (select-random-ignition-site (:fuel-model landfire-rasters)))
                   config))

(defmethod run-fire-spread :ignition-point
[{:keys [landfire-rasters num-rows num-cols initial-ignition-site] :as constants}
 {:keys [spotting] :as config}]
(let [[i j]                      initial-ignition-site
      fuel-model-matrix          (:fuel-model landfire-rasters)
      fire-spread-matrix         (m/zero-matrix num-rows num-cols)
      flame-length-matrix        (m/zero-matrix num-rows num-cols)
      fire-line-intensity-matrix (m/zero-matrix num-rows num-cols)
      burn-time-matrix           (m/zero-matrix num-rows num-cols)
      firebrand-count-matrix     (when spotting (m/zero-matrix num-rows num-cols))]
  (when (and (in-bounds? num-rows num-cols initial-ignition-site)
             (burnable-fuel-model? (m/mget fuel-model-matrix i j))
             (burnable-neighbors? fire-spread-matrix fuel-model-matrix
                                  num-rows num-cols initial-ignition-site))
    ;; initialize the ignition site
    (m/mset! fire-spread-matrix i j 1.0)
    (m/mset! flame-length-matrix i j 1.0)
    (m/mset! fire-line-intensity-matrix i j 1.0)
    (let [ignited-cells {initial-ignition-site
                         (compute-neighborhood-fire-spread-rates!
                          constants
                          fire-spread-matrix
                          initial-ignition-site
                          nil
                          0.0
                          0.0)}]
      (run-loop constants
                config
                {:fire-spread-matrix         fire-spread-matrix
                 :flame-length-matrix        flame-length-matrix
                 :fire-line-intensity-matrix fire-line-intensity-matrix
                 :firebrand-count-matrix     firebrand-count-matrix
                 :burn-time-matrix           burn-time-matrix}
                ignited-cells)))))

(defmethod run-fire-spread :ignition-perimeter
  [{:keys [num-rows num-cols initial-ignition-site landfire-rasters] :as constants}
   {:keys [spotting] :as config}]
  (let [fire-spread-matrix         (first (m/mutable (:matrix initial-ignition-site)))
        non-zero-indices           (get-non-zero-indices fire-spread-matrix)
        flame-length-matrix        (initialize-matrix num-rows num-cols non-zero-indices)
        fire-line-intensity-matrix (initialize-matrix num-rows num-cols non-zero-indices)
        perimeter-indices          (filter #(burnable-neighbors? fire-spread-matrix
                                                                 (:fuel-model landfire-rasters)
                                                                 num-rows
                                                                 num-cols
                                                                 %)
                                           non-zero-indices)
        burn-time-matrix           (initialize-matrix num-rows num-cols non-zero-indices)
        firebrand-count-matrix     (when spotting (m/zero-matrix num-rows num-cols))
        ignited-cells              (generate-ignited-cells constants fire-spread-matrix perimeter-indices)]
    (run-loop constants
              config
              {:fire-spread-matrix         fire-spread-matrix
               :flame-length-matrix        flame-length-matrix
               :fire-line-intensity-matrix fire-line-intensity-matrix
               :firebrand-count-matrix     firebrand-count-matrix
               :burn-time-matrix           burn-time-matrix}
              ignited-cells)))
#+end_src

This concludes our description of GridFire's raster-based fire spread
algorithm.

** Spotting Model Forumulas

Gridfire can optionally include spot fires using a cellular automata model
described in Perryman 2013. The model is broken up into four submodels:
Surface Spread, Tree Torching, Firebrand Dispersal, and Spot Ignition. For
Surface Spread and Tree Torching, the Perryman model uses Rothermal (1972) and
Van Wagner 1977 respectively. Gridfire will use the same models described in
the previous sections.

The Firebrand Dispersal model describes the distributions of firebrands relative
to the wind direction. The location of where the firebrand lands is determined
by the probabilties of landing d meters in the direction parallel and
perpendicular to the wind.

For determining the distance a firebrands should land parallel to the wind a
lognormal probability density function is used from Sardoy (2008). Instead
of calculating the probability GridFire will sample using a log-normal
distribution using the mean and standard deviations derived from the fireline
intensity and wind speed (Perryman 2013 Equation 5 or 6). To determine which
pair of equations to use we must first determine if the plume is buoyancy driven
or wind driven by calculating the Froude number.

\begin{align*}
Fr = \frac{U_H}{\sqrt{g(\frac{I_F}{\rho_{\infty}C_{cg}T_{\infty}g^{1/2}})^{2/3}}}
\end{align*}

For buyoancy-driven plumes the mean and standard deviation are calculated by:
\begin{align*}
\sigma_{FB} = 0.86 (I_F^{-0.21}U_H^{0.44}) + 0.19 \\
\mu_{FB} = 1.47 (I_F^{0.54}U_H^{-0.55}) + 1.14
\end{align*}

and the mean and standard deviation for wind-driven plumes are calculated by:
\begin{align*}
\sigma_{FB} = 4.95 (I_F^{-0.01}U_H^{-0.02}) - 3.48 \\
\mu_{FB} = 1.32 (I_F^{0.26}U_H^{0.11}) - 0.02
\end{align*}

For determining the distance a firebrands should land perpendicular to the wind
a normal distribution with the mean of 0 and standard deviation of 0.92 is used,
as described in Himoto and Tanaka (2005) (referenced in Perryman).

Once we have the mean and standard deviation we can sample using log-normal
distribution for the direction parallel to the wind and normal distribution for
the direction perpendicular to the wind.

#+name: sardoy-firebrand-dispersal
#+begin_src clojure :results silent :exports code :tangle ../src/gridfire/spotting.clj :padline no :no-expand :comments link
(ns gridfire.spotting
  (:require [clojure.core.matrix :as m]
            [gridfire.common :refer [extract-constants
                                     distance-3d
                                     fuel-moisture
                                     in-bounds?
                                     burnable?]]
            [gridfire.crown-fire :refer [ft->m]]
            [gridfire.utils.random :refer [random-float my-rand-int-range]]
            [gridfire.conversion :as convert]
            [kixi.stats.distribution :as distribution]))

;;-----------------------------------------------------------------------------
;; Formulas
;;-----------------------------------------------------------------------------

(defn froude-number
  "Returns froude number given:
  wind-speed-20ft: (ms^-1)
  fire-line-intensity: (kWm^-1)
  temperature: (Kelvin)
  ambient-gas-density: (kgm^-3)
  specific-heat-gas: (KJkg^-1 K^-1)"
  [wind-speed-20ft fire-line-intensity temperature ambient-gas-density specific-heat-gas]
  (let [g   9.81 ;(ms^-1) gravity
        L_c (-> (/ fire-line-intensity ;characteristic length of plume
                   (* ambient-gas-density
                      specific-heat-gas
                      temperature
                      (Math/sqrt g)))
                (Math/pow (/ 2 3)))]
    (/ wind-speed-20ft
       (Math/sqrt (* g L_c)))))

(defn buoyancy-driven? [froude]
  (<= froude 1))

(defn deviation-fb
  "Returns standard deviation as described in Perryman 2013 EQ5 and EQ6 given:
  froude number: (Int)
  fire-line-intensity: (kWm^-1)
  wind-speed-20ft: (ms^-1)"
  [froude fire-line-intensity wind-speed-20ft]
  (if (buoyancy-driven? froude)
    (+ (* 0.86 (Math/pow fire-line-intensity -0.21) (Math/pow wind-speed-20ft 0.44)) 0.19)
    (- (* 4.95 (Math/pow fire-line-intensity -0.01) (Math/pow wind-speed-20ft -0.02)) 3.48)))

(defn mean-fb
  "Returns mean as described in Perryman 2013 EQ5 and EQ6 given:
  froude number: (Int)
  fire-line-intensity: (kWm^-1)
  wind-speed-20ft: (ms^-1)"
  [froude fire-line-intensity wind-speed-20ft]
  (if (buoyancy-driven? froude)
    (+ (* 1.47 (Math/pow fire-line-intensity 0.54) (Math/pow wind-speed-20ft -0.55)) 1.14)
    (- (* 1.32 (Math/pow fire-line-intensity 0.26) (Math/pow wind-speed-20ft 0.11)) 0.02)))

(defn- sample-num-firebrands
  [{:keys [num-firebrands]} rand-gen]
  (if (map? num-firebrands)
    (let [{:keys [lo hi]} num-firebrands
          l               (if (vector? lo) (my-rand-int-range rand-gen lo) lo)
          h               (if (vector? hi) (my-rand-int-range rand-gen hi) hi)]
      (my-rand-int-range rand-gen [l h]))
    num-firebrands))

(defn sample-wind-dir-deltas
  "Returns a sequence of [x y] distances (meters) that firebrands land away
  from a torched cell at i j where:
  x: parallel to the wind
  y: perpendicular to the wind (positive values are to the right of wind direction)
  "
  [{:keys [spotting rand-gen random-seed] :as config}
   fire-line-intensity-matrix
   wind-speed-20ft
   temperature
   [i j]]
  (let [{:keys
         [ambient-gas-density
          specific-heat-gas]} spotting
        num-firebrands        (sample-num-firebrands spotting rand-gen)
        intensity             (convert/Btu-ft-s->kW-m (m/mget fire-line-intensity-matrix i j))
        froude                (froude-number intensity
                                             wind-speed-20ft
                                             temperature
                                             ambient-gas-density
                                             specific-heat-gas)
        parallel              (distribution/log-normal {:mu (mean-fb froude intensity wind-speed-20ft)
                                                        :sd (deviation-fb froude intensity wind-speed-20ft)})
        perpendicular         (distribution/normal {:mu 0
                                                    :sd 0.92})]
    (map (comp
          (partial mapv convert/m->ft)
          vector)
         (distribution/sample num-firebrands parallel {:seed random-seed})
         (distribution/sample num-firebrands perpendicular {:seed random-seed}))))
#+end_src

Since the results are distance deltas relative to the wind direction we must
convert  this to deltas in our coordinate plane. We can convert
these deltas by using trigonometric functions.

#+name: convert-deltas
#+begin_src clojure :results silent :exports code :tangle ../src/gridfire/spotting.clj :padline no :no-expand :comments link
(defn hypotenuse [x y]
  (Math/sqrt (+ (Math/pow x 2) (Math/pow y 2))))

(defn deltas-wind->coord
  "Converts deltas from the torched tree in the wind direction to deltas
  in the coordinate plane"
  [deltas wind-direction]
  (map (fn [[d-paral d-perp]]
         (let [H  (hypotenuse d-paral d-perp)
               t1 wind-direction
               t2 (convert/rad->deg (Math/atan (/ d-perp d-paral)))
               t3 (+ t1 t2)]
           [(* -1 H (Math/cos (convert/deg->rad t3)))
            (* H (Math/sin (convert/deg->rad t3)))]))
       deltas))

(defn firebrands
  "Returns a sequence of cells that firebrands land in"
  [deltas wind-towards-direction cell cell-size]
  (let [step         (/ cell-size 2)
        cell-center  (mapv #(+ step (* % step)) cell)
        coord-deltas (deltas-wind->coord deltas wind-towards-direction)]
    (map (comp
          (partial map int)
          (partial map #(quot % step))
          (partial map + cell-center))
         coord-deltas)))
#+end_src

The Spot Ignition model describes the probability of a spot ignition as well as
when the spot ignition should occur. Perryman uses the method described in
Schroeder (1969) but adjusts the result to take into account the distance a
firebrand lands from the source tree (using Albini 1979) and the number of
firebrands that land in a cell (using Stauffer 2008).


\begin{align*}
P(I)_d = P(I)exp(-\lambda_sd)
P(I)_d^{FB} = 1 - (1 - P(I)_d)^b
\end{align*}

where \lambda is a positive number representing the decay constant, d is the
firebrand's landing distance away from the source cell. $P(I)_d$ is the
probability of spot ignition taking into consideration of d. $P(I)_d^{FB}$ is
the probability of spot fire ignition taking into consideration b, the number of
firebrands landing in a cell.

#+name: firebrand-ignition-probability
#+begin_src clojure :results silent :exports code :tangle ../src/gridfire/spotting.clj :padline no :no-expand :comments link
(defn specific-heat-dry-fuel
  "Returns specific heat of dry fuel given:
  initiial-temp: (Celcius)
  ignition-temp: (Celcius)
  "
  [initial-temp ignition-temp]
  (+ 0.266 (* 0.0016 (/ (+ ignition-temp initial-temp) 2))))

(defn heat-of-preignition
  "Returns heat of preignition given:
  init-temperature: (Celcius)
  ignition-temperature: (Celcius)
  moisture content: (Percent)"
  [init-temperature ignition-temperature moisture]
  (let [T_o init-temperature
        T_i ignition-temperature
        M   moisture
        c_f (specific-heat-dry-fuel T_o T_i)

        ;; heat required to reach ignition temperature
        Q_a (* (- T_i T_o) c_f)

        ;; heat required to raise moisture to reach boiling point
        Q_b (* (- 100 T_o) M)

        ;; Heat of desorption
        Q_c (* 18.54 (- 1 (Math/exp (* -15.1 M))))

        ;; Heat required to vaporize moisture
        Q_d (* 540 M)]
    (+ Q_a Q_b Q_c Q_d)))

(defn schroeder-ign-prob
  "Returns the probability of ignition as described in Shroeder (1969) given:
  relative-humidity: (%)
  temperature: (Farenheit)"
  [relative-humidity temperature]
  (let [ignition-temperature 320 ;;FIXME should this be a constant?
        moisture             (-> (fuel-moisture relative-humidity temperature)
                                 :dead
                                 :1hr)
        Q_ig                 (heat-of-preignition (convert/F->C temperature) ignition-temperature moisture)
        X                    (/ (- 400 Q_ig) 10)]
    (/ (* 0.000048 (Math/pow X 4.3)) 50)))

(defn spot-ignition-probability
  [{:keys [cell-size landfire-rasters]}
   {:keys [decay-constant] :as spot-config}
   temperature
   relative-humidity
   firebrand-count
   torched-origin
   [i j :as here]]
  (let [ignition-probability (schroeder-ign-prob relative-humidity
                                                 temperature)
        distance             (ft->m (distance-3d (:elevation landfire-rasters)
                                                 cell-size
                                                 here
                                                 torched-origin))
        decay-factor         (Math/exp (* -1 decay-constant distance))]
    (- 1 (Math/pow (- 1 (* ignition-probability decay-factor)) firebrand-count))))
#+end_src

A firebrand will cause an unburened cell to transition to a burned state if the
cell receives atleast one firebrand and the cell's probability of ignition as
calculated by the above equations is greater than a randomly generated uniform number.
Once a cell has been determined to ignite then the time until ignition is
calculated. The time until ignition is a sum of three time intervals: the amount
of time required for the firebrand to reach its maximum vertical height $t_v$,
the amount of time required for the firebrand to descend from the maximum
vertical height to the forest floor $t_g$, and the amount of time required for a
spot fire to ignite and build up to the steady-state $t_I$. Perryman assumes $t_v$
and $t_g$ to be equal and used the formula from Albini (1979) to calculate it.
$t_I$ is also assumed to be 20 min as used in McAlpine and Wakimoto (1991).

#+name: firebrands-time-of-ignition
#+begin_src clojure :results silent :exports code :tangle ../src/gridfire/spotting.clj :padline no :no-expand :comments link
(defn spot-ignition?
  [rand-gen spot-ignition-probability]
  (let [random-number (random-float 0 1 rand-gen)]
    (> spot-ignition-probability random-number)))

(defn spot-ignition-time
  "Returns the time of spot ignition in minutes given:
  global-clock: (min)
  flame-length: (m)
  wind-speed-20ft: (ms^-1)"
  [global-clock flame-length wind-speed-20ft]
  (let [a              5.963
        b              (- a 1.4)
        D              0.003 ;firebrand diaemeter (m)
        z-max          (* 0.39 D (Math/pow 10 5))
        t-steady-state 20    ;min
        t-max-height   (convert/sec->min ;min
                            (+ (/ (* 2 flame-length) wind-speed-20ft)
                               1.2
                               (* (/ a 3.0)
                                  (- (Math/pow (/ (+ b (/ z-max flame-length)) a) (/ 3.0 2.0)) 1))))]
    (+ global-clock (* 2 t-max-height) 20)))
#+end_src

Once the locations, ignition probabilities, and time of ignition has been
calculated for each of the firebrands a sequence of key value pairs are
returned, to be processed in `gridfire.cli`. The key is [x y] location of the
firebrand and the value [t p] where t is the time of igintion and p is the
ignition probability.
#+name: spread-firebrands
#+begin_src clojure :results silent :exports code :tangle ../src/gridfire/spotting.clj :padline no :no-expand :comments link
(defn update-firebrand-counts!
  [{:keys [num-rows num-cols landfire-rasters]}
   firebrand-count-matrix
   fire-spread-matrix
   source
   firebrands]
  (doseq [[x y :as here] firebrands
          :when          (and (in-bounds? num-rows num-cols [x y])
                              (burnable? fire-spread-matrix
                                         (:fuel-model landfire-rasters)
                                         source
                                         here))
          :let           [new-count (inc (m/mget firebrand-count-matrix x y))]]
    (m/mset! firebrand-count-matrix x y new-count)))

(defn- in-range?
  [[min max] fuel-model-number]
  (<= min fuel-model-number max))

(defn- surface-spot-percent
  [fuel-range-percents fuel-model-number rand-gen]
  (reduce (fn [acc [fuel-range percent]]
            (if (in-range? fuel-range fuel-model-number)
              (if (vector? fuel-range)
                (my-rand-range rand-gen fuel-range)
                percent)
              acc))
          0.0
          fuel-range-percents))

(defn surface-fire-spot-fire?
  "Expects surface-fire-spotting config to be a sequence of tuples of
  ranges [lo hi] and spottting percent. The range represents the range (inclusive)
  of fuel model numbers that the spotting percent is set to.
  [[[1 140] 0.0]
  [[141 149] 1.0]
  [[150 256] 1.0]]"
<<<<<<< HEAD
  [{:keys [spotting rand-gen]} {:keys [landfire-layers]} [i j] fire-line-intensity]
  (let [{:keys [surface-fire-spotting]} spotting]
    (when (> fire-line-intensity (:critical-fire-line-intensity surface-fire-spotting))
      (let [fuel-range-percents (:spotting-percent surface-fire-spotting)
            fuel-model-raster   (:fuel-model landfire-layers)
            fuel-model-number   (int (m/mget fuel-model-raster i j))
            spot-percent        (surface-spot-percent fuel-range-percents fuel-model-number)]
        (>= spot-percent (random-float 0.0 1.0 rand-gen))))))
=======
  [{:keys [spotting rand-gen]} {:keys [landfire-layers]} [i j]]
  (let [fuel-range-percents (get-in spotting [:surface-fire-spotting :spotting-percent])
        fuel-model-raster   (:fuel-model landfire-layers)
        fuel-model-number   (int (m/mget fuel-model-raster i j))
        spot-percent        (surface-spot-percent fuel-range-percents fuel-model-number rand-gen)]
    (>= spot-percent (random-float 0.0 1.0 rand-gen))))
>>>>>>> 0b9e675c

(defn crown-spot-fire? [{:keys [spotting rand-gen]}]
  (when-let [spot-percent (:crown-fire-spotting-percent spotting)]
    (let [p (if (vector? spot-percent)
              (let [[lo hi] spot-percent]
                (random-float lo hi rand-gen))
              spot-percent)]
      (>= p (random-float 0.0 1.0 rand-gen)))))

(defn spot-fire? [config constants crown-fire? here fire-line-intensity]
  (if crown-fire?
    (crown-spot-fire? config)
    (surface-fire-spot-fire? config constants here fire-line-intensity)))

(defn spread-firebrands
  "Returns a sequence of key value pairs where
  key: [x y] locations of the cell
  val: [t p] where:
  t: time of ignition
  p: ignition-probability"
  [{:keys
    [num-rows num-cols cell-size landfire-rasters global-clock] :as constants}
   {:keys [spotting rand-gen] :as config}
   {:keys [firebrand-count-matrix
           fire-spread-matrix
           fire-line-intensity-matrix
           flame-length-matrix]}
   {:keys [cell fire-line-intensity crown-fire?]}]
  (when (spot-fire? config constants crown-fire? cell fire-line-intensity)
    (let [{:keys
           [wind-speed-20ft
            temperature
            wind-from-direction
            relative-humidity]} (extract-constants constants global-clock cell)
          deltas                (sample-wind-dir-deltas config
                                                        fire-line-intensity-matrix
                                                        (convert/mph->mps wind-speed-20ft)
                                                        (convert/F->K temperature)
                                                        cell)
          wind-to-direction     (mod (+ 180 wind-from-direction) 360)
          firebrands            (firebrands deltas wind-to-direction cell cell-size)]
      (update-firebrand-counts! constants firebrand-count-matrix fire-spread-matrix cell firebrands)
      (->> (for [[x y] firebrands
                 :when (and (in-bounds? num-rows num-cols [x y])
                            (burnable? fire-spread-matrix (:fuel-model landfire-rasters) cell [x y]))
                 :let  [firebrand-count (m/mget firebrand-count-matrix x y)
                        spot-ignition-p (spot-ignition-probability constants
                                                                   spotting
                                                                   temperature
                                                                   relative-humidity
                                                                   firebrand-count
                                                                   cell
                                                                   [x y])]]
             (when (spot-ignition? rand-gen spot-ignition-p)
               (let [[i j] cell
                     t     (spot-ignition-time global-clock
                                               (ft->m (m/mget flame-length-matrix i j))
                                               (convert/mph->mps wind-speed-20ft))]
                 [[x y] [t spot-ignition-p]])))
           (remove nil?)))))
#+end_src
* User Interface

The GridFire model described in the previous section may be called
directly from the REPL through the *run-fire-spread* function.
However, this would require that the user had already prepared all of
their map layers as 2D Clojure core.matrix values. In order to enable
GridFire to easily access a wide range of raster formatted GIS layers
directly, we have the following options:

1. A simple Clojure interface to a Postgresql database, containing
   the PostGIS spatial extensions. This interface is described in
   Section [[PostGIS Bridge]].

2. Magellan, a Clojure library for interacting with geospatial
   datasets. This interface is described in Section [[Magellan]].

Section [[Command Line Interface]] describes GridFire's command line
interface along with its input configuration file format, which
allows users to select between the PostGIS and Magellan data import
options easily.

Using one of these options along with a simple client interface in
clojure Section [[Command Line Interface]] which describes GridFire's
command line interface along with its input configuration file format.

** PostGIS Bridge

Extracting raster layers from a PostGIS database is performed by a
single function, called *postgis-raster-to-matrix*, which constructs a
SQL query for the layer, sends it to the database in a transaction,
and returns the result as a core.matrix 2D double array with nodata
values represented as -1.0. The georeferencing information associated
with this tile is also included in the returned results. This function
may be called directly from the REPL or indirectly through GridFire's
command line interface.

#+name: postgis-bridge
#+begin_src clojure :results silent :exports code :tangle ../src/gridfire/postgis_bridge.clj :padline no :no-expand :comments link
(ns gridfire.postgis-bridge
  (:require [clojure.core.matrix :as m]
            [clojure.java.jdbc   :as jdbc])
  (:import org.postgresql.jdbc.PgArray
           java.util.UUID))

(m/set-current-implementation :vectorz)

(defn extract-matrix [result]
  (->> result
       :matrix
       (#(.getArray ^PgArray %))
       (m/emap #(or % -1.0))
       m/matrix))

(defn build-rescale-query [rescaled-table-name resolution table-name]
  (format (str "CREATE TEMPORARY TABLE %s "
               "ON COMMIT DROP AS "
               "SELECT ST_Rescale(rast,%s,-%s,'NearestNeighbor') AS rast "
               "FROM %s")
          rescaled-table-name
          resolution
          resolution
          table-name))

(defn build-threshold-query [threshold]
  (format (str "ST_MapAlgebra(rast,band,NULL,"
               "'CASE WHEN [rast.val] < %s"
               " THEN 0.0 ELSE [rast.val] END')")
          threshold))

(defn build-data-query [threshold threshold-query metadata table-name]
  (format (str "SELECT ST_DumpValues(%s,%s) AS matrix "
               "FROM generate_series(1,%s) AS band "
               "CROSS JOIN %s")
          (if threshold threshold-query "rast")
          (if threshold 1 "band")
          (:numbands metadata)
          table-name))

(defn build-meta-query [table-name]
  (format "SELECT (ST_Metadata(rast)).* FROM %s" table-name))

(defn postgis-raster-to-matrix
  "Send a SQL query to the PostGIS database given by db-spec for a
  raster tile from table table-name. Optionally resample the raster to
  match resolution and set any values below threshold to 0. Return the
  post-processed raster values as a Clojure matrix using the
  core.matrix API along with all of the georeferencing information
  associated with this tile in a hash-map with the following form:
  {:srid 900916,
   :upperleftx -321043.875,
   :upperlefty -1917341.5,
   :width 486,
   :height 534,
   :scalex 2000.0,
   :scaley -2000.0,
   :skewx 0.0,
   :skewy 0.0,
   :numbands 10,
   :matrix #vectorz/matrix Large matrix with shape: [10,534,486]}"
  [db-spec table-name & [resolution threshold]]
  (jdbc/with-db-transaction [conn db-spec]
    (let [table-name      (if-not resolution
                            table-name
                            (let [rescaled-table-name (str "gridfire_" (subs (str (UUID/randomUUID)) 0 8))
                                  rescale-query       (build-rescale-query rescaled-table-name resolution table-name)]
                              ;; Create a temporary table to hold the rescaled raster.
                              ;; It will be dropped when the transaction completes.
                              (jdbc/db-do-commands conn [rescale-query])
                              rescaled-table-name))
          meta-query      (build-meta-query table-name)
          metadata        (first (jdbc/query conn [meta-query]))
          threshold-query (build-threshold-query threshold)
          data-query      (build-data-query threshold threshold-query metadata table-name)
          matrix          (when-let [results (seq (jdbc/query conn [data-query]))]
                            (m/matrix (mapv extract-matrix results)))]
      (assoc metadata :matrix matrix))))
#+end_src

** Magellan

Reading raster layers from disk is performed by a single function,
called *geotiff-raster-to-matrix*. Given the location of a GeoTIFF
file, this function will read the raster into memory and return the
same map of information as the *postgis-raster-to-matrix* function,
described in the previous section.

#+begin_src clojure :results silent :exports code :tangle ../src/gridfire/magellan_bridge.clj :padline no :no-expand :comments link
(ns gridfire.magellan-bridge
  (:require [clojure.core.matrix     :as m]
            [magellan.core           :refer [read-raster]]
            [magellan.raster.inspect :as inspect]))

(defn geotiff-raster-to-matrix
  "Reads a raster from a file using the magellan.core library. Returns the
   post-processed raster values as a Clojure matrix using the core.matrix API
   along with all of the georeferencing information associated with this tile in a
   hash-map with the following form:
  {:srid 900916,
   :upperleftx -321043.875,
   :upperlefty -1917341.5,
   :width 486,
   :height 534,
   :scalex 2000.0,
   :scaley -2000.0,
   :skewx 0.0,
   :skewy 0.0,
   :numbands 10,
   :matrix #vectorz/matrix Large matrix with shape: [10,534,486]}"
  [file-path]
  (let [raster   (read-raster file-path)
        grid     (:grid raster)
        r-info   (inspect/describe-raster raster)
        matrix   (inspect/extract-matrix raster)
        image    (:image r-info)
        envelope (:envelope r-info)]
    {:srid       (:srid r-info)
     :upperleftx (get-in envelope [:x :min])
     :upperlefty (get-in envelope [:y :max])
     :width      (:width image)
     :height     (:height image)
     :scalex     (.getScaleX (.getGridToCRS2D grid))
     :scaley     (.getScaleY (.getGridToCRS2D grid))
     :skewx      0.0 ;FIXME not used?
     :skewy      0.0 ;FIXME not used?
     :numbands   (:bands image)
     :matrix     (m/matrix matrix)}))
#+end_src

** Command Line Interface

The entire GridFire system is available for use directly from the
Clojure REPL. This enables straightforward analysis and introspection
of the fire behavior functions and their results over a range of
inputs. However, if you just want to simulate an individual
ignition event, GridFire comes with a simple command line interface
that can be parameterized by a single configuration file, specifying
the ignition location, burn duration, weather values, and the location
of the PostGIS raster layers to use for topography and fuels.

The executable may be created using the Clojure CLI tools as follows:

#+name: build-jar
#+begin_src sh :results silent :exports code
clojure -A:make-uberjar
#+end_src

This command will generate a Java Archive (JAR) file in
the *target* directory that may be run from the command line as
follows:

#+name: run-gridfire-jar
#+begin_src sh :results silent :exports code
java -jar gridfire-<version>.jar myconfig.edn
#+end_src

When run, the executable connects to the PostGIS database specified in
the passed-in config file, downloads the necessary raster layers,
simulates the ignition event for the requested duration, and returns
2D maps showing the spatial distributions of fire spread, flame
length, and fire line intensity respectively. Finally, it prints out
the final clock time from when the simulation was terminated as well
as the total number of ignited cells on the raster grid at that point.

Which maps are created (and in what formats) may be configured by
setting the following options in GridFire's input config file to true
or false:

#+ATTR_LATEX: :options \setlength{\itemsep}{-3mm}
1. :output-landfire-inputs?
2. :output-geotiffs?
3. :output-pngs?

#+name: command-line-interface
#+begin_src clojure :results silent :exports code :tangle ../src/gridfire/cli.clj :padline no :no-expand :comments link
(ns gridfire.cli
  (:gen-class)
  (:require [clojure.core.matrix   :as m]
            [clojure.data.csv      :as csv]
            [clojure.edn           :as edn]
            [clojure.java.io       :as io]
            [clojure.spec.alpha    :as s]
            [clojure.string        :as str]
            [gridfire.common       :refer [in-bounds?]]
            [gridfire.crown-fire   :refer [m->ft]]
            [gridfire.fetch        :as fetch]
            [gridfire.fire-spread  :refer [get-neighbors run-fire-spread]]
            [gridfire.perturbation :as perturbation]
            [gridfire.spec.config  :as spec]
            [gridfire.utils.random :refer [my-rand-int my-rand-nth]]
            [magellan.core         :refer [make-envelope
                                           matrix-to-raster
                                           register-new-crs-definitions-from-properties-file!
                                           write-raster]]
            [matrix-viz.core       :refer [save-matrix-as-png]])
  (:import java.util.Random))

(m/set-current-implementation :vectorz)

(register-new-crs-definitions-from-properties-file! "CUSTOM"
                                                    (io/resource "custom_projections.properties"))

(defn sample-from-list
  [rand-generator n xs]
  (repeatedly n #(my-rand-nth rand-generator xs)))

(defn sample-from-range
  [rand-generator n [min max]]
  (let [range (- max min)]
    (repeatedly n #(+ min (my-rand-int rand-generator range)))))

(defn draw-samples
  [rand-generator n x]
  (into []
        (cond (list? x)   (sample-from-list rand-generator n x)
              (vector? x) (sample-from-range rand-generator n x)
              :else       (repeat n x))))

(defn cells-to-acres
  [cell-size num-cells]
  (let [acres-per-cell (/ (* cell-size cell-size) 43560.0)]
    (* acres-per-cell num-cells)))

(defn summarize-fire-spread-results
  [fire-spread-results cell-size]
  (let [flame-lengths              (filterv pos? (m/eseq (:flame-length-matrix fire-spread-results)))
        fire-line-intensities      (filterv pos? (m/eseq (:fire-line-intensity-matrix fire-spread-results)))
        burned-cells               (count flame-lengths)
        fire-size                  (cells-to-acres cell-size burned-cells)
        flame-length-mean          (/ (m/esum flame-lengths) burned-cells)
        fire-line-intensity-mean   (/ (m/esum fire-line-intensities) burned-cells)
        flame-length-stddev        (->> flame-lengths
                                        (m/emap #(Math/pow (- flame-length-mean %) 2.0))
                                        (m/esum)
                                        (#(/ % burned-cells))
                                        (Math/sqrt))
        fire-line-intensity-stddev (->> fire-line-intensities
                                        (m/emap #(Math/pow (- fire-line-intensity-mean %) 2.0))
                                        (m/esum)
                                        (#(/ % burned-cells))
                                        (Math/sqrt))]
    {:fire-size                  fire-size
     :flame-length-mean          flame-length-mean
     :flame-length-stddev        flame-length-stddev
     :fire-line-intensity-mean   fire-line-intensity-mean
     :fire-line-intensity-stddev fire-line-intensity-stddev}))

(defn calc-emc
  "Computes the Equilibrium Moisture Content (EMC) from rh (relative
   humidity in %) and temp (temperature in F)."
  [rh temp]
  (/ (cond (< rh 10)  (+ 0.03229 (* 0.281073 rh) (* -0.000578 rh temp))
           (< rh 50)  (+ 2.22749 (* 0.160107 rh) (* -0.01478 temp))
           :otherwise (+ 21.0606 (* 0.005565 rh rh) (* -0.00035 rh temp) (* -0.483199 rh)))
     30))

(defn calc-ffwi
  "Computes the Fosberg Fire Weather Index value from rh (relative
   humidity in %), temp (temperature in F), wsp (wind speed in mph),
   and a constant x (gust multiplier).
   ------------------------------------------------------------------
   Note: ffwi can be computed with (calc-ffwi rh temp wsp 1.0)
         ffwi-max can be computed with (calc-ffwi minrh maxtemp wsp 1.75)
   Geek points: Uses Cramer's rule: (+ d (* x (+ c (* x (+ b (* x a))))))
                for an efficient cubic calculation on tmp."
  [rh temp wsp x]
  (let [m   (calc-emc rh temp)
        eta (+ 1 (* m (+ -2 (* m (+ 1.5 (* m -0.5))))))]
    (/ (* eta (Math/sqrt (+ 1 (Math/pow (* x wsp) 2))))
       0.3002)))

(defn kebab->snake [s]
  (str/replace s #"-" "_"))

(defn snake->kebab [s]
  (str/replace s #"_" "-"))

(defn min->hour [t]
  (int (quot t 60)))

(defn previous-active-perimeter?
  [[i j :as here] matrix]
  (let [num-rows (m/row-count matrix)
        num-cols (m/column-count matrix)]
   (and
    (= (m/mget matrix i j) -1.0)
    (->> (get-neighbors here)
         (filter #(in-bounds? num-rows num-cols %))
         (map #(apply m/mget matrix %))
         (some pos?)))))

(defn to-color-map-values [burn-time-matrix current-clock]
  (m/emap-indexed (fn [here burn-time]
                    (let [delta-hours (->> (- current-clock burn-time)
                                           min->hour)]
                      (cond
                        (previous-active-perimeter? here burn-time-matrix) 201
                        (= burn-time -1.0)                                 200
                        (< 0 delta-hours 5)                                delta-hours
                        (>= delta-hours 5)                                 5
                        :else                                              0)))
                  burn-time-matrix))

(defn layer-snapshot [burn-time-matrix layer-matrix t]
  (m/emap (fn [layer-value burn-time]
            (if (<= burn-time t)
              layer-value
              0))
          layer-matrix
          burn-time-matrix))

(defn output-filename [name outfile-suffix simulation-id output-time ext]
  (as-> [name outfile-suffix simulation-id (when output-time (str "t" output-time))] $
       (remove str/blank? $)
       (str/join "_" $)
       (str $ ext)))

(defn output-geotiff
  ([config matrix name envelope]
   (output-geotiff config matrix name envelope nil nil))

  ([config matrix name envelope simulation-id]
   (output-geotiff config matrix name envelope simulation-id nil))

  ([{:keys [output-geotiffs? outfile-suffix] :as config}
    matrix name envelope simulation-id output-time]
   (when output-geotiffs?
     (-> (matrix-to-raster name matrix envelope)
         (write-raster (output-filename name
                                        outfile-suffix
                                        (str simulation-id)
                                        output-time
                                        ".tif"))))))

(defn output-png
  ([config matrix name envelope]
   (output-png config matrix name envelope nil nil))

  ([config matrix name envelope simulation-id]
   (output-png config matrix name envelope simulation-id nil))

  ([{:keys [output-png? outfile-suffix] :as config}
    matrix name envelope simulation-id output-time]
   (when output-png?
     (save-matrix-as-png :color 4 -1.0
                         matrix
                         (output-filename name
                                          outfile-suffix
                                          (str simulation-id)
                                          output-time
                                          ".png")))))

(def layer-name->matrix
  [["fire_spread"         :fire-spread-matrix]
   ["flame_length"        :flame-length-matrix]
   ["fire_line_intensity" :fire-line-intensity-matrix]
   ["burn_history"        :burn-time-matrix]])

(defn filter-output-layers [output-layers]
  (let [layers-to-filter (set (map (comp kebab->snake name) (keys output-layers)))]
    (filter (fn [[name _]] (contains? layers-to-filter name)) layer-name->matrix)))

(defn process-output-layers-timestepped
  [{:keys [simulation-id] :as config}
   {:keys [global-clock burn-time-matrix] :as fire-spread-results}
   name layer timestep envelope]
  (doseq [output-time (range 0 (inc global-clock) timestep)]
    (let [matrix          (if (= layer "burn_history")
                            (to-color-map-values layer output-time)
                            (fire-spread-results layer))
          filtered-matrix (layer-snapshot burn-time-matrix matrix output-time)]
      (output-geotiff config filtered-matrix name envelope simulation-id output-time)
      (output-png config filtered-matrix name envelope simulation-id output-time))))

(defn process-output-layers!
  [{:keys [output-layers] :as config}
   {:keys [global-clock burn-time-matrix] :as fire-spread-results}
   envelope
   simulation-id]
  (let [layers (if output-layers
                 (filter-output-layers output-layers)
                 layer-name->matrix)]
    (doseq [[name layer] layers]
      (let [kw       (keyword (snake->kebab name))
            timestep (get output-layers kw)]
        (if (int? timestep)
          (process-output-layers-timestepped config
                                             fire-spread-results
                                             name
                                             layer
                                             timestep
                                             envelope)
          (let [matrix (if (= layer "burn_history")
                         (to-color-map-values layer global-clock)
                         (fire-spread-results layer))]
            (output-geotiff config matrix name envelope simulation-id)
            (output-png config matrix name envelope simulation-id)))))))

(defn process-burn-count!
  [{:keys [fire-spread-matrix burn-time-matrix global-clock]}
   burn-count-matrix
   timestep]
  (if (int? timestep)
   (doseq [clock (range 0 (inc global-clock) timestep)]
     (let [filtered-fire-spread (m/emap (fn [layer-value burn-time]
                                          (if (<= burn-time clock)
                                            layer-value
                                            0))
                                        fire-spread-matrix
                                        burn-time-matrix)
           band                 (int (quot clock timestep))]
       (m/add! (nth (seq burn-count-matrix) band) filtered-fire-spread)))
   (m/add! burn-count-matrix fire-spread-matrix)))

(defn output-burn-probability-layer!
  [{:keys [output-burn-probability simulations] :as config} envelope burn-count-matrix]
  (when-let [timestep output-burn-probability]
    (let [output-name "burn_probability"]
      (if (int? timestep)
        (doseq [[band matrix] (map-indexed vector burn-count-matrix)]
          (let [output-time        (* band timestep)
                probability-matrix (m/emap #(/ % simulations) matrix)]
            (output-geotiff config probability-matrix output-name envelope nil output-time)
            (output-png config probability-matrix output-name envelope nil output-time)))
        (let [probability-matrix (m/emap #(/ % simulations) burn-count-matrix)]
          (output-geotiff config probability-matrix output-name envelope)
          (output-png config probability-matrix output-name envelope))))))

(defn initialize-burn-count-matrix
  [{:keys [output-burn-probability]} max-runtime num-rows num-cols]
  (when output-burn-probability
    (if (int? output-burn-probability)
     (let [num-bands (inc (quot (apply max max-runtime) output-burn-probability))]
       (m/zero-array [num-bands num-rows num-cols]))
     (m/zero-array [num-rows num-cols]))))

(defn run-simulations
  [{:keys
    [cell-size output-csvs? simulations output-layers output-burn-probability] :as config}
   landfire-rasters envelope ignition-row ignition-col max-runtime temperature
   relative-humidity wind-speed-20ft wind-from-direction foliar-moisture
   ellipse-adjustment-factor ignition-layer multiplier-lookup perturbations
   burn-count-matrix]
  (mapv
   (fn [i]
     (let [initial-ignition-site (or ignition-layer
                                     [(ignition-row i) (ignition-col i)])
           temperature           (if (map? temperature) (:matrix temperature) (temperature i))
           wind-speed-20ft       (if (map? wind-speed-20ft) (:matrix wind-speed-20ft) (wind-speed-20ft i))
           wind-from-direction   (if (map? wind-from-direction) (:matrix wind-from-direction) (wind-from-direction i))
           relative-humidity     (if (map? relative-humidity) (:matrix relative-humidity) (relative-humidity i))]
       (if-let [fire-spread-results (run-fire-spread
                                     {:max-runtime               (max-runtime i)
                                      :cell-size                 cell-size
                                      :landfire-rasters          landfire-rasters
                                      :wind-speed-20ft           wind-speed-20ft
                                      :wind-from-direction       wind-from-direction
                                      :temperature               temperature
                                      :relative-humidity         relative-humidity
                                      :foliar-moisture           (* 0.01 (foliar-moisture i))
                                      :ellipse-adjustment-factor (ellipse-adjustment-factor i)
                                      :num-rows                  (m/row-count (:fuel-model landfire-rasters))
                                      :num-cols                  (m/column-count (:fuel-model landfire-rasters))
                                      :multiplier-lookup         multiplier-lookup
                                      :initial-ignition-site     initial-ignition-site
                                      :firebrand-count           (:firebrand-count config)
                                      :perturbations             (when perturbations
                                                                   (perturbations i))
                                      :spotting                  (:spotting config)}
                                     config)]
         (do
           (process-output-layers! config fire-spread-results envelope i)
           (when-let [timestep output-burn-probability]
             (process-burn-count! fire-spread-results burn-count-matrix timestep))
           (if output-csvs?
             (merge
              {:ignition-row              (ignition-row i)
               :ignition-col              (ignition-col i)
               :max-runtime               (max-runtime i)
               :temperature               temperature
               :relative-humidity         relative-humidity
               :wind-speed-20ft           wind-speed-20ft
               :wind-from-direction       wind-from-direction
               :foliar-moisture           (foliar-moisture i)
               :ellipse-adjustment-factor (ellipse-adjustment-factor i)
               :exit-condition            (:exit-condition fire-spread-results)}
              (summarize-fire-spread-results fire-spread-results cell-size))))
         (when output-csvs?
           {:ignition-row               (ignition-row i)
            :ignition-col               (ignition-col i)
            :max-runtime                (max-runtime i)
            :temperature                temperature
            :relative-humidity          relative-humidity
            :wind-speed-20ft            wind-speed-20ft
            :wind-from-direction        wind-from-direction
            :foliar-moisture            (foliar-moisture i)
            :ellipse-adjustment-factor  (ellipse-adjustment-factor i)
            :fire-size                  0.0
            :flame-length-mean          0.0
            :flame-length-stddev        0.0
            :fire-line-intensity-mean   0.0
            :fire-line-intensity-stddev 0.0
            :exit-condition             :no-fire-spread}))))
   (range simulations)))

(defn write-csv-outputs
  [output-csvs? output-filename results-table]
  (when output-csvs?
    (with-open [out-file (io/writer output-filename)]
      (->> results-table
           (sort-by #(vector (:ignition-row %) (:ignition-col %)))
           (mapv (fn [{:keys [ignition-row ignition-col max-runtime temperature relative-humidity wind-speed-20ft
                              wind-from-direction foliar-moisture ellipse-adjustment-factor fire-size flame-length-mean
                              flame-length-stddev fire-line-intensity-mean fire-line-intensity-stddev]}]
                   [ignition-row
                    ignition-col
                    max-runtime
                    temperature
                    relative-humidity
                    wind-speed-20ft
                    wind-from-direction
                    foliar-moisture
                    ellipse-adjustment-factor
                    fire-size
                    flame-length-mean
                    flame-length-stddev
                    fire-line-intensity-mean
                    fire-line-intensity-stddev]))
           (cons ["ignition-row" "ignition-col" "max-runtime" "temperature" "relative-humidity" "wind-speed-20ft"
                  "wind-from-direction" "foliar-moisture" "ellipse-adjustment-factor" "fire-size" "flame-length-mean"
                  "flame-length-stddev" "fire-line-intensity-mean" "fire-line-intensity-stddev"])
           (csv/write-csv out-file)))))

(defn get-envelope
  [config landfire-layers]
  (let [{:keys [upperleftx upperlefty width height scalex scaley]} (landfire-layers :elevation)]
    (make-envelope (:srid config)
                   upperleftx
                   (+ upperlefty (* height scaley))
                   (* width scalex)
                   (* -1.0 height scaley))))

(defn get-weather [config rand-generator weather-type weather-layers]
  (if (contains? weather-layers weather-type)
    (weather-type weather-layers)
    (draw-samples rand-generator (:simulations config) (config weather-type))))

(defn create-multiplier-lookup
  [{:keys [cell-size]} weather-layers]
  (reduce-kv (fn [acc k {:keys [scalex]}]
               (assoc acc k (int (quot (m->ft scalex) cell-size))))
             {}
             weather-layers))

(defn -main
  [& config-files]
  (doseq [config-file config-files]
    (let [config (edn/read-string (slurp config-file))]
      (if (s/valid? ::spec/config config)
        (let [landfire-layers   (fetch/landfire-layers config)
              landfire-rasters  (into {}
                                      (map (fn [[layer info]] [layer (first (:matrix info))]))
                                      landfire-layers)
              ignition-layer    (fetch/ignition-layer config)
              weather-layers    (fetch/weather-layers config)
              multiplier-lookup (create-multiplier-lookup config weather-layers)
              envelope          (get-envelope config landfire-layers)
              simulations       (:simulations config)
              rand-generator    (if-let [seed (:random-seed config)]
                                  (Random. seed)
                                  (Random.))
              max-runtimes      (draw-samples rand-generator simulations (:max-runtime config))
              num-rows          (m/row-count (:fuel-model landfire-rasters))
              num-cols          (m/column-count (:fuel-model landfire-rasters))
              burn-count-matrix (initialize-burn-count-matrix config max-runtimes num-rows num-cols)]
          (when (:output-landfire-inputs? config)
            (doseq [[layer matrix] landfire-rasters]
              (-> (matrix-to-raster (name layer) matrix envelope)
                  (write-raster (str (name layer) (:outfile-suffix config) ".tif")))))
          (->> (run-simulations
                (assoc config :rand-gen rand-generator)
                landfire-rasters
                envelope
                (draw-samples rand-generator simulations (:ignition-row config))
                (draw-samples rand-generator simulations (:ignition-col config))
                max-runtimes
                (get-weather config rand-generator :temperature weather-layers)
                (get-weather config rand-generator :relative-humidity weather-layers)
                (get-weather config rand-generator :wind-speed-20ft weather-layers)
                (get-weather config rand-generator :wind-from-direction weather-layers)
                (draw-samples rand-generator simulations (:foliar-moisture config))
                (draw-samples rand-generator simulations (:ellipse-adjustment-factor config))
                ignition-layer
                multiplier-lookup
                (perturbation/draw-samples rand-generator simulations (:perturbations config))
                burn-count-matrix)
               (write-csv-outputs
                (:output-csvs? config)
                (str "summary_stats" (:outfile-suffix config) ".csv")))
          (output-burn-probability-layer! config envelope burn-count-matrix))
        (s/explain ::spec/config config)))))
#+end_src

#+name: utils-random
#+begin_src clojure :results silent :exports code :tangle ../src/gridfire/utils/random.clj :padline no :no-expand :comments link
(ns gridfire.utils.random
  (:import java.util.Random))

(defn my-rand
  ([^Random rand-generator] (.nextDouble rand-generator))
  ([^Random rand-generator n] (* n (my-rand rand-generator))))

(defn my-rand-int
  [rand-generator n]
  (int (my-rand rand-generator n)))

(defn my-rand-nth
  [rand-generator coll]
  (nth coll (my-rand-int rand-generator (count coll))))

(defn random-float
  [min-val max-val rand-generator]
  (let [range (- max-val min-val)]
    (+ min-val (my-rand rand-generator range))))

(defn my-rand-int-range
  [rand-generator [min-val max-val]]
  (let [range (- max-val min-val)]
    (+ min-val (int (my-rand rand-generator range)))))
#+end_src

* Configuration File

The configuration file for GridFire's command line interface is a text
file in Extensible Data Notation (EDN) format.[fn::
https://github.com/edn-format/edn] A sample configuration file is
provided below and in ``resources/sample_config.edn''. The format
should be self-evident at a glance, but it is worth noting that EDN is
case-sensitive but whitespace-insensitive. Comments are anything
following two semi-colons (;;). Strings are contained in double-quotes
(``''). Keywords are prefixed with a colon (:). Vectors are delimited
with square brackets ([]). Associative lookup tables (a.k.a. maps) are
delimited with curly braces ({}) and are used to express key-value
relationships.

The configuration file can be broken up into 5 sections as described
below:

** Section 1: Landscape data to be shared by all simulations

GridFire allows us to choose how we want to ingest landscape data
through the configuration file. We can choose to get LANDFIRE layers
from our PostGIS database, or we can read raster files from disk. This
behavior is controlled as follows:

Include the following mapping at the top level of the configuraiton
file:

- *landfire-layers*: a map of fetch specifications

For the fetch specifications include the following mappings:
- *type*: the method for fetching the layer
- *source*: the string input for the fetch method

To fetch layers from a Postgresql database you must also include the
follwing mapping:

- *db-spec*: a map of database connection information for our Postgresql
  database

Here's an example of fetching LANDFIRE layers from a Postgresql database.
#+begin_src clojure
{:db-spec            {:classname   "org.postgresql.Driver"
                      :subprotocol "postgresql"
                      :subname     "//localhost:5432/gridfire"
                      :user        "gridfire"}
 :landfire-layers    {:aspect             {:type   :postgis
                                           :source "landfire.asp WHERE rid=100"}
                      :canopy-base-height {:type   :postgis
                                           :source "landfire.cbh WHERE rid=100"}
                      :canopy-cover       {:type   :postgis
                                           :source "landfire.cc WHERE rid=100"}
                      :canopy-height      {:type   :postgis
                                           :source "landfire.ch WHERE rid=100"}
                      :crown-bulk-density {:type   :postgis
                                           :source "landfire.cbd WHERE rid=100"}
                      :elevation          {:type   :postgis
                                           :source "landfire.fbfm40 WHERE rid=100"}
                      :fuel-model         {:type   :postgis
                                           :source "landfire.slp WHERE rid=100"}
                      :slope              {:type   :postgis
                                           :source "landfire.dem WHERE rid=100"}}}
#+end_src

Here's an example of fetching LANDFIRE layers from files on disk.
#+begin_src clojure
{:landfire-layers {:aspect             {:type   :geotiff
                                        :source "test/gridfire/resources/asp.tif"}
                   :canopy-base-height {:type   :geotiff
                                        :source "test/gridfire/resources/cbh.tif"}
                   :canopy-cover       {:type   :geotiff
                                        :source "test/gridfire/resources/cc.tif"}
                   :canopy-height      {:type   :geotiff
                                        :source "test/gridfire/resources/ch.tif"}
                   :crown-bulk-density {:type   :geotiff
                                        :source "test/gridfire/resources/cbd.tif"}
                   :elevation          {:type   :geotiff
                                        :source "test/gridfire/resources/dem.tif"}
                   :fuel-model         {:type   :geotiff
                                        :source "test/gridfire/resources/fbfm40.tif"}
                   :slope              {:type   :geotiff
                                        :source "test/gridfire/resources/slp.tif"}}}
#+end_src

Include the following required mapping on all configurations:

#+begin_src clojure
{:srid      "CUSTOM:900914"
 :cell-size 98.425} ; (feet)
#+end_src

** Section 2: Ignition data from which to build simulation inputs

GridFire allows us to choose how we want to initialize the ignition
area. We can choose one of 2 options: to initialize a single point or
an existing burn perimeter (raster).

To initialize a single point, include the following mappings:

- *ignition-row*: (single, list, or range of values)
- *ignition-col*: (single, list, or range of values)

For this method of ignition, values may be entered in one of three ways:

1. If a single value is provided, it will be kept the same for all
   simulations.
2. For a list of values, a value from the list will be randomly
   selected in each simulation.
3. For a range of values, a value from the range [inclusive exclusive]
   will be randomly selected in each simulation.

#+begin_src clojure
{:ignition-row [10 90]
 :ignition-col [20 80]}
#+end_src

To initialize an existing burn perimeter from a raster, we have two
options. We can read rasters from a Postgresql database or a raster
file on disk. This behavior is controlled as follows:

Include the following mapping at the top level of the configuraiton
file:

- *ignition-layer*: a map of fetch specifications

For the fetch specifications include the following mappings:
- *type*: the method for fetching the layer
- *source*: the string input for the fetch method

Here's an example of fetching an intial burn perimeter from a
Postgresql database.

*Note*: be sure to include the map of database connection (*:db-spec*) as
described in section 1.
#+begin_src clojure
{:ignition-layer {:type   :postgis
                  :source "ignition.ign WHERE rid=1"}}
#+end_src

Here's an example of fetching an intial burn perimeter from a file on
disk
#+begin_src clojure
{:fetch-ignition-method :geotiff
 :ignition-layer        "test/gridfire/resources/ign.tif"}
#+end_src

GridFire makes use of clojure's multimethods to dispatch control to
different handlers for fetching ignition layers. The dispatch depends
on what is in the config file. Here's the namespace that implements
this functionality.

#+name: fetch.clj
#+begin_src clojure :results silent :exports code :tangle ../src/gridfire/fetch.clj :padline no :no-expand :comments link
(ns gridfire.fetch
  (:require [clojure.core.matrix      :as m]
            [gridfire.magellan-bridge :refer [geotiff-raster-to-matrix]]
            [gridfire.postgis-bridge  :refer [postgis-raster-to-matrix]]
            [gridfire.spec.config     :as spec]
            [gridfire.surface-fire    :refer [degrees-to-radians]]))

;;-----------------------------------------------------------------------------
;; LANDFIRE
;;-----------------------------------------------------------------------------

(def layer-names
  [:aspect
   :canopy-base-height
   :canopy-cover
   :canopy-height
   :crown-bulk-density
   :elevation
   :fuel-model
   :slope])

(defn convert-metrics
  "Converting metrics in layers:
  meters to feet
  degrees to percent"
  [landfire-layers]
  (-> landfire-layers
      (update-in [:elevation :matrix]
                 (fn [matrix] (m/emap #(* % 3.28) matrix))) ; m -> ft
      (update-in [:slope :matrix]
                 (fn [matrix] (m/emap #(Math/tan (degrees-to-radians %)) matrix))) ; degrees -> %
      (update-in [:canopy-height :matrix]
                 (fn [matrix] (m/emap #(* % 3.28) matrix))) ; m -> ft
      (update-in [:canopy-base-height :matrix]
                 (fn [matrix] (m/emap #(* % 3.28) matrix))) ; m -> ft
      (update-in [:crown-bulk-density :matrix]
                 (fn [matrix] (m/emap #(* % 0.0624) matrix))))) ; kg/m^3 -> lb/ft^3

(defmulti landfire-layer
  (fn [_ {:keys [type]}] type))

(defmethod landfire-layer :postgis
  [db-spec {:keys [source]}]
  (postgis-raster-to-matrix db-spec source))

(defmethod landfire-layer :geotiff
  [_ {:keys [source]}]
  (geotiff-raster-to-matrix source))

(defn landfire-layers
  "Returns a map of LANDFIRE rasters (represented as maps) with the following units:
   {:elevation          feet
    :slope              vertical feet/horizontal feet
    :aspect             degrees clockwise from north
    :fuel-model         fuel model numbers 1-256
    :canopy-height      feet
    :canopy-base-height feet
    :crown-bulk-density lb/ft^3
    :canopy-cover       % (0-100)}"
  [{:keys [db-spec] :as config}]
  (convert-metrics
   (let [layers (:landfire-layers config)]
     (reduce (fn [amap layer-name]
               (let [source (get layers layer-name)]
                 (assoc amap
                        layer-name
                        (if (map? source)
                          (landfire-layer db-spec source)
                          (postgis-raster-to-matrix db-spec source)))))
             {}
             layer-names))))

;;-----------------------------------------------------------------------------
;; Initial Ignition
;;-----------------------------------------------------------------------------

(defn convert-burn-values [matrix {:keys [burned unburned]}]
  (m/emap #(condp = %
             (double burned)   1.0
             (double unburned) 0.0
             -1.0)
          matrix))

(defmulti ignition-layer
  (fn [{:keys [ignition-layer]}] (:type ignition-layer)))

(defmethod ignition-layer :postgis
  [{:keys [db-spec ignition-layer]}]
  (let [layer (postgis-raster-to-matrix db-spec (:source ignition-layer))]
    (if-let [bv (:burn-values ignition-layer)]
      (assoc layer :matrix (convert-burn-values (:matrix layer) bv))
      layer)))

(defmethod ignition-layer :geotiff
  [{:keys [ignition-layer]}]
  (let [layer (geotiff-raster-to-matrix (:source ignition-layer))]
    (if-let [bv (:burn-values ignition-layer)]
      (assoc layer :matrix (convert-burn-values (:matrix layer) bv))
      layer)))

(defmethod ignition-layer :default
  [_]
  nil)

;;-----------------------------------------------------------------------------
;; Weather
;;-----------------------------------------------------------------------------

(defmulti weather
  (fn [_ {:keys [type]}] type))

(defmethod weather :postgis
  [{:keys [db-spec]} {:keys [source]}]
  (postgis-raster-to-matrix db-spec source))

(defmethod weather :geotiff
  [_ {:keys [source]}]
  (geotiff-raster-to-matrix source))

(defn weather-layers
  "Returns a map of weather layers (represented as maps) with the following units:
   {:temperature         farenheight
    :relative-humidity   %
    :wind-speed-20ft     mph
    :wind-from-direction degrees clockwise from north}"
  [config]
  (reduce (fn [acc weather-name]
            (let [weather-spec (weather-name config)]
              (if (map? weather-spec)
                (assoc acc weather-name (weather config weather-spec))
                acc)))
          {}
          spec/weather-names))
#+end_src

** Section 3: Weather data from which to build simulation inputs

For all the options in this section, you may enter values in one of
three ways (as described in section 2): single, list, or range of
values.

#+begin_src clojure
{:temperature               (50 65 80)     ; (degrees Fahrenheit)
 :relative-humidity         (1 10 20)      ; (%)
 :wind-speed-20ft           (10 15 20)     ; (miles/hour)
 :wind-from-direction       (0 90 180 270) ; (degrees clockwise from north)
 :foliar-moisture           90}            ; (%)
#+end_src

Temperature, relative humidity, wind speed, and wind direction accepts
an additional type of input. GridFire allows us to use weather data
from rasters. To use weather data from raster we have two options.
This behavior is controlled as follows:

Include the following mapping at the top level of the configuraiton
file:

- *[weather-type]*: a map of fetch specifications

For the fetch specifications include the following mappings:
- *type*: the method for fetching the layer
- *source*: the string input for the fetch method

Here's an example of fetching weather rasters from a Postgresql database.
*Note*: be sure to include the map of database connection (*:db-spec*) as
described in section 1.
#+begin_src clojure
{:temperature         {:type   :postgis
                       :source "weather.tmpf WHERE rid=100"}
 :relative-humidity   {:type   :postgis
                       :source "weather.rh WHERE rid=100"}
 :wind-speed-20ft     {:type   :postgis
                       :source "weather.ws WHERE rid=100"}
 :wind-from-direction {:type   :postgis
                       :source "weather.wd WHERE rid=100"}}
#+end_src

Here's an example of fetching weather rasters from files on disk.
#+begin_src clojure
{:temperature         {:type   :geotiff
                       :source "test/gridfire/resources/weather-test/tmpf_to_sample.tif"}
 :relative-humidity   {:type   :geotiff
                       :source "test/gridfire/resources/weather-test/rh_to_sample.tif"}
 :wind-speed-20ft     {:type   :geotiff
                       :source "test/gridfire/resources/weather-test/ws_to_sample.tif"}
 :wind-from-direction {:type   :geotiff
                       :source "test/gridfire/resources/weather-test/d_to_sample.tif"}}
#+end_src

*NOTE:* Gridfire expects weather raster's resolution and the landfire's
resolution as designated by the `:cell-size` must be exact multiples
of one another. This means you may choose to use raster's of different
cell sizes to improve preformance.

** Section 4: Number of simulations and (optional) random seed perimeter

#+begin_src clojure
{:max-runtime               60             ; (minutes)
 :simulations               10
 :ellipse-adjustment-factor 1.0            ; (< 1.0 = more circular, > 1.0 = more elliptical)
 :random-seed 1234567890}                  ; long value (optional)
#+end_src

** Section 5: Outputs

Currently supported Geotiff layers for output
- fire-spread
- flame-length
- fire-line-intensity
- burn-history

To control the layers to output include the following mappings:
- *output-layers*: map of layers-name to timestep (in minutes) or the keyword `:final`
- *output-geotiff*: boolean

#+begin_src clojure
{:output-layers  {:fire-spread  10
                  :burn-history :final}
 :output-geotiff true}
#+end_src

The configuration above specify that we'd like to output one
firespread geotiff every 10 minutes in the simulation. For the burn
history we'd like to output the geotiff file at the final timestep of
the simulation. 

*Note:* if entry for `:output-layers` is omitted but `:output-geotiff`
is set to true then Gridfire will output all layers above at the final
timestep. 

Gridfire also supports an output for the burn probability layer which
is a matrix of the probability of a cell being burned across all
simulations. To control the output of the burn probability layer
include the following mapping:

- *output-*burn-probability*: timestep (in minutes) or keyword `:final`

#+begin_src clojure
{:output-burn-probability 10
 :output-geotiff          true}
#+end_src

Other output mappings:

#+begin_src clojure
{:outfile-suffix          "_tile_100"
 :output-landfire-inputs? true
 :output-pngs?            true
 :output-csvs?            true}
#+end_src

** Section 6: Perturbations

Gridfire supports puturbations of input rasters during simulations in
order to account for inherent uncertainty in the data. A uniform
random sampling of values within a given range is used to address
these uncertanties. 

To specify this in the config file include the following mappings:

- *perturbations:* a map of layer names to a map of perturbation configurations

#+begin_src clojure
{:perturbations {:canopy-height {:spatial-type :global
                                 :range        [-1.0 1.0]}}}
#+end_src

The above config specify that a randomly selected value between -1.0
and 1.0 should be added to the canopy height value. This perturbation
will be applied globally to all cells. We could also, instead, specify
that each cell should be perturbed individually by setting spatial
type to *:pixel*.

 #+name: perturbation
#+begin_src clojure :results silent :exports code :tangle ../src/gridfire/perturbation.clj :padline no :no-expand :comments link
(ns gridfire.perturbation
  (:require [gridfire.utils.random :refer [random-float]]))

(defn- enrich-info
  [perturbations rand-generator id]
  (reduce-kv
   (fn [acc k {:keys [spatial-type range rand-gen] :as v}]
     (let [simulation-id     id
           [min-val max-val] range]
       (if (= spatial-type :global)
         (update-in acc [k] merge {:global-value   (random-float min-val max-val rand-generator)
                                   :simulation-id  simulation-id
                                   :rand-generator rand-generator})
         (update-in acc [k] merge {:simulation-id  simulation-id
                                   :rand-generator rand-generator}))))
   perturbations
   perturbations))

(defn draw-samples
  [rand-generator n perturbations]
  (when perturbations
    (mapv #(enrich-info perturbations rand-generator %) (range n))))

(defn value-at
  ([perturb-info raster here]
   (value-at perturb-info raster here nil))

  ([{:keys [range spatial-type global-value rand-generator]} raster here frequency-band]
   (let [[min-val max-val] range]
     (if (= spatial-type :global)
       global-value
       (random-float min-val max-val rand-generator)))))

(def value-at
  (memoize value-at))

(defn- update?
  [global-clock next-clock frequency]
  (< (quot global-clock frequency)
     (quot next-clock frequency)))

(defn- global-temporal-perturbations
  [perturbations]
  (->> perturbations
       (filter (fn [[k v]] (and (:frequency v) (= (:spatial-type v) :global))))
       keys))

(defn update-global-vals
  [{:keys [perturbations] :as constants} current-clock next-clock]
  (let [layers-to-update (global-temporal-perturbations perturbations)]
    (reduce
     (fn [acc layer-name]
       (let [{:keys [frequency
                     range
                     rand-generator]} (get-in acc [:perturbations layer-name])
             [min-val max-val]        range
             new-global               (random-float min-val max-val rand-generator)]
         (if (update? current-clock next-clock frequency)
           (assoc-in acc [:perturbations layer-name :global-value] new-global)
           acc)))
     constants
     layers-to-update)))
#+end_src

** Section 7: Spotting

Gridfire supports spot fires.
To turn on spot ignitions include the key *spotting* at the top level of the
config file. The value is a map containg these required entries:

- *ambient-gas-density*: float
- *specific-heat-gas*: float
- *num-firebrands*: number of firebrands each torched tree will produce
- *decay-constant*: positive number
- *crown-fire-spotting-percent*: probability a crown fire ignition will spot fires

You may also choose to include surface fire spotting. This behavior is
controlled by including the following mappings under the *:spotting*
configuration:

- *surface-fire-spotting*: a map containing these required entries:
  - *spotting-percent*: a vector of fuel range and percent pairs where
    the fuel range is a tuple of integers representing the fuel model
    numbers and the percent is the percentage of surface fire igntion
    events that will spot fires
  - *critical-fire-line-intensity*: the fireline intensity below which
    surface fire spotting does not occur

#+begin_src clojure
{:spotting {:ambient-gas-density         1.1    ;(kgm^-3)
            :specific-heat-gas           1121.0 ;(KJkg^-1 K^-1)
            :num-firebrands              [10 50]
            :decay-constant              0.005
            :crown-fire-spotting-percent 0.
            :surface-fires-spotting      {:spotting-percent             [[1 100] 1.0]
                                          :critical-fire-line-intensity 2000}}} ;(kW/m)
#+end_src

* Example Configuration files

Here is a complete sample configuration for using landfire layers from our postigs enabled
database and initializing burn points from a range of values.

Here is a complete sample configuration for using LANDFIRE layers from
our PostGIS-enabled database with ignition points randomly sampled
from a range.

#+name: sample_postgis_config.edn
#+begin_src clojure :results silent :exports code :tangle ../resources/sample_postgis_config.edn :padline no :no-expand :comments link
{;; Section 1: Landscape data to be shared by all simulations
 :fetch-layer-method        :postgis
 :db-spec                   {:classname   "org.postgresql.Driver"
                             :subprotocol "postgresql"
                             :subname     "//localhost:5432/gridfire"
                             :user        "gridfire"
                             :password    "gridfire"}
 :landfire-layers            {:aspect             {:type   :postgis
                                                   :source "landfire.asp WHERE rid=100"}
                              :canopy-base-height {:type   :postgis
                                                   :source "landfire.cbh WHERE rid=100"}
                              :canopy-cover       {:type   :postgis
                                                   :source "landfire.cc WHERE rid=100"}
                              :canopy-height      {:type   :postgis
                                                   :source "landfire.ch WHERE rid=100"}
                              :crown-bulk-density {:type   :postgis
                                                   :source "landfire.cbd WHERE rid=100"}
                              :elevation          {:type   :postgis
                                                   :source "landfire.dem WHERE rid=100"}
                              :fuel-model         {:type   :postgis
                                                   :source "landfire.fbfm40 WHERE rid=100"}
                              :slope              {:type   :postgis
                                                   :source "landfire.slp WHERE rid=100"}}
 :srid                      "CUSTOM:900914"
 :cell-size                 98.425         ; (feet)

 ;; Section 2: Ignition data from which to build simulation inputs
 :ignition-row              [10 90]
 :ignition-col              [20 80]

 ;; Section 3: Weather data from which to build simulation inputs
 ;; For all options in this section, you may enter values in one of five ways:
 ;;   1. Single Value: 25
 ;;   2. List of Values: (2 17 9)
 ;;   3. Range of Values: [10 20]
 ;;   4. Raster from file on disk: {:type :geotiff :source "path/to/file/weather.tif"}
 ;;   5. Raster from Postgresql database: {:type :postgis :source "weather.ws WHERE rid=1"}
 ;;
 ;; If a single value is provided, it will be kept the same for all simulations.
 ;; For a list of values, the list will be randomly sampled from in each simulation.
 ;; For a range of values, the range [inclusive exclusive] will be randomly sampled from in each simulation.
 :temperature               (50 65 80)     ; (degrees Fahrenheit)
 :relative-humidity         (1 10 20)      ; (%)
 :wind-speed-20ft           (10 15 20)     ; (miles/hour)
 :wind-from-direction       (0 90 180 270) ; (degrees clockwise from north)
 :foliar-moisture           90             ; (%)

 ;; Section 4: Number of simulations and (optional) random seed parameter
 :max-runtime               60             ; (minutes)
 :ellipse-adjustment-factor 1.0            ; (< 1.0 = more circular, > 1.0 = more elliptical)
 :simulations               10
 :random-seed               1234567890     ; long value (optional)

 ;; Section 5: Types and names of outputs
 :outfile-suffix            "_tile_100"
 :output-landfire-inputs?   true
 :output-geotiffs?          true
 :output-pngs?              true
 :output-csvs?              true}
#+end_src

Here is a complete sample configuration for reading both the LANDFIRE
layers, initial burn perimeter, and weather layers from GeoTIFF
files on disk.

#+name: sample_geotiff_config.edn
#+begin_src clojure :results silent :exports code :tangle ../resources/sample_geotiff_config.edn :padline no :no-expand :comments link
{;; Section 1: Landscape data to be shared by all simulations
 :landfire-layers           {:aspect             {:type   :geotiff
                                                  :source "test/gridfire/resources/asp.tif"}
                             :canopy-base-height {:type   :geotiff
                                                  :source "test/gridfire/resources/cbh.tif"}
                             :canopy-cover       {:type   :geotiff
                                                  :source "test/gridfire/resources/cc.tif"}
                             :canopy-height      {:type   :geotiff
                                                  :source "test/gridfire/resources/ch.tif"}
                             :crown-bulk-density {:type   :geotiff
                                                  :source "test/gridfire/resources/cbd.tif"}
                             :elevation          {:type   :geotiff
                                                  :source "test/gridfire/resources/dem.tif"}
                             :fuel-model         {:type   :geotiff
                                                  :source "test/gridfire/resources/fbfm40.tif"}
                             :slope              {:type   :geotiff
                                                  :source "test/gridfire/resources/slp.tif"}}
 :srid                      "CUSTOM:900914"
 :cell-size                 98.425         ; (feet)

 ;; Section 2: Ignition data from which to build simulation inputs
 :ignition-layer            {:type   :geotiff
                             :source "test/gridfire/resources/ign.tif"}

 ;; Section 3: Weather data from which to build simulation inputs
 ;; For all options in this section, you may enter values in one of five ways:
 ;;   1. Single Value: 25
 ;;   2. List of Values: (2 17 9)
 ;;   3. Range of Values: [10 20]
 ;;   4. Raster from file on disk: {:type :geotiff :source "path/to/file/weather.tif"}
 ;;   5. Raster from Postgresql database: {:type :postgis :source "weather.ws WHERE rid=1"}
 ;;
 ;; If a single value is provided, it will be kept the same for all simulations.
 ;; For a list of values, the list will be randomly sampled from in each simulation.
 ;; For a range of values, the range [inclusive exclusive] will be randomly sampled from in each simulation.

 :temperature                      {:type   :geotiff
                                    :source "test/gridfire/resources/weather-test/tmpf_to_sample.tif"}  ; (degrees Fahrenheit)
 :relative-humidity                {:type   :geotiff
                                    :source "test/gridfire/resources/weather-test/rh_to_sample.tif"}    ; (%)
 :wind-speed-20ft                  {:type   :geotiff
                                    :source "test/gridfire/resources/weather-test/ws_to_sample.tif"}    ; (miles/hour)
 :wind-from-direction              {:type   :geotiff
                                    :source "test/gridfire/resources/weather-test/wd_to_sample.tif"}    ; (degrees clockwise from north)
 :foliar-moisture                  90                                                                   ; (%)

 ;; Section 4: Number of simulations and (optional) random seed parameter
 :max-runtime               60             ; (minutes)
 :ellipse-adjustment-factor 1.0            ; (< 1.0 = more circular, > 1.0 = more elliptical)
 :simulations               10
 :random-seed               1234567890     ; long value (optional)

 ;; Section 5: Types and names of outputs
 :outfile-suffix            "_from_raster_ignition"
 :output-landfire-inputs?   true
 :output-geotiffs?          true
 :output-pngs?              true
 :output-csvs?              true}
#+end_src

This concludes our discussion of GridFire's command line interface.

#+LATEX: \bibliographystyle{plainnat}
#+LATEX: \bibliography{GridFire}

* Monte Carlo Simulation                                           :noexport:

#+name: monte-carlo-simulation
#+begin_src clojure :results silent :exports none :tangle ../src/gridfire/monte_carlo.clj :padline no :no-expand :comments link
(ns gridfire.monte-carlo
  (:require [clojure.java.io :as io]
            [clojure.data.csv :as csv]
            [clojure.java.jdbc :as jdbc]
            [clojure.core.matrix :as m]
            [clojure.core.matrix.operators :as mop]
            [clojure.core.reducers :as r]
            [gridfire.surface-fire :refer [degrees-to-radians]]
            [gridfire.fire-spread :refer [random-cell run-fire-spread]]
            [gridfire.postgis-bridge :refer [postgis-raster-to-matrix]]))

(m/set-current-implementation :vectorz)

(defn postprocess-simulation-results
  [wrf-cell-id lon lat cell-offset-in-neighborhood output-directory results-table]
  (let [num-fires (count results-table)]
    (with-open [out-file (io/writer (io/file output-directory (str "all-fires-" wrf-cell-id ".csv")))]
      (csv/write-csv out-file
                     (cons ["wrf_cell_id" "lon" "lat" "landfire_y" "landfire_x" "offwig_percentile"
                            "ws_20ft_mph" "wdir" "mparam" "lw_moisture" "eaf" "fire_size_ac" "flame_length_mean"
                            ;; "flame_length_stddev" "fire_volume" "fire_shape"]
                            "fire_volume" "fire_shape"]
                           (mapv (fn [{:keys [ignition-site weather-sample wind-speed-20ft wind-from-direction
                                              equilibrium-moisture lw-moisture eaf fire-size flame-length-mean
                                              ;; flame-length-stddev fire-volume fire-shape]}]
                                              fire-volume fire-shape]}]
                                   (let [local-site     (mop/- ignition-site cell-offset-in-neighborhood)
                                         wrf-percentile (- 100.0 (/ weather-sample 36.0))]
                                     [wrf-cell-id
                                      lon
                                      lat
                                      (local-site 0)
                                      (local-site 1)
                                      wrf-percentile
                                      wind-speed-20ft
                                      wind-from-direction
                                      equilibrium-moisture
                                      lw-moisture
                                      eaf
                                      fire-size
                                      flame-length-mean
                                      ;; flame-length-stddev
                                      fire-volume
                                      fire-shape]))
                                 (sort-by :ignition-site results-table)))))
    (format "%s,%s,%s,%.2f,%.2f,%.2f,%.2f\n"
            wrf-cell-id lon lat
            (/ (transduce (map :fire-size)         + 0.0 results-table) num-fires)
            (/ (transduce (map :flame-length-mean) + 0.0 results-table) num-fires)
            (/ (transduce (map :fire-volume)       + 0.0 results-table) num-fires)
            (/ (transduce (map :fire-shape)        + 0.0 results-table) num-fires))))

(defn cells-to-acres
  [cell-size num-cells]
  (let [acres-per-cell (/ (* cell-size cell-size) 43560.0)]
    (* acres-per-cell num-cells)))

(defn compute-fire-behavior-metrics!
  [weather-readings lw-moisture burn-duration cell-size landfire-layers
   ellipse-adjustment-factor ignition-site weather-sample]
  (let [weather-reading      (get weather-readings weather-sample)
        wind-speed-20ft      (weather-reading :ws)     ;; mph
        wind-from-direction  (mod (+ 15 (weather-reading :wd)) 360) ;; degrees (+15 for WRF->AEA warping)
        equilibrium-moisture (weather-reading :mparam) ;; % (0-100)
        fuel-moisture        {:dead {:1hr        (* (+ equilibrium-moisture 0.2) 0.01)
                                     :10hr       (* (+ equilibrium-moisture 1.5) 0.01)
                                     :100hr      (* (+ equilibrium-moisture 2.5) 0.01)}
                              :live {:herbaceous 0.30
                                     :woody      (* lw-moisture 0.01)}}
        foliar-moisture      0.90
        fire-results         (run-fire-spread burn-duration cell-size landfire-layers
                                              wind-speed-20ft wind-from-direction
                                              fuel-moisture foliar-moisture
                                              ellipse-adjustment-factor ignition-site)]
    (if fire-results
      (let [flame-lengths       (filterv pos? (m/eseq (:flame-length-matrix fire-results)))
            burned-cells        (count flame-lengths)
            fire-size           (cells-to-acres cell-size burned-cells)
            flame-length-mean   (/ (m/esum flame-lengths) burned-cells)
            ;; flame-length-stddev (->> flame-lengths
            ;;                          (m/emap #(Math/pow (- flame-length-mean %) 2.0))
            ;;                          (m/esum)
            ;;                          (#(/ % burned-cells))
            ;;                          (Math/sqrt))]
            ]
        {:ignition-site        ignition-site
         :weather-sample       weather-sample
         :wind-speed-20ft      wind-speed-20ft
         :wind-from-direction  wind-from-direction
         :equilibrium-moisture equilibrium-moisture
         :lw-moisture          lw-moisture
         :eaf                  ellipse-adjustment-factor
         :fire-size            fire-size
         :flame-length-mean    flame-length-mean
         ;; :flame-length-stddev  flame-length-stddev
         :fire-volume          (* fire-size flame-length-mean)
         :fire-shape           (/ fire-size flame-length-mean)})
      {:ignition-site        ignition-site
       :weather-sample       weather-sample
       :wind-speed-20ft      wind-speed-20ft
       :wind-from-direction  wind-from-direction
       :equilibrium-moisture equilibrium-moisture
       :lw-moisture          lw-moisture
       :eaf                  ellipse-adjustment-factor
       :fire-size            0.0
       :flame-length-mean    0.0
       ;; :flame-length-stddev  0.0
       :fire-volume          0.0
       :fire-shape           0.0})))

(defn run-monte-carlo-fire-spread
  "Returns a vector of maps with the following fields:
   {:ignition-site :weather-sample :wind-speed-20ft :wind-from-direction :equilibrium-moisture
    :eaf :fire-size :flame-length-mean :flame-length-stddev :fire-volume :fire-shape}
   Inputs include:
   - landfire-layers  (map of core.matrix 2D double arrays)
                      {:elevation          m
                       :slope              degrees
                       :aspect             degrees from north
                       :fuel-model         category
                       :canopy-height      m
                       :canopy-base-height m
                       :crown-bulk-density kg/m^3
                       :canopy-cover       % (0-100)}
   - cell-size        cell size of matrices in landfire-layers (ft)
   - ignition-sites   (vector of [i j] points)
   - weather-readings (vector of weather records)
                      [{:ws mph :wd degrees :mparam %} ...]
   - lw-moisture      live woody fuel moisture % (0-100+)
   - samples-per-site (no-arg fn that produces a sequence of indices into weather-readings)
   - burn-duration    maximum time to allow each fire to spread (mins)
   - ellipse-adjustment-factor (< 1.0 = more circular, > 1.0 = more elliptical)"
  [landfire-layers cell-size ignition-sites weather-readings lw-moisture max-wrf-sample-index
   burn-duration ellipse-adjustment-factor]
  (let [landfire-layers (assoc landfire-layers
                               :elevation          (m/emap #(* % 3.28) (landfire-layers :elevation)) ; m -> ft
                               :slope              (m/emap #(Math/tan (degrees-to-radians %)) (landfire-layers :slope)) ; degrees -> %
                               :canopy-height      (m/emap #(* % 3.28) (landfire-layers :canopy-height)) ; m -> ft
                               :canopy-base-height (m/emap #(* % 3.28) (landfire-layers :canopy-base-height)) ; m -> ft
                               :crown-bulk-density (m/emap #(* % 0.0624) (landfire-layers :crown-bulk-density)))] ; kg/m^3 -> lb/ft^3
    (mapv (fn [ignition-site]
            (let [weather-sample (rand-int max-wrf-sample-index)]
              (compute-fire-behavior-metrics! weather-readings lw-moisture burn-duration cell-size
                                              landfire-layers ellipse-adjustment-factor ignition-site weather-sample)))
          ignition-sites)))

(defn fetch-wrf-cell-ids
  "Returns a vector of all unique wrf_cell_id strings."
  [db-spec]
  (let [query (str "SELECT j_i AS wrf_cell_id, lon, lat, lw_moisture"
                   "  FROM weather.wrf_points_ca"
                   "  ORDER BY lw_moisture DESC")]
    (jdbc/with-db-transaction [conn db-spec]
      (vec (jdbc/query conn [query])))))

(defn fetch-extreme-weather-readings
  "Returns a vector of maps for each of the top 2% weather readings by
   FFWI with these units:
   {:rank   1-73 (1 = 100th percentile, 73 = 98th percentile)
    :ws     mph (* 0.87 to adjust from 10m winds to 20ft winds)
    :wd     degrees from north
    :mparam 10 * % (0-1000)}"
  [db-spec wrf-cell-id]
  (let [query (str "SELECT rank, 0.87*ows_mph AS ws, wd_deg AS wd, mparam::int AS mparam"
                   "  FROM weather.toptwo_full_daily"
                   "  WHERE j_i_wrf_cacut='" wrf-cell-id "'"
                   "  ORDER BY rank")]
     (jdbc/with-db-transaction [conn db-spec]
       (vec (jdbc/query conn [query])))))

(defn fetch-midrange-weather-readings
  "Returns a vector of maps for each of the 74-76% weather readings by
   FFWI with these units:
   {:rank   1-73 (1 = 100th percentile, 73 = 98th percentile)
    :ws     mph (* 0.87 to adjust from 10m winds to 20ft winds)
    :wd     degrees from north
    :mparam 10 * % (0-1000)}"
  [db-spec wrf-cell-id]
  (let [query (str "SELECT rank, 0.87*ows_mph AS ws, wd_deg AS wd, mparam::int AS mparam"
                   "  FROM weather.midtwo_full_daily"
                   "  WHERE j_i_wrf_cacut='" wrf-cell-id "'"
                   "  ORDER BY rank")]
     (jdbc/with-db-transaction [conn db-spec]
       (vec (jdbc/query conn [query])))))

(defn fetch-landfire-data
  "Returns a map of LANDFIRE rasters as core.matrix 2D double arrays:
   {:elevation          m
    :slope              degrees
    :aspect             degrees
    :fuel-model         category
    :canopy-height      m
    :canopy-base-height m
    :crown-bulk-density kg/m^3
    :canopy-cover       % (0-100)}"
  [db-spec wrf-cell-id]
  (let [landfire-data
        {:elevation          (:matrix (postgis-raster-to-matrix db-spec (str "landfire.dem_wrf_tiles                WHERE j_i='" wrf-cell-id "'")))
         :slope              (:matrix (postgis-raster-to-matrix db-spec (str "landfire.slp_wrf_tiles                WHERE j_i='" wrf-cell-id "'")))
         :aspect             (:matrix (postgis-raster-to-matrix db-spec (str "landfire.asp_wrf_tiles                WHERE j_i='" wrf-cell-id "'")))
         :fuel-model         (:matrix (postgis-raster-to-matrix db-spec (str "fuel_model.fmod_iet_veg2015_wrf_tiles WHERE j_i='" wrf-cell-id "'")))
         ;; :fuel-model         (:matrix (postgis-raster-to-matrix db-spec (str "fuel_model.fmod_reax_v2005_wrf_tiles  WHERE j_i='" wrf-cell-id "'")))
         :canopy-height      (:matrix (postgis-raster-to-matrix db-spec (str "landfire.ch_wrf_tiles                 WHERE j_i='" wrf-cell-id "'")))
         :canopy-base-height (:matrix (postgis-raster-to-matrix db-spec (str "landfire.cbh_wrf_tiles                WHERE j_i='" wrf-cell-id "'")))
         :crown-bulk-density (:matrix (postgis-raster-to-matrix db-spec (str "landfire.cbd_wrf_tiles                WHERE j_i='" wrf-cell-id "'")))
         :canopy-cover       (:matrix (postgis-raster-to-matrix db-spec (str "landfire.cc_wrf_tiles                 WHERE j_i='" wrf-cell-id "'")))}]
    (if (not-any? nil? (vals landfire-data))
      landfire-data)))

(defn read-wrf-cells-list [clj-file start end]
  (-> (slurp clj-file)
      (read-string)
      (subvec start end)))

(defn launch-calfire-monte-carlo-simulation
  [db-spec output-directory wrf-cells-file start end fold-bin-size]
  ;; 1. Read in a list of wrf-cell-ids to process [{:wrf_cell_id :lon :lat :lw_moisture}...]
  ;; 2. Iterate through the wrf-cell-ids sequentially
  ;;    1. Load the live woody fuel moisture
  ;;    2. Load the top 2% extreme FFWI weather dataset as a vector of maps
  ;;    3. Load the LANDFIRE data
  ;;    4. Randomly select 1000 distinct LANDFIRE ignition-sites as a sequence of [i j] points
  ;;    5. Run run-monte-carlo-fire-spread for this WRF cell
  ;;    6. Write results-table to disk as a CSV
  (let [landfire-cell-size          98.425 ;; ft
        calfire-burn-duration       60.0   ;; mins
        max-wrf-sample-index        73
        ellipse-adjustment-factor   1.0
        cell-offset-in-neighborhood [84 83]
        num-ignitions               1000]
    (->> (read-wrf-cells-list wrf-cells-file start end)
         (r/filter (fn [{:keys [wrf_cell_id]}]
                     (not (.exists (io/file output-directory (str "all-fires-" wrf_cell_id ".csv"))))))
         (r/map (fn [{:keys [wrf_cell_id lon lat lw_moisture]}]
                  (try (let [ignition-sites   (into []
                                                    (comp (distinct) (take num-ignitions))
                                                    (repeatedly #(mop/+ cell-offset-in-neighborhood (random-cell 84 83))))
                             weather-readings (fetch-midrange-weather-readings db-spec wrf_cell_id)]
                         (when-let [landfire-data (fetch-landfire-data db-spec wrf_cell_id)]
                           (->> (run-monte-carlo-fire-spread landfire-data landfire-cell-size ignition-sites weather-readings lw_moisture
                                                             max-wrf-sample-index calfire-burn-duration ellipse-adjustment-factor)
                                (postprocess-simulation-results wrf_cell_id lon lat cell-offset-in-neighborhood output-directory))))
                       (catch Exception e (println "Exception in" wrf_cell_id "->" e)))))
         (r/remove nil?)
         (r/fold fold-bin-size r/cat r/append!)
         (cons "wrf_cell_id,lon,lat,fire_size,flame_length,fire_volume,fire_shape")
         (spit (io/file output-directory "all-fires-summary.csv")))))

(comment
  (spit "/data/CALFIRE_MAP1_RUN6/inputs/wrf_cells_to_process.clj"
        (fetch-wrf-cell-ids {:classname   "org.postgresql.Driver"
                             :subprotocol "postgresql"
                             :subname     "//iwap03:5432/calfire"
                             :user        "gridfire"}))

  (spit "/data/CALFIRE_MAP1_RUN6/inputs/wrf_cells_to_process.clj"
        (filterv (fn [{:keys [wrf_cell_id]}]
                   (not (.exists (io/file "/data/CALFIRE_MAP1_RUN6/outputs" (str "all-fires-" wrf_cell_id ".csv")))))
                 (fetch-wrf-cell-ids {:classname   "org.postgresql.Driver"
                                      :subprotocol "postgresql"
                                      :subname     "//iwap03:5432/calfire"
                                      :user        "gridfire"})))

  (spit "/data/IWAP_GRIDFIRE_RUNS/inputs/wrf_cells_to_process.clj"
        (fetch-wrf-cell-ids {:classname   "org.postgresql.Driver"
                             :subprotocol "postgresql"
                             :subname     "//iwap03:5432/calfire"
                             :user        "gridfire"}))

  (spit "/data/IWAP_GRIDFIRE_RUNS/inputs/wrf_cells_to_process.clj"
        (filterv (fn [{:keys [wrf_cell_id]}]
                   (not (.exists (io/file "/data/IWAP_GRIDFIRE_RUNS/outputs" (str "all-fires-" wrf_cell_id ".csv")))))
                 (fetch-wrf-cell-ids {:classname   "org.postgresql.Driver"
                                      :subprotocol "postgresql"
                                      :subname     "//iwap03:5432/calfire"
                                      :user        "gridfire"})))

  ;; iwap02
  (launch-calfire-monte-carlo-simulation
   {:classname   "org.postgresql.Driver"
    :subprotocol "postgresql"
    :subname     "//iwap03:5432/calfire"
    :user        "gridfire"}
   "/data/IWAP_GRIDFIRE_RUNS/outputs"
   "/data/IWAP_GRIDFIRE_RUNS/inputs/wrf_cells_to_process.clj"
   0 6000 30)

  ;; iwap03
  (launch-calfire-monte-carlo-simulation
   {:classname   "org.postgresql.Driver"
    :subprotocol "postgresql"
    :subname     "//localhost:5432/calfire"
    :user        "gridfire"}
   "/data/IWAP_GRIDFIRE_RUNS/outputs"
   "/data/IWAP_GRIDFIRE_RUNS/inputs/wrf_cells_to_process.clj"
   6000 18000 100)

  ;; iwap04
  (launch-calfire-monte-carlo-simulation
   {:classname   "org.postgresql.Driver"
    :subprotocol "postgresql"
    :subname     "//iwap03:5432/calfire"
    :user        "gridfire"}
   "/data/IWAP_GRIDFIRE_RUNS/outputs"
   "/data/IWAP_GRIDFIRE_RUNS/inputs/wrf_cells_to_process.clj"
   18000 30000 100)

  ;; iwap05
  (launch-calfire-monte-carlo-simulation
   {:classname   "org.postgresql.Driver"
    :subprotocol "postgresql"
    :subname     "//iwap03:5432/calfire"
    :user        "gridfire"}
   "/data/IWAP_GRIDFIRE_RUNS/outputs"
   "/data/IWAP_GRIDFIRE_RUNS/inputs/wrf_cells_to_process.clj"
   30000 41423 100))
#+end_src<|MERGE_RESOLUTION|>--- conflicted
+++ resolved
@@ -2679,23 +2679,14 @@
   [[[1 140] 0.0]
   [[141 149] 1.0]
   [[150 256] 1.0]]"
-<<<<<<< HEAD
   [{:keys [spotting rand-gen]} {:keys [landfire-layers]} [i j] fire-line-intensity]
   (let [{:keys [surface-fire-spotting]} spotting]
     (when (> fire-line-intensity (:critical-fire-line-intensity surface-fire-spotting))
       (let [fuel-range-percents (:spotting-percent surface-fire-spotting)
             fuel-model-raster   (:fuel-model landfire-layers)
             fuel-model-number   (int (m/mget fuel-model-raster i j))
-            spot-percent        (surface-spot-percent fuel-range-percents fuel-model-number)]
+            spot-percent        (surface-spot-percent fuel-range-percents fuel-model-number rand-gen)]
         (>= spot-percent (random-float 0.0 1.0 rand-gen))))))
-=======
-  [{:keys [spotting rand-gen]} {:keys [landfire-layers]} [i j]]
-  (let [fuel-range-percents (get-in spotting [:surface-fire-spotting :spotting-percent])
-        fuel-model-raster   (:fuel-model landfire-layers)
-        fuel-model-number   (int (m/mget fuel-model-raster i j))
-        spot-percent        (surface-spot-percent fuel-range-percents fuel-model-number rand-gen)]
-    (>= spot-percent (random-float 0.0 1.0 rand-gen))))
->>>>>>> 0b9e675c
 
 (defn crown-spot-fire? [{:keys [spotting rand-gen]}]
   (when-let [spot-percent (:crown-fire-spotting-percent spotting)]

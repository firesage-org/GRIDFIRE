#+TITLE: The GridFire Fire Behavior Model
#+AUTHOR: Gary W. Johnson, Ph.D., David Saah, Ph.D., Max Moritz, Ph.D., Kenneth Cheung
#+DATE: Copyright © 2014-2021 Spatial Informatics Group, LLC
#+OPTIONS: ^:{} toc:nil h:3
#+LATEX_CLASS: article
#+LATEX_CLASS_OPTIONS: [11pt]
#+LATEX_HEADER: \usepackage{amsmath}
#+LATEX_HEADER: \usepackage{amsfonts}
#+LATEX_HEADER: \usepackage{amssymb}
#+LATEX_HEADER: \usepackage{fancyhdr}
#+LATEX_HEADER: \usepackage[top=1in,bottom=1in,left=0.75in,right=0.75in]{geometry}
#+LATEX_HEADER: \usepackage{geometry}
#+LATEX_HEADER: \pagestyle{fancyplain}
#+LATEX_HEADER: \usepackage{wrapfig}
#+LATEX_HEADER: \usepackage{subfigure}
#+LATEX_HEADER: \usepackage{setspace}
#+LATEX_HEADER: \usepackage{epsfig}
#+LATEX_HEADER: \usepackage{color}
#+LATEX_HEADER: \usepackage[round,comma]{natbib}
#+LATEX_HEADER: \usepackage{tikz}
#+LATEX_HEADER: \usetikzlibrary{calc}
#+LATEX_HEADER: \usepackage{cancel}
#+LATEX_HEADER: \setlength{\headheight}{13.6pt}
#+LATEX_HEADER: \hypersetup{
#+LATEX_HEADER:     colorlinks=true,
#+LATEX_HEADER:     citecolor=black,
#+LATEX_HEADER:     linkbordercolor=black,
#+LATEX_HEADER:     linkcolor=black}

* Preface

This document is a Literate
Program[fn::https://en.wikipedia.org/wiki/Literate_programming],
containing both the source code of the software it describes as well
as the rationale used in each step of its design and implementation.
The purpose of this approach is to enable anyone sufficiently
experienced in programming to easily retrace the author's footsteps as
they read through the text and code. By the time they have reached the
end of this document, the reader should have just as strong a grasp of
the system as the original programmer.

To execute the code illustrated within this document, you will need to
install several pieces of software, all of which are open source
and/or freely available for all major operating systems. These
programs are listed in Table [[tab:required-software]] along with their
minimum required versions and URLs from which they may be downloaded.

#+NAME: tab:required-software
#+CAPTION: Software necessary to evaluate the code in this document
#+ATTR_LATEX: :align |l|r|l| :font \small
|----------------------+---------+--------------------------------------------|
| Name                 | Version | URL                                        |
|----------------------+---------+--------------------------------------------|
| Java Development Kit |     11+ | https://jdk.java.net                       |
| Clojure CLI Tools    |   1.10+ | https://clojure.org/guides/getting_started |
| Postgresql           |     10+ | https://www.postgresql.org/download        |
| PostGIS              |      3+ | https://postgis.net/install                |
|----------------------+---------+--------------------------------------------|

GridFire is written in the Clojure programming
language[fn::https://clojure.org], which is a modern dialect of Lisp
hosted on the Java Virtual Machine.\citep{Hickey2008} As a result, a
Java Development Kit is required to compile and run the code shown
throughout this document.

The Clojure CLI tools are used to download required libraries and
provide a code evaluation prompt (a.k.a. REPL) into which we will
enter the code making up this fire model.

Postgresql (along with the PostGIS spatial extensions) will be used to
load and serve raster-formatted GIS layers to the GridFire program.
Although it is beyond the scope of this document,
PostGIS[fn::https://postgis.net] provides a rich API for manipulating
both raster and vector layers through SQL.

*License Notice*: All code presented in this document is solely the
work of the authors (Gary W. Johnson, Ph.D., David Saah, Ph.D., Max
Moritz, Ph.D., Kenneth Cheung) and is made available by Spatial
Informatics Group, LLC (SIG) under the Eclipse Public License version
2.0 (EPLv2).[fn::https://www.eclipse.org/legal/epl-2.0/] See
LICENSE.txt in the top level directory of this repository for details.
Please contact Gary Johnson (gjohnson@sig-gis.com), David Saah
(dsaah@sig-gis.com), Max Moritz (mmoritz@sig-gis.com), or Kenneth
Cheung (kcheung@sig-gis.com) for further information about this
software.

* Setting Up the Clojure Environment

Because Clojure is implemented on the Java Virtual Machine (JVM), we
must explicitly list all of the libraries used by our program on the
Java classpath. Fortunately, the Clojure CLI tools can handle
downloading and storing these libraries as well as making them
available to the Clojure process at runtime. However, in order for
Clojure to know which libraries are needed, we must first create its
build configuration file, called ``deps.edn'', and place it in the
directory from which we will call our Clojure program. The complete
deps.edn for the current GridFire version is shown below.

#+name: deps.edn
#+begin_src clojure :results silent :exports code :tangle ../deps.edn :padline no :no-expand :comments link
{:paths ["src" "resources"]

 :deps {com.nextjournal/beholder            {:mvn/version "1.0.0"}
        com.taoensso/tufte                  {:mvn/version "2.2.0"}
        kixi/stats                          {:mvn/version "0.5.4"}
        net.mikera/core.matrix              {:mvn/version "0.62.0"}
        net.mikera/vectorz-clj              {:mvn/version "0.48.0"}
        org.clojars.lambdatronic/matrix-viz {:mvn/version "0.1.7"}
        org.clojure/clojure                 {:mvn/version "1.10.3"}
        org.clojure/core.async              {:mvn/version "1.3.622"}
        org.clojure/data.csv                {:mvn/version "1.0.0"}
        org.clojure/data.json               {:mvn/version "2.4.0"}
        org.clojure/java.jdbc               {:mvn/version "0.7.12"}
        org.clojure/tools.cli               {:mvn/version "1.0.206"}
        org.postgresql/postgresql           {:mvn/version "42.2.23"}
        sig-gis/magellan                    {:mvn/version "20210401"}
        sig-gis/triangulum                  {:git/url "https://github.com/sig-gis/triangulum"
                                             :sha     "5b179a97ebd8fbcbff51776db06d9770cb649b9d"}}

 :mvn/repos {"osgeo" {:url "https://repo.osgeo.org/repository/release/"}}

 :aliases {:build-test-db     {:extra-paths ["test"]
                               :main-opts   ["-m" "gridfire.build-test-db"]}
           :run               {:main-opts ["-m" "gridfire.cli"]}
           :repl              {:main-opts ["-e" "(require,'gridfire.core)"
                                           "-e" "(in-ns,'gridfire.core)"
                                           "-r"]}
           :make-uberjar      {:replace-deps {com.github.seancorfield/depstar {:mvn/version "2.1.303"}}
                               :exec-fn      hf.depstar/uberjar
                               :exec-args    {:jar         target/gridfire-2021.10.19.jar
                                              :main-class  gridfire.cli
                                              :aot         true
                                              :sync-pom    true
                                              :group-id    sig-gis
                                              :artifact-id gridfire
                                              :version     "2021.10.19"
                                              :manifest
                                              {:specification-title    "Java Advanced Imaging Image I/O Tools"
                                               :specification-version  "1.1"
                                               :specification-vendor   "Sun Microsystems, Inc."
                                               :implementation-title   "com.sun.media.imageio"
                                               :implementation-version "1.1"
                                               :implementation-vendor  "Sun Microsystems, Inc."}}}
           :test              {:extra-paths ["test"]
                               :extra-deps  {com.cognitect/test-runner
                                             {:git/url "https://github.com/cognitect-labs/test-runner.git"
                                              :sha     "dd6da11611eeb87f08780a30ac8ea6012d4c05ce"}}
                               :main-opts   ["-e" "(do,(set!,*warn-on-reflection*,true),nil)"
                                             "-m" "cognitect.test-runner"]}
           :check-reflections {:extra-paths ["test"]
                               :main-opts   ["-e" "(do,(set!,*warn-on-reflection*,true),nil)"
<<<<<<< HEAD
                                             "-e" "(require,'gridfire.core)"
                                             "-e" "(require,'gridfire.server)"
                                             "-e" "(require,'gridfire.config)"
=======
                                             "-e" "(require,'gridfire.cli)"
>>>>>>> 09e3b473
                                             "-e" "(require,'gridfire.build-test-db)"]}
           :check-deps        {:extra-deps {olical/depot {:mvn/version "2.3.0"}}
                               :main-opts  ["-m" "depot.outdated.main"]}}}
#+end_src

Once this file is created, we need to instruct Clojure to download
these library dependencies and then run the built-in test suite to
verify that GridFire compiles and runs as expected on our local
computer.

Before we run the tests, we'll need to set up a test database and
import some rasters into it. We will be prompted for the postgres and
gridfire_test users' passwords. The postgres user's password will be
whatever it is when we set up Postgresql. For the gridfire_test user's
password, refer to ``src/sql/create_test_db.sql''. The default value
is simply ``gridfire_test''.

The following command builds the test database:

#+name: clojure-test-db
#+begin_src sh :results silent :exports code
clojure -M:build-test-db
#+end_src

Once that has completed, you can run the following command to launch
the test suite:

#+name: clojure-test
#+begin_src sh :results silent :exports code
clojure -M:test
#+end_src

* Setting Up the PostGIS Database

GridFire may make use of any raster-formatted GIS layers that are
loaded into a PostGIS database. Therefore, we must begin by creating a
spatially-enabled database on our local Postgresql server.

When installing Postgresql, we should have been prompted to create an
initial superuser called *postgres*, who has full permissions to
create new databases and roles. We can log into the Postgresql server
as this user with the following *psql* command.

#+name: connect-to-postgresql-server-as-postgres
#+begin_src sh :results silent :exports code
psql -U postgres
#+end_src

Once logged in, we issue the following commands to first create a new
database role and to then create a new database (owned by this role)
in which to store our raster data. Finally, we import the PostGIS
spatial extensions into the new database.

#+name: create-gridfire-db
#+begin_src sql :engine postgresql :cmdline -U postgres :results silent :exports code
CREATE ROLE gridfire WITH LOGIN CREATEDB;
CREATE DATABASE gridfire WITH OWNER gridfire;
\c gridfire
CREATE EXTENSION postgis;
#+end_src

* Importing Rasters into the Database

Whenever we want to add a new raster-formatted GIS layer to our
database, we can simply issue the *raster2pgsql* command as follows,
replacing the raster name and table name to match our own datasets.

#+name: raster2pgsql-import-example-single
#+begin_src sh :results silent :exports code
SRID=4326
RASTER=dem.tif
TABLE=dem
DATABASE=gridfire
raster2pgsql -s $SRID $RASTER $TABLE | psql $DATABASE
#+end_src

*Note:* The raster2pgsql command has several useful command line
options, including automatic tiling of the raster layer in the
database, creating fast spatial indeces after import, or setting
raster constraints on the newly created table. Run *raster2pgsql -?*
from the command line for more details.

Here's an example shell script that will tile multiple large rasters
(asp.tif, cbd.tif, cbh.tif, etc) into 100x100 tiles and import them
into our database.

*Note:* Here we specified a schema (e.g, landfire) along with the table
name so as to match the sample config file in
``resources/sample_config.edn''.

First create the schema in our database.

#+name: create-landfire-schema
#+begin_src sql :engine postgresql :cmdline -U gridfire :results silent :exports code
CREATE SCHEMA landfire;
#+end_src

Then we can use the following script to import LANDFIRE layers into
our database given the username and schema as inputs.

*Note:* This script needs to be run in the same folder as where these
rasters reside. The filenames of these rasters should match the
elements in the for loop (i.e. asp.tif, cbd.tif etc)
#+name: raster2pgsql-import-example-all
#+begin_src sh :results silent :exports code :tangle ../resources/import_landfire_rasters.sh :padline no :no-expand :comments link
#!/usr/bin/env bash

USERNAME=$1
SCHEMA=$2
SRID=$3

for LAYER in asp cbd cbh cc ch dem fbfm13 fbfm40 slp
do
    raster2pgsql -t auto -I -C -s $SRID $LAYER.tif $SCHEMA.$LAYER | psql -h localhost -U $USERNAME
done
#+end_src

To run the script, give it our username, schema, and srid we wish the layers to
have.

#+begin_src sh
sh import_landfire_rasters.sh gridfire landfire 90914
#+end_src

Whenever we want to add a new spatial reference system to our
database, we can insert a record into our spatial_ref_sys table.

#+name: insert-spatial-reference-systems
#+begin_src sql :engine postgresql :cmdline -U gridfire :results silent :exports code
INSERT INTO public.spatial_ref_sys (srid, auth_name, auth_srid, srtext, proj4text)
VALUES (900914, 'user-generated', 900914,
        'PROJCS["USA_Contiguous_Albers_Equal_Area_Conic_USGS_version",' ||
        'GEOGCS["NAD83",' ||
        'DATUM["North_American_Datum_1983",' ||
        'SPHEROID["GRS 1980",6378137,298.2572221010002,' ||
        'AUTHORITY["EPSG","7019"]],' ||
        'AUTHORITY["EPSG","6269"]],' ||
        'PRIMEM["Greenwich",0],' ||
        'UNIT["degree",0.0174532925199433],' ||
        'AUTHORITY["EPSG","4269"]],' ||
        'PROJECTION["Albers_Conic_Equal_Area"],' ||
        'PARAMETER["standard_parallel_1",29.5],' ||
        'PARAMETER["standard_parallel_2",45.5],' ||
        'PARAMETER["latitude_of_center",23],' ||
        'PARAMETER["longitude_of_center",-96],' ||
        'PARAMETER["false_easting",0],' ||
        'PARAMETER["false_northing",0],' ||
        'UNIT["metre",1,' ||
        'AUTHORITY["EPSG","9001"]]]',
        '+proj=aea +lat_1=29.5 +lat_2=45.5 +lat_0=23 +lon_0=-96 +x_0=0 +y_0=0' ||
        ' +datum=NAD83 +units=m +no_defs');
#+end_src

We may also want to import initial ignition rasters into our database.
We can do so with a similar script as importing LANDFIRE rasters.

First create a new schema.

#+name: create-ignition-schema
#+begin_src sql :engine postgresql :cmdline -U gridfire :results silent :exports code
CREATE SCHEMA ignition;
#+end_src

Then we can use the following script to import an ignition raster into
our database given the schema and username as inputs.

*Note:* This script needs to be run in the same folder as where this
raster resides. The filename of this raster should match the value
assigned to the LAYER variable (i.e., ign) plus a .tif extension.

#+name: raster2pgsql-import-ignition-raster
#+begin_src sh :results silent :exports code :tangle ../resources/import_ignition_rasters.sh :padline no :no-expand :comments link
#!/usr/bin/env bash

USERNAME=$1
SCHEMA=$2
SRID=$3

LAYER="ign"
raster2pgsql -I -C -t auto -s $SRID $LAYER.tif $SCHEMA.$LAYER | psql -h localhost -U $USERNAME
#+end_src

To run the script, give it the username, schema name, and srid we wish the layers to have.

#+begin_src bash
sh import_ignition_rasters.sh gridfire ignition 90014
#+end_src

We may also want to import weather rasters into our database.
We can do so with a similar script as importing LANDFIRE rasters.

First create a new schema.

#+name: create-weather-schema
#+begin_src sql :engine postgresql :cmdline -U gridfire :results silent :exports code
CREATE SCHEMA weather;
#+end_src

Then we can use the following script to import weather rasters into
our database given the schema and username as inputs.

*Note:* This script needs to be run in the same folder as where this
rasters resides. The filename of these rasters should match the
elements in the for loop (i.e. tmpf_to_sample.tif)

#+name: raster2pgsql-import-weather-rasters
#+begin_src sh :results silent :exports code :tangle ../resources/import_weather_rasters.sh :padline no :no-expand :comments link
#!/usr/bin/env bash

USERNAME=$1
SCHEMA=$2
SRID=$3
TILING=$4

for LAYER in tmpf wd ws rh
do
    if [ -z "$TILING" ]
    then
        raster2pgsql -I -C -t auto -s $SRID ${LAYER}_to_sample.tif $SCHEMA.$LAYER | psql -h localhost -U $USERNAME
    else
        raster2pgsql -I -C -t $TILING -s $SRID ${LAYER}_to_sample.tif $SCHEMA.$LAYER | psql -h localhost -U $USERNAME

    fi
done
#+end_src

To run the script, give it the username, schema name, and srid we wish the layers to have.

#+begin_src bash
sh import_weather_rasters.sh gridfire weather 90014
#+end_src

You may optionally include a fourth argument to set the tiling (defaults to auto).

#+begin_src bash
sh import_weather_rasters.sh gridfire weather 90014 800x800
#+end_src

*Note:* This script needs to be run in the same folder as where these rasters reside.

* Fire Spread Model

GridFire implements the following fire behavior formulas from the fire
science literature:

- Surface Fire Spread: Rothermel 1972 with FIREMODS adjustments from Albini 1976
- Crown Fire Initiation: Van Wagner 1977
- Passive/Active Crown Fire Spread: Cruz 2005
- Flame Length and Fire Line Intensity: Byram 1959
- Midflame Wind Adjustment Factor: Albini & Baughman 1979 parameterized as in BehavePlus, FARSITE, FlamMap, FSPro, and FPA according to Andrews 2012\nocite{Albini1979,Andrews2012}
- Fire Spread on a Raster Grid: Morais 2001 (method of adaptive timesteps and fractional distances)
- Spot Fire: Perryman 2013

The following fuel models are supported:

- Anderson 13: no dynamic loading
- Scott & Burgan 40: dynamic loading implemented according to Scott & Burgan 2005

The method used to translate linear fire spread rates to a
2-dimensional raster grid were originally developed by Marco Morais at
UCSB as part of his HFire
system.\citep{Peterson2011,Peterson2009,Morais2001} Detailed
information about this software, including its source code and
research article references can be found here:

  http://firecenter.berkeley.edu/hfire/about.html

Outputs from GridFire include fire size (ac), fire line intensity
(Btu/ft/s), flame length (ft), fire volume (ac*ft), fire shape (ac/ft)
and conditional burn probability (times burned/fires initiated). Fire
line intensity and flame length may both be exported as either average
values per fire or as maps of the individual values per burned cell.

In the following sections, we describe the operation of this system in
detail.

** Fuel Model Definitions

All fires ignite and travel through some form of burnable fuel.
Although the effects of wind and slope on the rate of fire spread can
be quite pronounced, its fundamental thermodynamic characteristics are
largely determined by the fuel type in which it is sustained. For
wildfires, these fuels are predominantly herbaceous and woody
vegetation (both alive and dead) as well as decomposing elements of
dead vegetation, such as duff or leaf litter. To estimate the heat
output and rate of spread of a fire burning through any of these
fuels, we must determine those physical properties that affect heat
absorption and release.

Of course, measuring these fuel properties for every kind of
vegetation that may be burned in a wildfire is an intractable task. To
cope with this, fuels are classified into categories called ``fuel
models'' which share similar burning characteristics. Each fuel model
is then assigned a set of representative values for each of the
thermally relevant physical properties shown in Table
[[tab:fuel-model-properties]].

#+NAME: tab:fuel-model-properties
#+CAPTION: Physical properties assigned to each fuel model
#+ATTR_LATEX: :align |l|l|l| :font \small
|----------+--------------------------------------------+-----------------------------------------|
| Property | Description                                | Units                                   |
|----------+--------------------------------------------+-----------------------------------------|
| \delta   | fuel depth                                 | ft                                      |
| w_{o}    | ovendry fuel loading                       | lb/ft^{2}                               |
| \sigma   | fuel particle surface-area-to-volume ratio | ft^{2}/ft^{3}                           |
| M_{x}    | moisture content of extinction             | lb moisture/lb ovendry wood             |
| h        | fuel particle low heat content             | Btu/lb                                  |
| \rho_{p} | ovendry particle density                   | lb/ft^{3}                               |
| S_{T}    | fuel particle total mineral content        | lb minerals/lb ovendry wood             |
| S_{e}    | fuel particle effective mineral content    | lb silica-free minerals/lb ovendry wood |
| M_{f}    | fuel particle moisture content             | lb moisture/lb ovendry wood             |
|----------+--------------------------------------------+-----------------------------------------|

*Note:* While M_{f} is not, in fact, directly assigned to any of these
fuel models, their definitions remain incomplete for the purposes of
fire spread modelling (particularly those reliant on the curing
formulas of dynamic fuel loading) until it is provided as a
characteristic of local weather conditions.

The fuel models supported by GridFire include the standard 13 fuel
models of Rothermel, Albini, and Anderson\citep{Anderson1982} and the
additional 40 fuel models defined by Scott and
Burgan\citep{Scott2005}. These are all concisely encoded in an
internal data structure, which may be updated to include additional
custom fuel models desired by the user.

#+name: fuel-model-definitions
#+begin_src clojure :results silent :exports code :tangle ../src/gridfire/fuel_models.clj :padline no :no-expand :comments link
(ns gridfire.fuel-models)

(def fuel-models
  "Lookup table including one entry for each of the Anderson 13 and
   Scott & Burgan 40 fuel models. The fields have the following
   meanings:
   {number
    [name delta M_x-dead h
     [w_o-dead-1hr w_o-dead-10hr w_o-dead-100hr w_o-live-herbaceous w_o-live-woody]
     [sigma-dead-1hr sigma-dead-10hr sigma-dead-100hr sigma-live-herbaceous sigma-live-woody]]
   }"
  {
   ;; Grass and Grass-dominated (short-grass,timber-grass-and-understory,tall-grass)
   1   [:R01 1.0 12 8 [0.0340 0.0000 0.0000 0.0000 0.0000] [3500.0   0.0  0.0    0.0    0.0]]
   2   [:R02 1.0 15 8 [0.0920 0.0460 0.0230 0.0230 0.0000] [3000.0 109.0 30.0 1500.0    0.0]]
   3   [:R03 2.5 25 8 [0.1380 0.0000 0.0000 0.0000 0.0000] [1500.0   0.0  0.0    0.0    0.0]]
   ;; Chaparral and Shrubfields (chaparral,brush,dormant-brush-hardwood-slash,southern-rough)
   4   [:R04 6.0 20 8 [0.2300 0.1840 0.0920 0.2300 0.0000] [2000.0 109.0 30.0 1500.0    0.0]]
   5   [:R05 2.0 20 8 [0.0460 0.0230 0.0000 0.0920 0.0000] [2000.0 109.0  0.0 1500.0    0.0]]
   6   [:R06 2.5 25 8 [0.0690 0.1150 0.0920 0.0000 0.0000] [1750.0 109.0 30.0    0.0    0.0]]
   7   [:R07 2.5 40 8 [0.0520 0.0860 0.0690 0.0170 0.0000] [1750.0 109.0 30.0 1550.0    0.0]]
   ;; Timber Litter (closed-timber-litter,hardwood-litter,timber-litter-and-understory)
   8   [:R08 0.2 30 8 [0.0690 0.0460 0.1150 0.0000 0.0000] [2000.0 109.0 30.0    0.0    0.0]]
   9   [:R09 0.2 25 8 [0.1340 0.0190 0.0070 0.0000 0.0000] [2500.0 109.0 30.0    0.0    0.0]]
   10  [:R10 1.0 25 8 [0.1380 0.0920 0.2300 0.0920 0.0000] [2000.0 109.0 30.0 1500.0    0.0]]
   ;; Logging Slash (light-logging-slash,medium-logging-slash,heavy-logging-slash)
   11  [:R11 1.0 15 8 [0.0690 0.2070 0.2530 0.0000 0.0000] [1500.0 109.0 30.0    0.0    0.0]]
   12  [:R12 2.3 20 8 [0.1840 0.6440 0.7590 0.0000 0.0000] [1500.0 109.0 30.0    0.0    0.0]]
   13  [:R13 3.0 25 8 [0.3220 1.0580 1.2880 0.0000 0.0000] [1500.0 109.0 30.0    0.0    0.0]]
   ;; Nonburnable (NB)
   91  [:NB1 0.0  0 0 [0.0000 0.0000 0.0000 0.0000 0.0000] [   0.0   0.0  0.0    0.0    0.0]]
   92  [:NB2 0.0  0 0 [0.0000 0.0000 0.0000 0.0000 0.0000] [   0.0   0.0  0.0    0.0    0.0]]
   93  [:NB3 0.0  0 0 [0.0000 0.0000 0.0000 0.0000 0.0000] [   0.0   0.0  0.0    0.0    0.0]]
   98  [:NB4 0.0  0 0 [0.0000 0.0000 0.0000 0.0000 0.0000] [   0.0   0.0  0.0    0.0    0.0]]
   99  [:NB5 0.0  0 0 [0.0000 0.0000 0.0000 0.0000 0.0000] [   0.0   0.0  0.0    0.0    0.0]]
   ;; Grass (GR)
   101 [:GR1 0.4 15 8 [0.0046 0.0000 0.0000 0.0138 0.0000] [2200.0 109.0 30.0 2000.0    0.0]]
   102 [:GR2 1.0 15 8 [0.0046 0.0000 0.0000 0.0459 0.0000] [2000.0 109.0 30.0 1800.0    0.0]]
   103 [:GR3 2.0 30 8 [0.0046 0.0184 0.0000 0.0689 0.0000] [1500.0 109.0 30.0 1300.0    0.0]]
   104 [:GR4 2.0 15 8 [0.0115 0.0000 0.0000 0.0872 0.0000] [2000.0 109.0 30.0 1800.0    0.0]]
   105 [:GR5 1.5 40 8 [0.0184 0.0000 0.0000 0.1148 0.0000] [1800.0 109.0 30.0 1600.0    0.0]]
   106 [:GR6 1.5 40 9 [0.0046 0.0000 0.0000 0.1561 0.0000] [2200.0 109.0 30.0 2000.0    0.0]]
   107 [:GR7 3.0 15 8 [0.0459 0.0000 0.0000 0.2479 0.0000] [2000.0 109.0 30.0 1800.0    0.0]]
   108 [:GR8 4.0 30 8 [0.0230 0.0459 0.0000 0.3352 0.0000] [1500.0 109.0 30.0 1300.0    0.0]]
   109 [:GR9 5.0 40 8 [0.0459 0.0459 0.0000 0.4132 0.0000] [1800.0 109.0 30.0 1600.0    0.0]]
   ;; Grass-Shrub (GS)
   121 [:GS1 0.9 15 8 [0.0092 0.0000 0.0000 0.0230 0.0298] [2000.0 109.0 30.0 1800.0 1800.0]]
   122 [:GS2 1.5 15 8 [0.0230 0.0230 0.0000 0.0275 0.0459] [2000.0 109.0 30.0 1800.0 1800.0]]
   123 [:GS3 1.8 40 8 [0.0138 0.0115 0.0000 0.0666 0.0574] [1800.0 109.0 30.0 1600.0 1600.0]]
   124 [:GS4 2.1 40 8 [0.0872 0.0138 0.0046 0.1561 0.3260] [1800.0 109.0 30.0 1600.0 1600.0]]
   ;; Shrub (SH)
   141 [:SH1 1.0 15 8 [0.0115 0.0115 0.0000 0.0069 0.0597] [2000.0 109.0 30.0 1800.0 1600.0]]
   142 [:SH2 1.0 15 8 [0.0620 0.1102 0.0344 0.0000 0.1768] [2000.0 109.0 30.0    0.0 1600.0]]
   143 [:SH3 2.4 40 8 [0.0207 0.1377 0.0000 0.0000 0.2847] [1600.0 109.0 30.0    0.0 1400.0]]
   144 [:SH4 3.0 30 8 [0.0390 0.0528 0.0092 0.0000 0.1171] [2000.0 109.0 30.0 1800.0 1600.0]]
   145 [:SH5 6.0 15 8 [0.1653 0.0964 0.0000 0.0000 0.1331] [ 750.0 109.0 30.0    0.0 1600.0]]
   146 [:SH6 2.0 30 8 [0.1331 0.0666 0.0000 0.0000 0.0643] [ 750.0 109.0 30.0    0.0 1600.0]]
   147 [:SH7 6.0 15 8 [0.1607 0.2433 0.1010 0.0000 0.1561] [ 750.0 109.0 30.0    0.0 1600.0]]
   148 [:SH8 3.0 40 8 [0.0941 0.1561 0.0390 0.0000 0.1997] [ 750.0 109.0 30.0    0.0 1600.0]]
   149 [:SH9 4.4 40 8 [0.2066 0.1125 0.0000 0.0712 0.3214] [ 750.0 109.0 30.0 1800.0 1500.0]]
   ;; Timber-Understory (TU)
   161 [:TU1 0.6 20 8 [0.0092 0.0413 0.0689 0.0092 0.0413] [2000.0 109.0 30.0 1800.0 1600.0]]
   162 [:TU2 1.0 30 8 [0.0436 0.0826 0.0574 0.0000 0.0092] [2000.0 109.0 30.0    0.0 1600.0]]
   163 [:TU3 1.3 30 8 [0.0505 0.0069 0.0115 0.0298 0.0505] [1800.0 109.0 30.0 1600.0 1400.0]]
   164 [:TU4 0.5 12 8 [0.2066 0.0000 0.0000 0.0000 0.0918] [2300.0 109.0 30.0    0.0 2000.0]]
   165 [:TU5 1.0 25 8 [0.1837 0.1837 0.1377 0.0000 0.1377] [1500.0 109.0 30.0    0.0  750.0]]
   ;; Timber Litter (TL)
   181 [:TL1 0.2 30 8 [0.0459 0.1010 0.1653 0.0000 0.0000] [2000.0 109.0 30.0    0.0    0.0]]
   182 [:TL2 0.2 25 8 [0.0643 0.1056 0.1010 0.0000 0.0000] [2000.0 109.0 30.0    0.0    0.0]]
   183 [:TL3 0.3 20 8 [0.0230 0.1010 0.1286 0.0000 0.0000] [2000.0 109.0 30.0    0.0    0.0]]
   184 [:TL4 0.4 25 8 [0.0230 0.0689 0.1928 0.0000 0.0000] [2000.0 109.0 30.0    0.0    0.0]]
   185 [:TL5 0.6 25 8 [0.0528 0.1148 0.2020 0.0000 0.0000] [2000.0 109.0 30.0    0.0 1600.0]]
   186 [:TL6 0.3 25 8 [0.1102 0.0551 0.0551 0.0000 0.0000] [2000.0 109.0 30.0    0.0    0.0]]
   187 [:TL7 0.4 25 8 [0.0138 0.0643 0.3719 0.0000 0.0000] [2000.0 109.0 30.0    0.0    0.0]]
   188 [:TL8 0.3 35 8 [0.2663 0.0643 0.0505 0.0000 0.0000] [1800.0 109.0 30.0    0.0    0.0]]
   189 [:TL9 0.6 35 8 [0.3053 0.1515 0.1905 0.0000 0.0000] [1800.0 109.0 30.0    0.0 1600.0]]
   ;; Slash-Blowdown (SB)
   201 [:SB1 1.0 25 8 [0.0689 0.1377 0.5051 0.0000 0.0000] [2000.0 109.0 30.0    0.0    0.0]]
   202 [:SB2 1.0 25 8 [0.2066 0.1951 0.1837 0.0000 0.0000] [2000.0 109.0 30.0    0.0    0.0]]
   203 [:SB3 1.2 25 8 [0.2525 0.1263 0.1377 0.0000 0.0000] [2000.0 109.0 30.0    0.0    0.0]]
   204 [:SB4 2.7 25 8 [0.2410 0.1607 0.2410 0.0000 0.0000] [2000.0 109.0 30.0    0.0    0.0]]
   })
#+end_src

Once fuel moisture is added to the base fuel model definitions, they
will each contain values for the following six fuel size classes:

#+ATTR_LATEX: :options \setlength{\itemsep}{-3mm}
1. Dead 1 hour ($<$ 1/4" diameter)
2. Dead 10 hour (1/4"--1" diameter)
3. Dead 100 hour (1"--3" diameter)
4. Dead herbaceous (dynamic fuel models only)
5. Live herbaceous
6. Live woody

In order to more easily encode mathematical operations over these size
classes, we define a collection of utility functions that will later
be used in both the fuel moisture and fire spread algorithms.

#+name: fuel-category-and-size-class-functions
#+begin_src clojure :results silent :exports code :tangle ../src/gridfire/fuel_models.clj :no-expand :comments link
(defn map-category [f]
  {:dead (f :dead) :live (f :live)})

(defn map-size-class [f]
  {:dead {:1hr        (f :dead :1hr)
          :10hr       (f :dead :10hr)
          :100hr      (f :dead :100hr)
          :herbaceous (f :dead :herbaceous)}
   :live {:herbaceous (f :live :herbaceous)
          :woody      (f :live :woody)}})

(defn category-sum ^double [f]
  (+ ^double (f :dead) ^double (f :live)))

(defn size-class-sum [f]
  {:dead (+ ^double (f :dead :1hr) ^double (f :dead :10hr) ^double (f :dead :100hr) ^double (f :dead :herbaceous))
   :live (+ ^double (f :live :herbaceous) ^double (f :live :woody))})
#+end_src

Using these new size class processing functions, we can translate the
encoded fuel model definitions into human-readable representations of
the fuel model properties.

#+name: fuel-model-constructor-functions
#+begin_src clojure :results silent :exports code :tangle ../src/gridfire/fuel_models.clj :no-expand :comments link
(defn build-fuel-model
  [fuel-model-number]
  (let [[name delta ^double M_x-dead ^double h
         [w_o-dead-1hr w_o-dead-10hr w_o-dead-100hr
          w_o-live-herbaceous w_o-live-woody]
         [sigma-dead-1hr sigma-dead-10hr sigma-dead-100hr
          sigma-live-herbaceous sigma-live-woody]]
        (fuel-models fuel-model-number)
        M_x-dead (* M_x-dead 0.01)
        h        (* h 1000.0)]
    {:name   name
     :number fuel-model-number
     :delta  delta
     :M_x    {:dead {:1hr        M_x-dead
                     :10hr       M_x-dead
                     :100hr      M_x-dead
                     :herbaceous 0.0}
              :live {:herbaceous 0.0
                     :woody      0.0}}
     :w_o    {:dead {:1hr        w_o-dead-1hr
                     :10hr       w_o-dead-10hr
                     :100hr      w_o-dead-100hr
                     :herbaceous 0.0}
              :live {:herbaceous w_o-live-herbaceous
                     :woody      w_o-live-woody}}
     :sigma  {:dead {:1hr        sigma-dead-1hr
                     :10hr       sigma-dead-10hr
                     :100hr      sigma-dead-100hr
                     :herbaceous 0.0}
              :live {:herbaceous sigma-live-herbaceous
                     :woody      sigma-live-woody}}
     :h      {:dead {:1hr        h
                     :10hr       h
                     :100hr      h
                     :herbaceous h}
              :live {:herbaceous h
                     :woody      h}}
     :rho_p  {:dead {:1hr        32.0
                     :10hr       32.0
                     :100hr      32.0
                     :herbaceous 32.0}
              :live {:herbaceous 32.0
                     :woody      32.0}}
     :S_T    {:dead {:1hr        0.0555
                     :10hr       0.0555
                     :100hr      0.0555
                     :herbaceous 0.0555}
              :live {:herbaceous 0.0555
                     :woody      0.0555}}
     :S_e    {:dead {:1hr        0.01
                     :10hr       0.01
                     :100hr      0.01
                     :herbaceous 0.01}
              :live {:herbaceous 0.01
                     :woody      0.01}}}))
#+end_src

Although most fuel model properties are static with respect to
environmental conditions, the fuel moisture content can have two
significant impacts on a fuel model's burning potential:

#+ATTR_LATEX: :options \setlength{\itemsep}{-3mm}
1. Dynamic fuel loading
2. Live moisture of extinction

These two topics are discussed in the remainder of this section.

*** Dynamic Fuel Loading

All of the Scott & Burgan 40 fuel models with a live herbaceous
component are considered dynamic. In these models, a fraction of the
live herbaceous load is transferred to a new dead herbaceous category
as a function of live herbaceous moisture content (see equation
below).\citep{Burgan1979} The dead herbaceous category uses the dead 1
hour moisture content, dead moisture of extinction, and live
herbaceous surface-area-to-volume-ratio. In the following formula,
$M_{f}^{lh}$ is the live herbaceous moisture content.

\begin{align*}
  \textrm{FractionGreen} &= \left\{
    \begin{array}{lr}
      0 & M_{f}^{lh} \le 0.3 \\
      1 & M_{f}^{lh} \ge 1.2 \\
      \frac{M_{f}^{lh}}{0.9} - \frac{1}{3} & \textrm{else}
    \end{array}
  \right. \\
  \textrm{FractionCured} &= 1 - \textrm{FractionGreen}
\end{align*}

#+name: add-dynamic-fuel-loading
#+begin_src clojure :results silent :exports code :tangle ../src/gridfire/fuel_models.clj :no-expand :comments link
(defn add-dynamic-fuel-loading
  [{:keys [number M_x M_f w_o sigma] :as fuel-model}]
  (let [number               (double number)
        live-herbaceous-load (-> w_o :live :herbaceous double)]
    (if (and (> number 100) (pos? live-herbaceous-load))
      ;; dynamic fuel model
      (let [fraction-green (max 0.0 (min 1.0 (- (/ (-> M_f :live :herbaceous double) 0.9) (/ 1.0 3.0))))
            fraction-cured (- 1.0 fraction-green)]
        (-> fuel-model
            (assoc-in [:M_f   :dead :herbaceous] (-> M_f :dead :1hr))
            (assoc-in [:M_x   :dead :herbaceous] (-> M_x :dead :1hr))
            (assoc-in [:w_o   :dead :herbaceous] (* live-herbaceous-load fraction-cured))
            (assoc-in [:w_o   :live :herbaceous] (* live-herbaceous-load fraction-green))
            (assoc-in [:sigma :dead :herbaceous] (-> sigma :live :herbaceous))))
      ;; static fuel model
      fuel-model)))
#+end_src

Once the dynamic fuel loading is applied, we can compute the size
class weighting factors expressed in equations 53-57 in Rothermel
1972\citep{Rothermel1972}. For brevity, these formulas are elided from
this text.

#+name: add-weighting-factors
#+begin_src clojure :results silent :exports code :tangle ../src/gridfire/fuel_models.clj :no-expand :comments link
(defn add-weighting-factors
  [{:keys [w_o sigma rho_p] :as fuel-model}]
  (let [A_ij (map-size-class (fn [i j] (/ (* (-> sigma i ^double (j)) (-> w_o i ^double (j)))
                                          (-> rho_p i ^double (j)))))

        A_i  (size-class-sum (fn [i j] (-> A_ij i j)))

        A_T  (category-sum (fn [i] (-> A_i i)))

        f_ij (map-size-class (fn [i j] (if (pos? ^double ( A_i i))
                                         (/ (-> A_ij i ^double (j))
                                            ^double (A_i i))
                                         0.0)))

        f_i  (map-category (fn [i] (if (pos? A_T)
                                     (/ ^double (A_i i) A_T)
                                     0.0)))

        firemod-size-classes (map-size-class
                              (fn [i j] (condp <= (-> sigma i j)
                                          1200 1
                                          192  2
                                          96   3
                                          48   4
                                          16   5
                                          0    6)))

        firemod-weights (into {}
                              (for [[category size-classes] firemod-size-classes]
                                [category
                                 (apply merge-with +
                                        (for [[size-class firemod-size-class] size-classes]
                                          {firemod-size-class (get-in f_ij [category size-class])}))]))

        g_ij (map-size-class (fn [i j]
                               (let [firemod-size-class (-> firemod-size-classes i j)]
                                 (get-in firemod-weights [i firemod-size-class]))))]
    (-> fuel-model
        (assoc :f_ij f_ij)
        (assoc :f_i  f_i)
        (assoc :g_ij g_ij))))
#+end_src

*** Live Moisture of Extinction

The live moisture of extinction for each fuel model is determined from
the dead fuel moisture content, the dead moisture of extinction, and
the ratio of dead fuel loading to live fuel loading using Equation 88
from Rothermel 1972, adjusted according to Albini 1976 Appendix III to
match the behavior of Albini's original FIREMODS
library.\citep{Rothermel1972,Albini1976} Whenever the fuel moisture
content becomes greater than or equal to the moisture of extinction, a
fire will no longer spread through that fuel. Here are the formulas
referenced above:

\begin{align*}
  M_{x}^{l} &= \max(M_{x}^{d}, 2.9 \, W' \, (1 - \frac{M_{f}^{d}}{M_{x}^{d}}) - 0.226) \\
  W' &= \frac{\sum_{c \in D}{w_{o}^{c} \> e^{-138/\sigma^{c}}}}{\sum_{c \in L}{w_{o}^{c} \> e^{-500/\sigma^{c}}}} \\
  M_{f}^{d} &= \frac{\sum_{c \in D}{w_{o}^{c} \> M_{f}^{c} \> e^{-138/\sigma^{c}}}}{\sum_{c \in D}{w_{o}^{c} \> e^{-138/\sigma^{c}}}}
\end{align*}

where $M_{x}^{l}$ is the live moisture of extinction, $M_{x}^{d}$ is
the dead moisture of extinction, $D$ is the set of dead fuel size
classes (1hr, 10hr, 100hr, herbaceous), $L$ is the set of live fuel
size classes (herbaceous, woody), $w_{o}^{c}$ is the dry weight
loading of size class $c$, $\sigma^{c}$ is the surface area to volume
ratio of size class $c$, and $M_{f}^{c}$ is the moisture content of
size class $c$.

#+name: add-live-moisture-of-extinction
#+begin_src clojure :results silent :exports code :tangle ../src/gridfire/fuel_models.clj :no-expand :comments link
(defn add-live-moisture-of-extinction
  "Equation 88 from Rothermel 1972 adjusted by Albini 1976 Appendix III."
  [{:keys [w_o sigma M_f M_x] :as fuel-model}]
  (let [dead-loading-factor  (->> (size-class-sum
                                   (fn [i j] (let [sigma_ij (-> sigma i j double)]
                                               (if (pos? sigma_ij)
                                                 (* (-> w_o i ^double (j))
                                                    (Math/exp (/ -138.0 sigma_ij)))
                                                 0.0))))
                                  :dead
                                  double)
        live-loading-factor  (->> (size-class-sum
                                   (fn [i j] (let [sigma_ij (-> sigma i j double)]
                                               (if (pos? sigma_ij)
                                                 (* (-> w_o i ^double (j))
                                                    (Math/exp (/ -500.0 sigma_ij)))
                                                 0.0))))
                                  :live
                                  double)
        dead-moisture-factor (->> (size-class-sum
                                   (fn [i j] (let [sigma_ij (-> sigma i j double)]
                                              (if (pos? sigma_ij)
                                                (* (-> w_o i ^double (j))
                                                   (Math/exp (/ -138.0 sigma_ij))
                                                   (-> M_f i ^double (j)))
                                                0.0))))
                                  :dead
                                  double)
        ^double
        dead-to-live-ratio   (when (pos? live-loading-factor)
                               (/ dead-loading-factor live-loading-factor))
        dead-fuel-moisture   (if (pos? dead-loading-factor)
                               (/ dead-moisture-factor dead-loading-factor)
                               0.0)
        M_x-dead             (-> M_x :dead :1hr double)
        M_x-live             (if (pos? live-loading-factor)
                               (max M_x-dead
                                    (- (* 2.9
                                          dead-to-live-ratio
                                          (- 1.0 (/ dead-fuel-moisture M_x-dead)))
                                       0.226))
                               M_x-dead)]
    (-> fuel-model
        (assoc-in [:M_x :live :herbaceous] M_x-live)
        (assoc-in [:M_x :live :woody]      M_x-live))))

(defn moisturize
  [fuel-model fuel-moisture]
  (-> fuel-model
      (assoc :M_f fuel-moisture)
      (assoc-in [:M_f :dead :herbaceous] 0.0)
      (add-dynamic-fuel-loading)
      (add-weighting-factors)
      (add-live-moisture-of-extinction)))
#+end_src

This concludes our coverage of fuel models and and fuel moisture.

** Surface Fire Formulas

To simulate fire behavior in as similar a way as possible to the US
government-sponsored fire models (e.g., FARSITE, FlamMap, FPA,
BehavePlus), we adopt the surface fire spread and reaction intensity
formulas from Rothermel's 1972 publication ``A Mathematical Model for
Predicting Fire Spread in Wildland Fuels''.\citep{Rothermel1972}

Very briefly, the surface rate of spread of a fire's leading edge $R$
is described by the following formula:

\begin{displaymath}
R = \frac{I_{R} \, \xi \, (1 + \phi_{W} + \phi_{S})}{\rho_{b} \, \epsilon \, Q_{ig}}
\end{displaymath}

where these terms have the meanings shown in Table
[[tab:fire-spread-inputs]].

#+NAME: tab:fire-spread-inputs
#+CAPTION: Inputs to Rothermel's surface fire rate of spread equation
#+ATTR_LATEX: :align |l|l| :font \small
|----------+--------------------------------|
| Term     | Meaning                        |
|----------+--------------------------------|
| R        | surface fire spread rate       |
| I_{R}    | reaction intensity             |
| \xi      | propagating flux ratio         |
| \phi_{W} | wind coefficient               |
| \phi_{S} | slope factor                   |
| \rho_{b} | oven-dry fuel bed bulk density |
| \epsilon | effective heating number       |
| Q_{ig}   | heat of preignition            |
|----------+--------------------------------|

For a full description of each of the subcomponents of Rothermel's
surface fire spread rate equation, see the Rothermel 1972 reference
above. In addition to applying the base Rothermel equations, GridFire
reduces the spread rates for all of the Scott & Burgan 40 fuel models
of the grass subgroup (101-109) by 50%. This addition was originally
suggested by Chris Lautenberger of REAX Engineering.

For efficiency, the surface fire spread equation given above is
computed first without introducing the effects of wind and slope
($\phi_{W} = \phi_{S} = 0$).

#+name: rothermel-surface-fire-spread-no-wind-no-slope
#+begin_src clojure :results silent :exports code :tangle ../src/gridfire/surface_fire.clj :padline no :no-expand :comments link
(ns gridfire.surface-fire
  (:require [gridfire.fuel-models :refer [map-category map-size-class
                                          category-sum size-class-sum]]))

(defn grass-fuel-model?
  [^long number]
  (and (> number 100) (< number 110)))

(defn rothermel-surface-fire-spread-no-wind-no-slope
  "Returns the rate of surface fire spread in ft/min and the reaction
   intensity (i.e., amount of heat output) of a fire in Btu/ft^2*min
   given a map containing these keys:
   - number [fuel model number]
   - delta [fuel depth (ft)]
   - w_o [ovendry fuel loading (lb/ft^2)]
   - sigma [fuel particle surface-area-to-volume ratio (ft^2/ft^3)]
   - h [fuel particle low heat content (Btu/lb)]
   - rho_p [ovendry particle density (lb/ft^3)]
   - S_T [fuel particle total mineral content (lb minerals/lb ovendry wood)]
   - S_e [fuel particle effective mineral content (lb silica-free minerals/lb ovendry wood)]
   - M_x [moisture content of extinction (lb moisture/lb ovendry wood)]
   - M_f [fuel particle moisture content (lb moisture/lb ovendry wood)]
   - f_ij [percent of load per size class (%)]
   - f_i [percent of load per category (%)]
   - g_ij [percent of load per size class from Albini_1976_FIREMOD, page 20]"
  [{:keys [number delta w_o sigma  h rho_p S_T S_e M_x  M_f f_ij f_i g_ij]}]
  (let [number     (long number)
        delta      (double delta)
        S_e_i      (size-class-sum (fn [i j] (* (-> f_ij i ^double (j)) (-> S_e i ^double (j)))))

        ;; Mineral damping coefficient
        eta_S_i    (map-category (fn [i] (let [^double S_e_i (-> S_e_i i)]
                                           (if (pos? S_e_i)
                                             (/ 0.174 (Math/pow S_e_i 0.19))
                                             1.0))))

        M_f_i      (size-class-sum (fn [i j] (* (-> f_ij i ^double (j)) (-> M_f i ^double (j)))))

        M_x_i      (size-class-sum (fn [i j] (* (-> f_ij i ^double (j)) (-> M_x i ^double (j)))))

        r_M_i      (map-category (fn [i] (let [^double M_f (-> M_f_i i)
                                               ^double M_x (-> M_x_i i)]
                                           (if (pos? M_x)
                                             (min 1.0 (/ M_f M_x))
                                             1.0))))

        ;; Moisture damping coefficient
        eta_M_i    (map-category (fn [i] (+ 1.0
                                            (* -2.59 (-> r_M_i ^double (i)))
                                            (* 5.11 (Math/pow (-> r_M_i i) 2))
                                            (* -3.52 (Math/pow (-> r_M_i i) 3)))))

        h_i        (size-class-sum (fn [i j] (* (-> f_ij i ^double (j)) (-> h i ^double (j)))))

        ;; Net fuel loading (lb/ft^2)
        W_n_i      (size-class-sum (fn [i j] (* (-> g_ij i ^double (j))
                                                (-> w_o i ^double (j))
                                                (- 1.0 (-> S_T i ^double (j))))))

        beta_i     (size-class-sum (fn [i j] (/ (-> w_o i ^double (j)) (-> rho_p i ^double (j)))))

        ;; Packing ratio
        beta       (if (pos? delta)
                     (/ (category-sum (fn [i] (-> beta_i ^double (i)))) delta)
                     0.0)

        sigma'_i   (size-class-sum (fn [i j] (* (-> f_ij i ^double (j)) (-> sigma i ^double (j)))))

        sigma'     (category-sum (fn [i] (* (-> f_i ^double (i)) (-> sigma'_i ^double (i)))))

        ;; Optimum packing ratio
        beta_op    (if (pos? sigma')
                     (/ 3.348 (Math/pow sigma' 0.8189))
                     1.0)

        ;; Albini 1976 replaces (/ 1 (- (* 4.774 (Math/pow sigma' 0.1)) 7.27))
        A          (if (pos? sigma')
                     (/ 133.0 (Math/pow sigma' 0.7913))
                     0.0)

        ;; Maximum reaction velocity (1/min)
        Gamma'_max (/ (Math/pow sigma' 1.5)
                      (+ 495.0 (* 0.0594 (Math/pow sigma' 1.5))))

        ;; Optimum reaction velocity (1/min)
        Gamma'     (* Gamma'_max
                      (Math/pow (/ beta beta_op) A)
                      (Math/exp (* A (- 1.0 (/ beta beta_op)))))

        ;; Reaction intensity (Btu/ft^2*min)
        I_R        (* Gamma' (category-sum (fn [i] (* ^double (W_n_i i) ^double (h_i i)
                                                      ^double (eta_M_i i) ^double (eta_S_i i)))))

        ;; Propagating flux ratio
        xi         (/ (Math/exp (* (+ 0.792 (* 0.681 (Math/pow sigma' 0.5)))
                                   (+ beta 0.1)))
                      (+ 192.0 (* 0.2595 sigma')))

        E          (* 0.715 (Math/exp (* -3.59 (/ sigma' 10000.0))))

        B          (* 0.02526 (Math/pow sigma' 0.54))

        C          (* 7.47 (Math/exp (* -0.133 (Math/pow sigma' 0.55))))

        ;; Derive wind factor
        get-phi_W  (fn ^double [^double midflame-wind-speed]
                     (if (and (pos? beta) (pos? midflame-wind-speed))
                       (-> midflame-wind-speed
                           (Math/pow B)
                           (* C)
                           (/ (Math/pow (/ beta beta_op) E)))
                       0.0))

        ;; Derive wind speed from wind factor
        get-wind-speed (fn [^double phi_W]
                         (-> phi_W
                             (* (Math/pow (/ beta beta_op) E))
                             ^double (/ C)
                             (Math/pow (/ 1.0 B))))

        ;; Derive slope factor
        get-phi_S  (fn [^double slope]
                     (if (and (pos? beta) (pos? slope))
                       (* 5.275 (Math/pow beta -0.3) (Math/pow slope 2.0))
                       0.0))

        ;; Heat of preignition (Btu/lb)
        Q_ig       (map-size-class (fn [i j] (+ 250.0 (* 1116.0 (-> M_f i ^double (j))))))

        foo_i      (size-class-sum (fn [i j] (let [^double sigma_ij (-> sigma i j)
                                                   ^double Q_ig_ij  (-> Q_ig  i j)]
                                               (if (pos? sigma_ij)
                                                 (* (-> f_ij i ^double (j))
                                                    (Math/exp (/ -138 sigma_ij))
                                                    Q_ig_ij)
                                                 0.0))))

        rho_b_i    (size-class-sum (fn [i j] (-> w_o i j)))

        ;; Ovendry bulk density (lb/ft^3)
        rho_b      (if (pos? delta)
                     (/ (category-sum (fn [i] (-> rho_b_i i))) delta)
                     0.0)

        rho_b-epsilon-Q_ig (* rho_b (category-sum (fn [i] (* (-> f_i ^double (i)) (-> foo_i ^double (i))))))

        ;; Surface fire spread rate (ft/min)
        R          (if (pos? rho_b-epsilon-Q_ig)
                     (/ (* I_R xi) rho_b-epsilon-Q_ig)
                     0.0)

        ;; Addition proposed by Chris Lautenberger (REAX 2015)
        spread-rate-multiplier (if (grass-fuel-model? number) 0.5 1.0)]

    {:spread-rate        (* R spread-rate-multiplier)
     :reaction-intensity I_R
     :residence-time     (/ 384.0 sigma')
     :get-phi_W          get-phi_W
     :get-phi_S          get-phi_S
     :get-wind-speed     get-wind-speed}))
#+end_src

Later, this no-wind-no-slope value is used to compute the maximum
spread rate and direction for the leading edge of the surface fire
under analysis. Since Rothermel's original equations assume that the
wind direction and slope are aligned, the effects of cross-slope winds
must be taken into effect. Like Morais' HFire system, GridFire implements
the vector addition procedure defined in Rothermel 1983 that combines
the wind-only and slope-only spread rates independently to calculate
the effective fire spread direction and
magnitude.\citep{Peterson2011,Peterson2009,Morais2001,Rothermel1983}

A minor wrinkle is introduced when putting these calculations into
practice because Rothermel's formulas all expect a measure of midflame
wind speed. However, wind speed data is often collected at a height 20
feet above either unsheltered ground or a tree canopy layer if
present. To convert this 20-ft wind speed to the required midflame
wind speed value, GridFire uses the *wind adjustment factor* formula
from Albini & Baughman 1979, parameterized as in BehavePlus, FARSITE,
FlamMap, FSPro, and FPA according to Andrews
2012\citep{Albini1979,Andrews2012}. This formula is shown below:

\begin{displaymath}
  WAF = \left\{
    \begin{array}{lr}
      \frac{1.83}{ \ln(\frac{20.0 + 0.36 FBD}{0.13 FBD}) } & CC = 0 \\
      \frac{0.555}{ \sqrt(CH (CC/300.0)) \ln(\frac{20 + 0.36 CH}{0.13 CH}) } & CC > 0
    \end{array}
  \right.
\end{displaymath}

where WAF is the unitless wind adjustment factor, FBD is the fuel bed
depth in feet, CH is the canopy height in ft, and CC is the canopy
cover percentage (0-100).

#+name: wind-adjustment-factor
#+begin_src clojure :results silent :exports code :tangle ../src/gridfire/surface_fire.clj :no-expand :comments link
(defn wind-adjustment-factor
  "ft ft 0-100"
  ^double
  [^double fuel-bed-depth ^double canopy-height ^double canopy-cover]
  (cond
    ;; sheltered: equation 2 based on CC and CH, CR=1 (Andrews 2012)
    (and (pos? canopy-cover)
         (pos? canopy-height))
    (/ 0.555 (* (Math/sqrt (* (/ canopy-cover 300.0) canopy-height))
                (Math/log (/ (+ 20.0 (* 0.36 canopy-height)) (* 0.13 canopy-height)))))

    ;; unsheltered: equation 6 H_F = H (Andrews 2012)
    (pos? fuel-bed-depth)
    (/ 1.83 (Math/log (/ (+ 20.0 (* 0.36 fuel-bed-depth)) (* 0.13 fuel-bed-depth))))

    ;; non-burnable fuel model
    :otherwise
    0.0))

(defn wind-adjustment-factor-elmfire
  "ft m 0-1"
  ^double
  [^double fuel-bed-depth ^double canopy-height ^double canopy-cover]
  (cond
    ;; sheltered WAF
    (and (pos? canopy-cover)
         (pos? canopy-height))
    (* (/ 1.0 (Math/log (/ (+ 20.0 (* 0.36 (/ canopy-height 0.3048)))
                           (* 0.13 (/ canopy-height 0.3048)))))
       (/ 0.555 (Math/sqrt (* (/ canopy-cover 3.0) (/ canopy-height 0.3048)))))

    ;; unsheltered WAF
    (pos? fuel-bed-depth)
    (* (/ (+ 1.0 (/ 0.36 1.0))
          (Math/log (/ (+ 20.0 (* 0.36 fuel-bed-depth))
                       (* 0.13 fuel-bed-depth))))
       (- (Math/log (/ (+ 1.0 0.36) 0.13)) 1.0))

    ;; non-burnable fuel model
    :otherwise
    0.0))
#+end_src

The midflame wind speed that would be required to produce the combined
spread rate in a no-slope scenario is termed the effective windspeed
$U_{\textrm{eff}}$. Following the recommendations given in Appendix
III of Albini 1976, these midflame wind speeds are all limited to $0.9
I_{R}$.\citep{Albini1976}

Next, the effective wind speed is used to compute the length to width
ratio $\frac{L}{W}$ of an ellipse that approximates the fire front
using equation 9 from Rothermel 1991.\citep{Rothermel1991} This length
to width ratio is then converted into an eccentricity measure of the
ellipse using equation 8 from Albini and Chase 1980.\citep{Albini1980}
Finally, this eccentricity $E$ is used to project the maximum spread
rate to any point along the fire front. Here are the formulas used:

\begin{align*}
  \frac{L}{W} &= 1 + 0.002840909 \, U_{\textrm{eff}} \, \textrm{EAF} \\
  E &= \frac{\sqrt{(\frac{L}{W})^{2} - 1}}{\frac{L}{W}} \\
  R_{\theta} &= R_{\max}\left(\frac{1-E}{1-E\cos\theta}\right)
\end{align*}

where \theta is the angular offset from the direction of maximum fire
spread, R_{max} is the maximum spread rate, R_{\theta} is the spread
rate in direction \theta, and EAF is the ellipse adjustment factor, a
term introduced by Marco Morais and Seth Peterson in their HFire work
that can be increased or decreased to make the fire shape more
elliptical or circular respectively.\citep{Peterson2009}

*Note:* The coefficient 0.002840909 in the $\frac{L}{W}$ formula is in
units of min/ft. The original equation from Rothermel 1991 used 0.25
in units of hr/mi, so this was converted to match GridFire's use of
ft/min for $U_{\textrm{eff}}$.

#+name: rothermel-surface-fire-spread-max-and-any
#+begin_src clojure :results silent :exports code :tangle ../src/gridfire/surface_fire.clj :no-expand :comments link
(defn almost-zero? [^double x]
  (< (Math/abs x) 0.000001))

(defn degrees-to-radians ^double
  [^double degrees]
  (/ (* degrees Math/PI) 180.0))

(defn radians-to-degrees
  ^double
  [^double radians]
  (/ (* radians 180.0) Math/PI))

(defn scale-spread-to-max-wind-speed
  [{:keys [effective-wind-speed max-spread-direction] :as spread-properties}
   ^double spread-rate max-wind-speed  ^double phi-max]
  (let [effective-wind-speed (double effective-wind-speed)
        max-spread-direction (double max-spread-direction)]
    (if (> effective-wind-speed ^double max-wind-speed)
      {:max-spread-rate      (* spread-rate (+ 1.0 phi-max))
       :max-spread-direction max-spread-direction
       :effective-wind-speed max-wind-speed}
      spread-properties)))

(defn add-eccentricity
  [{:keys [effective-wind-speed] :as spread-properties} ellipse-adjustment-factor]
  (let [effective-wind-speed (double effective-wind-speed)
        length-width-ratio (+ 1.0 (* 0.002840909
                                     effective-wind-speed
                                     ^double ellipse-adjustment-factor))
        eccentricity       (/ (Math/sqrt (- (Math/pow length-width-ratio 2.0) 1.0))
                              length-width-ratio)]
    (assoc spread-properties :eccentricity eccentricity)))

(defn smallest-angle-between ^double
  [^double theta1 ^double theta2]
  (let [angle (Math/abs (- theta1 theta2))]
    (if (> angle 180.0)
      (- 360.0 angle)
      angle)))

(defn rothermel-surface-fire-spread-max
  "Note: fire ellipse adjustment factor, < 1.0 = more circular, > 1.0 = more elliptical"
  [{:keys [spread-rate reaction-intensity get-phi_W get-phi_S get-wind-speed]}
   midflame-wind-speed wind-from-direction slope aspect ellipse-adjustment-factor]
  (let [^double phi_W             (get-phi_W midflame-wind-speed)
        ^double phi_S             (get-phi_S slope)
        ^double slope-direction   (mod (+ ^double aspect 180.0) 360.0)
        ^double wind-to-direction (mod (+ ^double wind-from-direction 180.0) 360.0)
        max-wind-speed            (* 0.9 ^double reaction-intensity)
        ^double phi-max           (get-phi_W max-wind-speed)
        spread-rate               (double spread-rate)]
    (->
     (cond (and (almost-zero? midflame-wind-speed) (almost-zero? slope))
           ;; no wind, no slope
           {:max-spread-rate      spread-rate
            :max-spread-direction 0.0
            :effective-wind-speed 0.0}

           (almost-zero? slope)
           ;; wind only
           {:max-spread-rate      (* spread-rate (+ 1.0 phi_W))
            :max-spread-direction wind-to-direction
            :effective-wind-speed midflame-wind-speed}

           (almost-zero? midflame-wind-speed)
           ;; slope only
           {:max-spread-rate      (* spread-rate (+ 1.0 phi_S))
            :max-spread-direction slope-direction
            :effective-wind-speed (get-wind-speed phi_S)}

           (< (smallest-angle-between wind-to-direction slope-direction) 15.0)
           ;; wind blows (within 15 degrees of) upslope
           {:max-spread-rate      (* spread-rate (+ 1.0 phi_W phi_S))
            :max-spread-direction slope-direction
            :effective-wind-speed (get-wind-speed (+ phi_W phi_S))}

           :else
           ;; wind blows across slope
           (let [slope-magnitude    (* spread-rate phi_S)
                 wind-magnitude     (* spread-rate phi_W)
                 difference-angle   (degrees-to-radians
                                     (mod (- wind-to-direction slope-direction) 360.0))
                 x                  (+ slope-magnitude
                                       (* wind-magnitude (Math/cos difference-angle)))
                 y                  (* wind-magnitude (Math/sin difference-angle))
                 combined-magnitude (Math/sqrt (+ (* x x) (* y y)))]
             (if (almost-zero? combined-magnitude)
               {:max-spread-rate      spread-rate
                :max-spread-direction 0.0
                :effective-wind-speed 0.0}
               (let [max-spread-rate      (+ spread-rate combined-magnitude)
                     phi-combined         (- (/ max-spread-rate spread-rate) 1.0)
                     offset               (radians-to-degrees
                                           (Math/asin (/ (Math/abs y) combined-magnitude)))
                     offset'              (if (>= x 0.0)
                                            (if (>= y 0.0)
                                              offset
                                              (- 360.0 offset))
                                            (if (>= y 0.0)
                                              (- 180.0 offset)
                                              (+ 180.0 offset)))
                     max-spread-direction (mod (+ slope-direction offset') 360.0)
                     effective-wind-speed (get-wind-speed phi-combined)]
                 {:max-spread-rate      max-spread-rate
                  :max-spread-direction max-spread-direction
                  :effective-wind-speed effective-wind-speed}))))
     (scale-spread-to-max-wind-speed spread-rate max-wind-speed phi-max)
     (add-eccentricity ellipse-adjustment-factor))))

(defn rothermel-surface-fire-spread-any ^double
  [{:keys [max-spread-rate max-spread-direction eccentricity]} spread-direction]
  (let [max-spread-rate      (double max-spread-rate)
        max-spread-direction (double max-spread-direction)
        eccentricity         (double eccentricity)
        theta                (smallest-angle-between max-spread-direction spread-direction)]
    (if (or (almost-zero? eccentricity) (almost-zero? theta))
      max-spread-rate
      (* max-spread-rate (/ (- 1.0 eccentricity)
                            (- 1.0 (* eccentricity
                                      (Math/cos (degrees-to-radians theta)))))))))
#+end_src

Using these surface fire spread rate and reaction intensity values, we
next calculate fire intensity values by applying Anderson's flame
depth formula and Byram's fire line intensity and flame length
equations as described below.\citep{Anderson1969,Byram1959}

\begin{align*}
  t &= \frac{384}{\sigma} \\
  D &= Rt \\
  I &= \frac{I_{R}D}{60} \\
  L &= 0.45(I)^{0.46}
\end{align*}

where $\sigma$ is the weighted sum by size class of the fuel model's
surface area to volume ratio in ft^{2}/ft^{3}, $t$ is the residence
time in minutes, $R$ is the surface fire spread rate in ft/min, $D$ is
the flame depth in ft, $I_{R}$ is the reaction intensity in
Btu/ft^{2}/min, $I$ is the fire line intensity in Btu/ft/s, and $L$ is
the flame length in ft.

#+name: surface-fire-intensity-formulas
#+begin_src clojure :results silent :exports code :tangle ../src/gridfire/surface_fire.clj :no-expand :comments link
(defn anderson-flame-depth
  "Returns the depth, or front-to-back distance, of the actively flaming zone
   of a free-spreading fire in ft given:
   - spread-rate (ft/min)
   - residence-time (min)"
  ^double
  [^double spread-rate ^double residence-time]
  (* spread-rate residence-time))

(defn byram-fire-line-intensity
  "Returns the rate of heat release per unit of fire edge in Btu/ft*s given:
   - reaction-intensity (Btu/ft^2*min)
   - flame-depth (ft)"
  ^double
  [^double reaction-intensity ^double flame-depth]
  (/ (* reaction-intensity flame-depth) 60.0))

(defn byram-flame-length
  "Returns the average flame length in ft given:
   - fire-line-intensity (Btu/ft*s)"
  ^double
  [^double fire-line-intensity]
  (* 0.45 (Math/pow fire-line-intensity 0.46)))
#+end_src

This concludes our coverage of the surface fire behavior equations
implemented in GridFire. In Section [[Fire Spread on a Raster Grid]],
these formulas will be translated from one-dimension to
two-dimensional spread on a raster grid. Before we move on to that,
however, the following section explains how crown fire behavior
metrics are incorporated into our model.

** Crown Fire Formulas

In order to incorporate the effects of crown fire behavior, GridFire
includes the crown fire initiation routine from Van Wagner
1977.\citep{VanWagner1977} According to this approach, there are two
threshold values (/critical intensity/ and /critical spread rate/)
that must be calculated in order to determine whether a fire will
become an active or passive crown fire or simply remain a surface
fire. The formulas for these thresholds are as follows:

\begin{align*}
  H &= 460 + 2600 M^{f} \\
  I^{*} &= (0.01 \, Z_{b} \, H)^{1.5} \\
  R^{*} &= \frac{3.0}{B_{m}}
\end{align*}

where $H$ is the heat of ignition for the herbaceous material in the
canopy in kJ/kg, $M^{f}$ is the foliar moisture content in lb
moisture/lb ovendry weight, $Z_{b}$ is the canopy base height in
meters, $I^{*}$ is the critical intensity in kW/m, $B_{m}$ is the
crown bulk density in kg/m^{3}, and $R^{*}$ is the critical spread
rate in m/min.

If the canopy cover is greater than 40% and the surface fire line
intensity is greater than the critical intensity ($I > I^{*}$), then
crown fire initiation occurs.

#+name: van-wagner-crown-fire-initiation
#+begin_src clojure :results silent :exports code :tangle ../src/gridfire/crown_fire.clj :padline no :no-expand :comments link
(ns gridfire.crown-fire
  (:require [gridfire.conversion :as convert]))

(defn van-wagner-crown-fire-initiation?
  "- canopy-cover (0-100 %)
   - canopy-base-height (ft)
   - foliar-moisture (lb moisture/lb ovendry weight)
   - fire-line-intensity (Btu/ft*s)"
  [^double canopy-cover ^double canopy-base-height ^double foliar-moisture ^double fire-line-intensity]
  (and (> canopy-cover 40.0)
       (-> (+ 460.0 (* 2600.0 foliar-moisture)) ;; heat-of-ignition = kJ/kg
           (* 0.01 (convert/ft->m canopy-base-height))
           (Math/pow 1.5) ;; critical-intensity = kW/m
           (convert/kW-m->Btu-ft-s)
           (< fire-line-intensity))))
#+end_src

If crowning occurs, then the active and passive crown fire spread
rates are calculated from the formulas given in Cruz
2005.\citep{Cruz2005}

\begin{align*}
  \textrm{CROS}_{A} &= 11.02 \> U_{10m}^{0.90} \> B_{m}^{0.19} \> e^{-0.17 \, \textrm{EFFM}} \\
  \textrm{CROS}_{P} &= \textrm{CROS}_{A} \> e^{\frac{-\textrm{CROS}_{A}}{R^{*}}}
\end{align*}

where $\textrm{CROS}_{A}$ is the active crown fire spread rate in
m/min, $U_{10m}$ is the 10 meter windspeed in km/hr, $B_{m}$ is the
crown bulk density in kg/m^{3}, EFFM is the estimated fine fuel
moisture as a percent (0-100), and $\textrm{CROS}_{P}$ is the passive
crown fire spread rate in m/min.

If the active crown fire spread rate is greater than the critical
spread rate ($\textrm{CROS}_{A} > R^{*}$), then the crown fire will be
active, otherwise passive.

#+name: cruz-crown-fire-spread
#+begin_src clojure :results silent :exports code :tangle ../src/gridfire/crown_fire.clj :no-expand :comments link
(defn cruz-crown-fire-spread
  "Returns spread-rate in ft/min given:
   - wind-speed-20ft (mph)
   - crown-bulk-density (lb/ft^3)
   - estimated-fine-fuel-moisture (-> M_f :dead :1hr) (0-1)"
  [wind-speed-20ft ^double crown-bulk-density ^double estimated-fine-fuel-moisture]
  (let [wind-speed-10m               (/ (convert/mph->km-hr wind-speed-20ft) 0.87) ;; km/hr
        crown-bulk-density           (convert/lb-ft3->kg-m3 crown-bulk-density) ;; kg/m^3
        estimated-fine-fuel-moisture (* 100.0 estimated-fine-fuel-moisture)
        active-spread-rate           (* 11.02
                                        (Math/pow wind-speed-10m 0.90)
                                        (Math/pow crown-bulk-density 0.19)
                                        (Math/exp (* -0.17 estimated-fine-fuel-moisture)))
        ;; m/min
        critical-spread-rate         (/ 3.0 crown-bulk-density) ;; m/min
        criteria-for-active-crowning (/ active-spread-rate critical-spread-rate)]
    (if (> active-spread-rate critical-spread-rate)
      [:active-crown (convert/m->ft active-spread-rate)]
      [:passive-crown (convert/m->ft (* active-spread-rate (Math/exp (- criteria-for-active-crowning))))])))
#+end_src

Once the crown fire spread rate is determined, the crown fire line
intensity and flame lengths may be derived using the following
formulas:

\begin{align*}
  I_{c} &= \frac{R_{c} B (Z - Z_{b}) h}{60} \\
  L_{c} &= 0.45(I + I_{c})^{0.46}
\end{align*}

where $I_{c}$ is the crown fire line intensity in Btu/ft/s, $R_{c}$ is
the crown fire spread rate (either $\textrm{CROS}_{A}$ or
$\textrm{CROS}_{P}$) in ft/min, $B$ is the crown bulk density in
lb/ft^{3}, $Z$ is the canopy height in ft, $Z_{b}$ is the canopy base
height in ft, $h$ is the fuel model heat of combustion (generally 8000
Btu/lb), $L_{c}$ is the crown flame length in ft, and $I$ is the
surface fire line intensity in Btu/ft/s.

#+name: crown-fire-line-intensity
#+begin_src clojure :results silent :exports code :tangle ../src/gridfire/crown_fire.clj :no-expand :comments link
;; heat of combustion is h from the fuel models (generally 8000 Btu/lb)
(defn crown-fire-line-intensity
  "(ft/min * lb/ft^3 * ft * Btu/lb)/60 = (Btu/ft*min)/60 = Btu/ft*s"
  [crown-spread-rate crown-bulk-density canopy-height canopy-base-height heat-of-combustion]
  (/ (* ^double crown-spread-rate
        ^double crown-bulk-density
        (- ^double canopy-height ^double canopy-base-height)
        ^double heat-of-combustion)
     60.0))

(defn crown-fire-line-intensity-elmfire ;; kW/m
  [surface-fire-line-intensity crown-spread-rate crown-bulk-density
   canopy-height canopy-base-height]
  (let [heat-of-combustion 18000] ;; kJ/m^2
    (+ ^double surface-fire-line-intensity ;; kW/m
       (/ (* 0.3048 ;; m/ft
             ^double crown-spread-rate ;; ft/min
             ^double crown-bulk-density ;; kg/m^3
             (- ^double canopy-height ^double canopy-base-height) ;; m
             heat-of-combustion) ;; kJ/kg
          60.0)))) ;; s/min
#+end_src

As with surface fire spread, the wind speed (this time the 20-ft wind
speed in mph $U_{20}$) is used to compute the length to width ratio
$\frac{L}{W}$ of an ellipse that approximates the crown fire front
using equation 9 from Rothermel 1991.\citep{Rothermel1991} This length
to width ratio is then converted into an eccentricity measure of the
ellipse using equation 8 from Albini and Chase 1980.\citep{Albini1980}
Finally, this eccentricity $E$ is used to project the maximum spread
rate to any point along the fire front. Here are the formulas used:

\begin{align*}
  \frac{L}{W} &= 1 + 0.125 \, U_{20} \, \textrm{EAF} \\
  E &= \frac{\sqrt{(\frac{L}{W})^{2} - 1}}{\frac{L}{W}} \\
  R_{\theta} &= R_{\max}\left(\frac{1-E}{1-E\cos\theta}\right)
\end{align*}

where \theta is the angular offset from the direction of maximum fire
spread, R_{max} is the maximum spread rate, R_{\theta} is the spread
rate in direction \theta, and EAF is the ellipse adjustment factor, a
term introduced by Marco Morais and Seth Peterson in their HFire work
that can be increased or decreased to make the fire shape more
elliptical or circular respectively.\citep{Peterson2009}

#+name: crown-eccentricity
#+begin_src clojure :results silent :exports code :tangle ../src/gridfire/crown_fire.clj :no-expand :comments link
(defn crown-fire-eccentricity
  "mph"
  ^double
  [^double wind-speed-20ft ^double ellipse-adjustment-factor]
  (let [length-width-ratio (+ 1.0 (* 0.125
                                     wind-speed-20ft
                                     ellipse-adjustment-factor))]
    (/ (Math/sqrt (- (Math/pow length-width-ratio 2.0) 1.0))
       length-width-ratio)))

(defn elmfire-length-to-width-ratio
  "true/false mph int>0 ft/min
   Crown L/W = min(1.0 + 0.125*U20_mph, L/W_max)
   Surface L/W = 0.936*e^(0.2566*Ueff_mph) + 0.461*e^(-0.1548*Ueff_mph) - 0.397"
  ^double
  [crown-fire? ^double wind-speed-20ft ^double max-length-to-width-ratio ^double effective-wind-speed]
  (if crown-fire?
    (min (+ 1.0 (* 0.125 wind-speed-20ft)) max-length-to-width-ratio)
    (min (+ (* 0.936 (Math/exp (/ (* 0.2566 effective-wind-speed 60.0) 5280.0)))
            (* 0.461 (Math/exp (/ (* -0.1548 effective-wind-speed 60.0) 5280.0)))
            -0.397)
         8.0)))
#+end_src

This concludes our discussion of the crown fire behavior formulas used
in GridFire.

** Fire Spread on a Raster Grid

Although Rothermel's spread rate formula provides some useful insight
into how quickly a fire's leading edge may travel, it offers no
specific mechanism for simulating fire movement in two or more
dimensions. Therefore, when attempting to use the Rothermel equations
in any spatial analysis, one must begin by choosing a model of space
and then decide how best to employ the spread rate equations along
each possible burn trajectory.

In GridFire, SIG adopted a raster grid view of space so as to reduce the
potentially exponential complexity of modeling a fractal shape (i.e.,
fire front) at high resolutions using vector approximation. This also
provided the practical benefit of being able to work directly with
widely used raster datasets, such as LANDFIRE, without a geometric
lookup step or /a priori/ translation to vector space.

In simulation tests versus FARSITE on several historical California
fires, Marco Morais wrote that he saw similarly accurate results from
both his HFire model and from FARSITE but experienced several orders
of magnitude improvement in runtime
efficiency.\citep{Peterson2011,Peterson2009,Morais2001} His
explanation for this phenomenon was in the same vein as that described
above, namely, that it was FARSITE's choice of vector space that
slowed it down versus the faster raster-based HFire system.

Taking a cue from HFire's success in this regard, GridFire has adopted
HFire's two-dimensional spread algorithm, called the
/method of adaptive timesteps and fractional distances/.
\citep{Peterson2011,Peterson2009,Morais2001} The following
pseudo-code lays out the steps taken in this procedure:

1. Inputs

   1. Read in the values shown in Table [[tab:fire-model-inputs]].

   #+NAME: tab:fire-model-inputs
   #+CAPTION: Inputs to SIG's raster-based fire behavior model
   #+ATTR_LATEX: :align |l|l|l| :font \small
   |---------------------------+-------------------------------------+------------------------------------|
   | Value                     | Units                               | Type                               |
   |---------------------------+-------------------------------------+------------------------------------|
   | max-runtime               | minutes                             | double                             |
   | cell-size                 | feet                                | double                             |
   | elevation-matrix          | feet                                | core.matrix 2D double array        |
   | slope-matrix              | vertical feet/horizontal feet       | core.matrix 2D double array        |
   | aspect-matrix             | degrees clockwise from north        | core.matrix 2D double array        |
   | fuel-model-matrix         | fuel model numbers 1-256            | core.matrix 2D double array        |
   | canopy-height-matrix      | feet                                | core.matrix 2D double array        |
   | canopy-base-height-matrix | feet                                | core.matrix 2D double array        |
   | crown-bulk-density-matrix | lb/ft^{3}                           | core.matrix 2D double array        |
   | canopy-cover-matrix       | 0-100                               | core.matrix 2D double array        |
   | wind-speed-20ft           | miles/hour                          | double                             |
   | wind-from-direction       | degrees clockwise from North        | double                             |
   | fuel-moisture             | %                                   | map of doubles per fuel size class |
   | foliar-moisture           | %                                   | double                             |
   | ellipse-adjustment-factor | $< 1.0 =$ circle, $> 1.0 =$ ellipse | double                             |
   | initial-ignition-site     | point represented as [row col]      | vector                             |
   |---------------------------+-------------------------------------+------------------------------------|

2. Initialization

   1. Verify that *initial-ignition-site* and at least one of its
      neighboring cells has a burnable fuel model (not 91-99).
      Otherwise, terminate the simulation, indicating that no fire
      spread is possible.

   2. Create three new matrices, called *fire-spread-matrix*,
      *flame-length-matrix*, and *fire-line-intensity-matrix*. All
      three are initialized to zero except for a value of 1 at the
      *initial-ignition-site*.

   3. Set *global-clock* to 0. This will track the amount of time that
      has passed since the initial ignition in minutes.

   4. Create a new hash-map, called *ignited-cells*, which maps the
      *initial-ignition-site* to a set of trajectories into each of
      its burnable neighbors. See ``Computing Burn Trajectories''
      below for the steps used in this procedure.

3. Computing Burn Trajectories

   1. Look up the fuel model, slope, aspect, canopy height, canopy
      base height, crown bulk density, and canopy cover associated
      with the ignited cell in the input matrices.

   2. Calculate the dead herbaceous size class parameters, live
      moisture of extinction, and size class weighting factors for
      this fuel model.

   3. Use the Rothermel equations to calculate the minimum surface
      rate of spread (i.e., wind = slope = 0) leaving this cell.

   4. Compute Albini and Baughman's wind adjustment factor for this
      cell using the fuel bed depth, canopy height, and canopy cover.
      Multiply this value by the 20-ft wind speed to derive the local
      midflame wind speed.

   5. Calculate the maximum surface rate of spread (and bearing)
      originating from this cell using the Rothermel equations and
      taking into account the effects of downhill and cross-slope
      winds as described in Rothermel 1983.

   6. Use the Cruz formulas to calculate the maximum crown fire spread
      rate from the 20-ft wind speed, crown bulk density, and dead
      1-hr fuel moisture.

   7. Determine the surface and crown elliptical eccentricities by
      calculating their length-to-width ratios using the equations
      from Rothermel 1991.

   8. For each burnable neighboring cell:

      1. Use the eccentricity values to determine the possible surface
         and crown rates of spread into it from the ignited cell.

      2. Compute Byram's surface fire line intensity and Rothermel's
         crown intensity from these spread rates.

      3. Apply Van Wagner's crown initiation model to determine if the
         fire will be a passive or active crown fire or remain a
         surface fire.

      4. In the surface fire case, the spread rate into this neighbor
         will simply be the surface spread rate calculated above. The
         fire line intensity is the surface fire line intensity, and
         the flame length is calculated from this intensity value
         using Byram's relation.

      5. In the case of a crown fire, the spread rate into this
         neighbor will be the maximum of the surface and crown spread
         rates. The fire line intensity is the sum of the surface and
         crown intensities, and the flame length is once again
         computed from Byram's relation.

      6. Store this neighboring cell, the bearing to it from the
         ignited cell, and the spread rate, fire line intensity, and
         flame length values computed above in a burn trajectory
         record. Also include the terrain (e.g., 3d) distance between
         this cell and the ignited cell. Finally, set its
         *fractional-distance* value to be 0, or in the event that
         this bearing matches an overflow bearing from a previous
         iteration, set it to the *overflow-heat* value.

   9. Return a collection of burn trajectory records, one per burnable
      neighboring cell.

4. Main Loop

   1. If *global-clock* has not yet reached *max-runtime* and
      *ignited-cells* is not empty, proceed to 4.(b). Otherwise, jump
      to 5.(a).

   2. The timestep for this iteration of the model is calculated by
      dividing *cell-size* by the maximum spread rate into any cell
      from those cells in the *ignited-cells* map. As spread rates
      increase, the timesteps grow shorter and the model takes more
      iterations to complete. Similarly, the model has longer
      timesteps and takes less iterations as spread rates decrease.
      This is called the /method of adaptive timesteps/.

   3. If the timestep calculated in 4.(b) would cause the
      *global-clock* to exceed the max-runtime, then the timestep is
      set to the difference between *max-runtime* and *global-clock*.

   4. For each burn trajectory in *ignited-cells*:

      1. Multiply the spread rate (ft/min) by the timestep (min) to
         get the distance traveled by the fire (ft) along this path
         during this iteration.

      2. Divide this distance traveled by the terrain distance between
         these two cells to get the new spread fraction $\in [0,1]$
         and increment the *fractional-distance* associated with the
         trajectory by this value.

      3. If the new *fractional-distance* is greater than or equal to
         1, append this updated burn trajectory record to a list
         called *ignition-events*.

   5. If more than one trajectory in *ignition-events* shares the same
      target cell, retain only the trajectory with the largest
      *fractional-distance* value.

   6. For each trajectory in *ignition-events*:

      1. Set the target cell's value to 1 in *fire-spread-matrix*,
         *flame-length* in *flame-length-matrix*, and
         *fire-line-intensity* in *fire-line-intensity-matrix*.

      2. If the target cell has any burnable neighbors, append an
         entry to *ignited-cells*, mapping this cell to each of the
         burn trajectories emanating from it, which are calculated by
         following the steps in section ``Computing Burn
         Trajectories'' above. If its *fractional-distance* value is
         greater than 1, add the overflow amount above 1 to the
         outgoing trajectory with the same bearing along which this
         cell was ignited. That is, if this cell was ignited by a
         neighbor to the southeast, then pass any overflow heat onto
         the trajectory leading to the northwest.

   7. Remove any trajectories from *ignited-cells* that have as their
      targets any of the cells in *ignition-events*.

   8. Remove any cells from *ignited-cells* that no longer have any
      burnable neighbors.

   9. Increment the *global-clock* by this iteration's *timestep*.

   10. Repeat from 4.(a).

5. Outputs

   1. Return an associative map with the fields shown in Table
      [[tab:fire-model-outputs]].

   #+NAME: tab:fire-model-outputs
   #+CAPTION: Outputs from SIG's raster-based fire behavior model
   #+ATTR_LATEX: :align |l|l|l| :font \small
   |----------------------------+-----------------------------------------+-----------------------------|
   | Value                      | Units                                   | Type                        |
   |----------------------------+-----------------------------------------+-----------------------------|
   | global-clock               | minutes                                 | double                      |
   | initial-ignition-site      | point represented as [row col]          | vector                      |
   | ignited-cells              | list of points represented as [row col] | list of vectors             |
   | fire-spread-matrix         | [0,1]                                   | core.matrix 2D double array |
   | flame-length-matrix        | feet                                    | core.matrix 2D double array |
   | fire-line-intensity-matrix | Btu/ft/s                                | core.matrix 2D double array |
   |----------------------------+-----------------------------------------+-----------------------------|

#+name: fire-spread-algorithm
#+begin_src clojure :results silent :exports code :tangle ../src/gridfire/fire_spread.clj :padline no :no-expand :comments link
(ns gridfire.fire-spread
  (:require [clojure.core.matrix           :as m]
            [clojure.core.reducers         :as r]
            [gridfire.common               :refer [burnable-fuel-model?
                                                   burnable?
                                                   get-fuel-moisture
                                                   fuel-moisture-from-raster
                                                   in-bounds?
                                                   burnable-neighbors?
                                                   get-neighbors
                                                   get-value-at
                                                   sample-at
                                                   distance-3d]]
            [gridfire.crown-fire          :refer [crown-fire-eccentricity
                                                  crown-fire-line-intensity
                                                  cruz-crown-fire-spread
                                                  van-wagner-crown-fire-initiation?]]
            [gridfire.fuel-models         :refer [build-fuel-model moisturize]]
            [gridfire.perturbation        :as perturbation]
            [gridfire.spotting            :as spot]
            [gridfire.surface-fire        :refer [anderson-flame-depth
                                                  byram-fire-line-intensity
                                                  byram-flame-length
                                                  rothermel-surface-fire-spread-any
                                                  rothermel-surface-fire-spread-max
                                                  rothermel-surface-fire-spread-no-wind-no-slope
                                                  wind-adjustment-factor]]
            [gridfire.utils.random        :as random])
  (:import java.util.Random))

(m/set-current-implementation :vectorz)

;; for surface fire, tau = 10 mins, t0 = 0, and t = global-clock
;; for crown fire, tau = 20 mins, t0 = time of first torch, t = global-clock
;; (defn lautenberger-spread-acceleration
;;   [equilibrium-spread-rate t0 t tau]
;;   (* equilibrium-spread-rate (- 1.0 (Math/exp (/ (- t0 t 0.2) tau)))))
;;
;; Note: Because of our use of adaptive timesteps, if the spread rate on
;;       the first timestep is not at least 83 ft/min, then the timestep will
;;       be calculated as greater than 60 minutes, which will terminate the
;;       one hour fire simulation instantly.

(defn random-cell
  "Returns a random [i j] pair with i < num-rows and j < num-cols."
  [num-rows num-cols]
  [(rand-int num-rows)
   (rand-int num-cols)])

(def offset-to-degrees
  "Returns clockwise degrees from north."
  {[-1  0]   0.0   ; N
   [-1  1]  45.0   ; NE
   [ 0  1]  90.0   ; E
   [ 1  1] 135.0   ; SE
   [ 1  0] 180.0   ; S
   [ 1 -1] 225.0   ; SW
   [ 0 -1] 270.0   ; W
   [-1 -1] 315.0}) ; NW

(defn rothermel-fast-wrapper
  [fuel-model-number fuel-moisture]
  (let [fuel-model      (-> (build-fuel-model (int fuel-model-number))
                            (moisturize fuel-moisture))
        spread-info-min (rothermel-surface-fire-spread-no-wind-no-slope fuel-model)]
    [fuel-model spread-info-min]))

(defrecord BurnTrajectory
    [cell
     source
     trajectory
     ^double terrain-distance
     ^double spread-rate
     ^double fire-line-intensity
     ^double flame-length
     fractional-distance
     fire-type
     crown-fire?])

(defn compute-burn-trajectory
  [neighbor here spread-info-min spread-info-max fuel-model crown-bulk-density
   canopy-cover canopy-height canopy-base-height foliar-moisture crown-spread-max
   crown-eccentricity landfire-rasters cell-size overflow-trajectory overflow-heat
   crown-type]
  (let [trajectory                (mapv - neighbor here)
        spread-direction          (offset-to-degrees trajectory)
        surface-spread-rate       (rothermel-surface-fire-spread-any spread-info-max
                                                                     spread-direction)
        residence-time            (:residence-time spread-info-min)
        reaction-intensity        (:reaction-intensity spread-info-min)
        surface-intensity         (->> (anderson-flame-depth surface-spread-rate residence-time)
                                       (byram-fire-line-intensity reaction-intensity))
        crown-fire?               (van-wagner-crown-fire-initiation? canopy-cover
                                                                     canopy-base-height
                                                                     foliar-moisture
                                                                     surface-intensity)
        ^double crown-spread-rate (when crown-fire?
                                    (rothermel-surface-fire-spread-any
                                     (assoc spread-info-max
                                            :max-spread-rate crown-spread-max
                                            :eccentricity crown-eccentricity)
                                     spread-direction))
        ^double crown-intensity   (when crown-fire?
                                    (crown-fire-line-intensity
                                     crown-spread-rate
                                     crown-bulk-density
                                     canopy-height
                                     canopy-base-height
                                     (-> fuel-model :h :dead :1hr)))
        spread-rate               (if crown-fire?
                                    (max surface-spread-rate crown-spread-rate)
                                    surface-spread-rate)
        fire-line-intensity       (if crown-fire?
                                    (+ surface-intensity crown-intensity)
                                    surface-intensity)
        flame-length              (byram-flame-length fire-line-intensity)]
    (->BurnTrajectory neighbor
                      here
                      trajectory
                      (distance-3d (:elevation landfire-rasters) cell-size here neighbor)
                      spread-rate
                      fire-line-intensity
                      flame-length
                      (volatile! (if (= trajectory overflow-trajectory)
                                   overflow-heat
                                   0.0))
                      (if crown-fire? crown-type :surface)
                      crown-fire?)))

(defn compute-neighborhood-fire-spread-rates!
  "Returns a vector of entries of the form:
  {:cell [i j],
   :trajectory [di dj],
   :terrain-distance ft,
   :spread-rate ft/min,
   :fire-line-intensity Btu/ft/s,
   :flame-length ft,
   :fractional-distance [0-1]}, one for each cell adjacent to here."
  [{:keys [landfire-rasters multiplier-lookup perturbations wind-speed-20ft wind-from-direction
           temperature relative-humidity foliar-moisture ellipse-adjustment-factor
           cell-size num-rows num-cols] :as constants}
   fire-spread-matrix
   here
   overflow-trajectory
   overflow-heat
   global-clock]
  (let [^double aspect                (sample-at here
                                                 global-clock
                                                 (:aspect landfire-rasters)
                                                 (:aspect multiplier-lookup)
                                                 (:aspect perturbations))
        ^double canopy-base-height    (sample-at here
                                                 global-clock
                                                 (:canopy-base-height landfire-rasters)
                                                 (:canopy-base-height multiplier-lookup)
                                                 (:canopy-base-height perturbations))
        ^double canopy-cover          (sample-at here
                                                 global-clock
                                                 (:canopy-cover landfire-rasters)
                                                 (:canopy-cover multiplier-lookup)
                                                 (:canopy-cover perturbations))
        ^double canopy-height         (sample-at here
                                                 global-clock
                                                 (:canopy-height landfire-rasters)
                                                 (:canopy-height multiplier-lookup)
                                                 (:canopy-height perturbations))
        ^double crown-bulk-density    (sample-at here
                                                 global-clock
                                                 (:crown-bulk-density landfire-rasters)
                                                 (:crown-bulk-density multiplier-lookup)
                                                 (:crown-bulk-density perturbations))
        ^long fuel-model              (sample-at here
                                                 global-clock
                                                 (:fuel-model landfire-rasters)
                                                 (:fuel-model multiplier-lookup)
                                                 (:fuel-model perturbations))
        ^double slope                 (sample-at here
                                                 global-clock
                                                 (:slope landfire-rasters)
                                                 (:slope multiplier-lookup)
                                                 (:slope perturbations))
        ^double relative-humidity     (get-value-at here
                                                    global-clock
                                                    relative-humidity
                                                    (:relative-humidity multiplier-lookup)
                                                    (:relative-humidity perturbations))
        ^double temperature           (get-value-at here
                                                    global-clock
                                                    temperature
                                                    (:temperature multiplier-lookup)
                                                    (:temperature perturbations))
        ^double wind-from-direction   (get-value-at here
                                                    global-clock
                                                    wind-from-direction
                                                    (:wind-from-direction multiplier-lookup)
                                                    (:wind-from-direction perturbations))
        ^double wind-speed-20ft       (get-value-at here
                                                    global-clock
                                                    wind-speed-20ft
                                                    (:wind-speed-20ft multiplier-lookup)
                                                    (:wind-speed-20ft perturbations))
        ^double fuel-moisture         (or (fuel-moisture-from-raster constants here global-clock)
                                          (get-fuel-moisture relative-humidity temperature))
        [fuel-model spread-info-min]  (rothermel-fast-wrapper fuel-model fuel-moisture)
        midflame-wind-speed           (* wind-speed-20ft
                                         88.0
                                         (wind-adjustment-factor ^long (:delta fuel-model)
                                                                 canopy-height canopy-cover)) ; mi/hr -> ft/min
        spread-info-max               (rothermel-surface-fire-spread-max spread-info-min
                                                                         midflame-wind-speed
                                                                         wind-from-direction
                                                                         slope
                                                                         aspect
                                                                         ellipse-adjustment-factor)
        [crown-type crown-spread-max] (cruz-crown-fire-spread wind-speed-20ft crown-bulk-density
                                                              (-> fuel-moisture :dead :1hr))
        crown-eccentricity            (crown-fire-eccentricity wind-speed-20ft
                                                               ellipse-adjustment-factor)]
    (into []
          (comp
           (filter #(and (in-bounds? num-rows num-cols %)
                         (burnable? fire-spread-matrix (:fuel-model landfire-rasters) here %)))
           (map #(compute-burn-trajectory % here spread-info-min spread-info-max fuel-model
                                          crown-bulk-density canopy-cover canopy-height
                                          canopy-base-height foliar-moisture crown-spread-max
                                          crown-eccentricity landfire-rasters cell-size
                                          overflow-trajectory overflow-heat crown-type)))
          (get-neighbors here))))

(defn- get-old-fractional-distance
  [{:keys [trajectory-combination]} {:keys [fractional-distance]} fractional-distance-matrix [i j]]
  (if (= trajectory-combination :sum)
    (m/mget fractional-distance-matrix i j)
    @fractional-distance))

(defn- update-fractional-distance-matrix!
  "Update the fractional distance matrix with the largest fractional distance calculated."
  [fractional-distance-matrix max-fractionals]
  (doseq [[cell fractional-distance] @max-fractionals]
    (let [[i j] cell]
      (m/mset! fractional-distance-matrix i j fractional-distance))))

(defn- update-fractional-distance!
  "Update fractional distance for given trajectory into the current cell. Return a tuple of [old-value new-value]"
  [{:keys [trajectory-combination] :as inputs} max-fractionals trajectory fractional-distance-matrix timestep cell]
  (let [terrain-distance    (double (:terrain-distance trajectory))
        spread-rate         (double (:spread-rate trajectory))
        new-spread-fraction (/ (* spread-rate timestep) terrain-distance)
        old-total           (get-old-fractional-distance inputs trajectory fractional-distance-matrix cell)
        new-total           (+ old-total new-spread-fraction)]
    (if (= trajectory-combination :sum)
      (let [max-fractional-distance  (max (get @max-fractionals cell 0.0) new-total)]
        (swap! max-fractionals assoc cell max-fractional-distance))
      (vreset! (:fractional-distance trajectory) new-total))
    [old-total new-total]))

(defn- update-overflow-heat
  [{:keys [num-rows num-cols]} fractional-distance-matrix {:keys [cell trajectory]} fractional-distance]
  (let [[i j :as target] (mapv + cell trajectory)]
    (when (in-bounds? num-rows num-cols target)
     (m/mset! fractional-distance-matrix i j (- fractional-distance 1.0)))))

(defn ignition-event-reducer
  [inputs max-fractionals fractional-distance-matrix timestep trajectory-combination fire-spread-matrix
   acc trajectory]
  (let [{:keys [source cell]} trajectory
        [i j]                 source
        [^double old-total ^double new-total] (update-fractional-distance! inputs
                                                                           max-fractionals
                                                                           trajectory
                                                                           fractional-distance-matrix
                                                                           timestep
                                                                           cell)]
    (if (and (>= new-total 1.0)
             (> new-total ^double (get-in acc [cell :fractional-distance] 0.0)))
      (do (when (and (= trajectory-combination :sum) (> new-total 1.0))
            (update-overflow-heat inputs fractional-distance-matrix trajectory new-total))
          (assoc! acc cell (merge trajectory {:fractional-distance  new-total
                                              :dt-adjusted          (* (/ (- 1.0 old-total) (- new-total old-total))
                                                                       timestep)
                                              :ignition-probability (m/mget fire-spread-matrix i j)})))
      acc)))

(defn identify-ignition-events
  [{:keys [trajectory-combination] :as inputs} ignited-cells timestep fire-spread-matrix fractional-distance-matrix]
  (let [timestep        (double timestep)
        max-fractionals (atom {})
        reducer-fn      (fn [acc trajectory]
                          (ignition-event-reducer inputs max-fractionals fractional-distance-matrix
                                                  timestep trajectory-combination fire-spread-matrix
                                                  acc trajectory))
        ignition-events (->> ignited-cells
                             (reduce reducer-fn (transient {}))
                             persistent!
                             vals)]
    (when (= trajectory-combination :sum)
      (update-fractional-distance-matrix! fractional-distance-matrix max-fractionals))
    ignition-events))

(defn update-ignited-cells
  [{:keys [landfire-rasters num-rows num-cols parallel-strategy] :as constants}
   ignited-cells
   ignition-events
   fire-spread-matrix
   global-clock]
  (let [fuel-model-matrix    (:fuel-model landfire-rasters)
        parallel-bin-size    (max 1 (quot (count ignition-events) (.availableProcessors (Runtime/getRuntime))))
        newly-ignited-cells  (into #{} (map :cell) ignition-events)
        pruned-ignited-cells (into [] (remove #(contains? newly-ignited-cells (:cell %))) ignited-cells)
        reducer-fn           (if (= parallel-strategy :within-fires)
                               #(->> (r/fold parallel-bin-size r/cat r/append! %)
                                     (reduce (fn [acc v] (into acc v)) pruned-ignited-cells))
                               #(reduce (fn [acc v] (into acc v)) pruned-ignited-cells %))]
    (->> ignition-events
         (r/map (fn [{:keys [cell trajectory fractional-distance]}]
                  (let [fractional-distance (double fractional-distance)]
                   (when (burnable-neighbors? fire-spread-matrix
                                              fuel-model-matrix
                                              num-rows num-cols
                                              cell)
                     (compute-neighborhood-fire-spread-rates!
                      constants
                      fire-spread-matrix
                      cell
                      trajectory
                      (- fractional-distance 1.0)
                      global-clock)))))
         (r/remove nil?)
         (reducer-fn))))

(defn generate-ignited-cells
  [constants fire-spread-matrix cells]
  (when (seq cells)
    (reduce (fn [ignited-cells cell]
              (into ignited-cells
                    (compute-neighborhood-fire-spread-rates! constants
                                                             fire-spread-matrix
                                                             cell
                                                             nil
                                                             0.0
                                                             0.0)))
            []
            cells)))

(defn identify-spot-ignition-events
  [global-clock spot-ignitions]
  (let [to-ignite-now (group-by (fn [[_ [time _]]]
                                  (let [time (double time)]
                                    (>= ^double global-clock time)))
                                spot-ignitions)
        ignite-later  (into {} (get to-ignite-now false))
        ignite-now    (into {} (get to-ignite-now true))]
    [ignite-later ignite-now]))

(defn spot-ignited-cells
  "Updates matrices for spot ignited cells
  Returns a map of ignited cells"
  [constants
   global-clock
   {:keys [fire-spread-matrix burn-time-matrix spread-rate-matrix fire-type-matrix
           flame-length-matrix fire-line-intensity-matrix]}
   spot-ignite-now]
  (let [ignited?        (fn [[k v]]
                          (let [[i j] k
                                [_ p] v]
                            (> ^double (m/mget fire-spread-matrix i j) ^double p)))
        spot-ignite-now (remove ignited? spot-ignite-now)
        ignited-cells   (generate-ignited-cells constants
                                                fire-spread-matrix
                                                (keys spot-ignite-now))]
    (doseq [cell spot-ignite-now
            :let [[i j]                    (key cell)
                  [_ ignition-probability] (val cell)]]
      (m/mset! fire-spread-matrix i j ignition-probability)
      (m/mset! burn-time-matrix i j global-clock)
      (m/mset! flame-length-matrix i j 1.0)
      (m/mset! fire-line-intensity-matrix i j 1.0)
      (m/mset! spread-rate-matrix i j -1.0)
      (m/mset! fire-type-matrix i j -1.0))
    ignited-cells))

(defn new-spot-ignitions
  "Returns a map of [x y] locations to [t p] where:
  t: time of ignition
  p: ignition-probability"
  [{:keys [spotting] :as inputs} matrices ignition-events]
  (when spotting
    (reduce (fn [acc ignition-event]
              (merge-with (partial min-key first)
                          acc
                          (->> (spot/spread-firebrands
                                inputs
                                matrices
                                ignition-event)
                               (into {}))))
            {}
            ignition-events)))

(def fire-type-to-value
  {:surface       1.0
   :passive-crown 2.0
   :active-crown  3.0})

(defn- reducer-fn ^double
  [^double max-spread-rate ignited-cell]
  (Math/max max-spread-rate (double (:spread-rate ignited-cell))))

(defn run-loop
  [{:keys [max-runtime cell-size ignition-start-time] :as inputs}
   {:keys [fire-spread-matrix
           flame-length-matrix
           fire-line-intensity-matrix
           burn-time-matrix
           spread-rate-matrix
           fire-type-matrix
           fractional-distance-matrix] :as matrices}
   ignited-cells]
  (let [max-runtime        (double max-runtime)
        cell-size          (double cell-size)
        crown-fire-count   (atom 0)
        spot-count         (atom 0)
        ignition-stop-time (+ ignition-start-time max-runtime)]
    (loop [global-clock  ignition-start-time
          ignited-cells  ignited-cells
          spot-ignitions {}]
      (if (and (< global-clock ignition-stop-time)
              (seq ignited-cells))
       (let [dt                (->> ignited-cells
                                    (reduce reducer-fn 0.0)
                                    (/ cell-size)
                                    double)
             timestep          (min dt (- ignition-stop-time global-clock))
             next-global-clock (+ global-clock timestep)
             ignition-events   (identify-ignition-events inputs ignited-cells timestep
                                                         fire-spread-matrix fractional-distance-matrix)
             inputs            (perturbation/update-global-vals inputs global-clock next-global-clock)]
         ;; [{:cell :trajectory :fractional-distance
         ;;   :flame-length :fire-line-intensity} ...]
         (doseq [{:keys
                  [cell flame-length fire-line-intensity
                   ignition-probability spread-rate fire-type
                   dt-adjusted crown-fire?]} ignition-events]
           (let [[i j]       cell
                 dt-adjusted (double dt-adjusted)]
             (when crown-fire? (swap! crown-fire-count inc))
             (m/mset! fire-spread-matrix         i j ignition-probability)
             (m/mset! flame-length-matrix        i j flame-length)
             (m/mset! fire-line-intensity-matrix i j fire-line-intensity)
             (m/mset! burn-time-matrix           i j (+ global-clock dt-adjusted))
             (m/mset! spread-rate-matrix         i j spread-rate)
             (m/mset! fire-type-matrix           i j (fire-type fire-type-to-value))))
         (let [new-spot-ignitions (new-spot-ignitions (assoc inputs :global-clock global-clock)
                                                      matrices
                                                      ignition-events)
               [spot-ignite-later
                spot-ignite-now]  (identify-spot-ignition-events global-clock
                                                                 (merge-with (partial min-key first)
                                                                             spot-ignitions
                                                                             new-spot-ignitions))
               spot-ignited-cells (spot-ignited-cells inputs
                                                      global-clock
                                                      matrices
                                                      spot-ignite-now)]
           (reset! spot-count (+ @spot-count (count spot-ignited-cells)))
           (recur next-global-clock
                  (update-ignited-cells inputs
                                        (into spot-ignited-cells ignited-cells)
                                        ignition-events
                                        fire-spread-matrix
                                        global-clock)
                  spot-ignite-later)))
       {:global-clock               global-clock
        :exit-condition             (if (seq ignited-cells) :max-runtime-reached :no-burnable-fuels)
        :fire-spread-matrix         fire-spread-matrix
        :flame-length-matrix        flame-length-matrix
        :fire-line-intensity-matrix fire-line-intensity-matrix
        :burn-time-matrix           burn-time-matrix
        :spread-rate-matrix         spread-rate-matrix
        :fire-type-matrix           fire-type-matrix
        :crown-fire-count           @crown-fire-count
        :spot-count                 @spot-count}))))

(defn- initialize-matrix
  [num-rows num-cols indices]
  (let [matrix (m/zero-matrix num-rows num-cols)]
    (doseq [[i j] indices
            :when (in-bounds? num-rows num-cols [i j])]
      (m/mset! matrix i j -1.0))
    matrix))

(defn- get-non-zero-indices [m]
  (for [[r cols] (map-indexed vector (m/non-zero-indices m))
        c        cols]
    [r c]))

(defmulti run-fire-spread
  "Runs the raster-based fire spread model with a map of these arguments:
  - max-runtime: double (minutes)
  - cell-size: double (feet)
  - landfire-rasters: map containing these entries;
    - elevation: core.matrix 2D double array (feet)
    - slope: core.matrix 2D double array (vertical feet/horizontal feet)
    - aspect: core.matrix 2D double array (degrees clockwise from north)
    - fuel-model: core.matrix 2D double array (fuel model numbers 1-256)
    - canopy-height: core.matrix 2D double array (feet)
    - canopy-base-height: core.matrix 2D double array (feet)
    - crown-bulk-density: core.matrix 2D double array (lb/ft^3)
    - canopy-cover: core.matrix 2D double array (0-100)
  - wind-speed-20ft: double (miles/hour)
  - wind-from-direction: double (degrees clockwise from north)
  - fuel-moisture: doubles (%){:dead {:1hr :10hr :100hr} :live {:herbaceous :woody}}
  - foliar-moisture: double (%)
  - ellipse-adjustment-factor: (< 1.0 = more circular, > 1.0 = more elliptical)
  - initial-ignition-site: One of the following:
     - point represented as [row col]
     - map containing a :matrix field of type core.matrix 2D double array (0-2)
     - nil (this causes GridFire to select a random ignition-point)
  - num-rows: integer
  - num-cols: integer"
  (fn [{:keys [initial-ignition-site]}]
    (condp = (type initial-ignition-site)
      clojure.lang.PersistentHashMap :ignition-perimeter
      clojure.lang.PersistentVector  :ignition-point
      :random-ignition-point)))

(defmethod run-fire-spread :random-ignition-point
  [{:keys [ignitable-sites ^Random rand-gen] :as inputs}]
  (.nextDouble rand-gen)
  (run-fire-spread (assoc inputs
                          :initial-ignition-site
                          (random/my-rand-nth rand-gen ignitable-sites))))

(defmethod run-fire-spread :ignition-point
  [{:keys [landfire-rasters num-rows num-cols initial-ignition-site spotting trajectory-combination] :as inputs}]
  (let [[i j]                      initial-ignition-site
        fuel-model-matrix          (:fuel-model landfire-rasters)
        fire-spread-matrix         (m/zero-matrix num-rows num-cols)
        flame-length-matrix        (m/zero-matrix num-rows num-cols)
        fire-line-intensity-matrix (m/zero-matrix num-rows num-cols)
        burn-time-matrix           (m/zero-matrix num-rows num-cols)
        firebrand-count-matrix     (when spotting (m/zero-matrix num-rows num-cols))
        spread-rate-matrix         (m/zero-matrix num-rows num-cols)
        fire-type-matrix           (m/zero-matrix num-rows num-cols)
        fractional-distance-matrix (when (= trajectory-combination :sum) (m/zero-matrix num-rows num-cols))]
    (when (and (in-bounds? num-rows num-cols initial-ignition-site)
               (burnable-fuel-model? (m/mget fuel-model-matrix i j))
               (burnable-neighbors? fire-spread-matrix fuel-model-matrix
                                    num-rows num-cols initial-ignition-site))
      ;; initialize the ignition site
      (m/mset! fire-spread-matrix i j 1.0)
      (m/mset! flame-length-matrix i j 1.0)
      (m/mset! fire-line-intensity-matrix i j 1.0)
      (m/mset! burn-time-matrix i j -1.0)
      (m/mset! spread-rate-matrix i j -1.0)
      (m/mset! fire-type-matrix i j -1.0)
      (let [ignited-cells (compute-neighborhood-fire-spread-rates!
                           inputs
                           fire-spread-matrix
                           initial-ignition-site
                           nil
                           0.0
                           0.0)]
        (run-loop inputs
                  {:fire-spread-matrix         fire-spread-matrix
                   :spread-rate-matrix         spread-rate-matrix
                   :flame-length-matrix        flame-length-matrix
                   :fire-line-intensity-matrix fire-line-intensity-matrix
                   :firebrand-count-matrix     firebrand-count-matrix
                   :burn-time-matrix           burn-time-matrix
                   :fire-type-matrix           fire-type-matrix
                   :fractional-distance-matrix fractional-distance-matrix}
                  ignited-cells)))))

(defmethod run-fire-spread :ignition-perimeter
  [{:keys [num-rows num-cols initial-ignition-site landfire-rasters spotting trajectory-combination] :as inputs}]
  (let [fire-spread-matrix         (first (m/mutable (:matrix initial-ignition-site)))
        non-zero-indices           (get-non-zero-indices fire-spread-matrix)
        perimeter-indices          (filter #(burnable-neighbors? fire-spread-matrix
                                                                 (:fuel-model landfire-rasters)
                                                                 num-rows
                                                                 num-cols
                                                                 %)
                                           non-zero-indices)]
    (when (seq perimeter-indices)
      (let [flame-length-matrix        (initialize-matrix num-rows num-cols non-zero-indices)
            fire-line-intensity-matrix (initialize-matrix num-rows num-cols non-zero-indices)
            burn-time-matrix           (initialize-matrix num-rows num-cols non-zero-indices)
            firebrand-count-matrix     (when spotting (m/zero-matrix num-rows num-cols))
            spread-rate-matrix         (initialize-matrix num-rows num-cols non-zero-indices)
            fire-type-matrix           (initialize-matrix num-rows num-cols non-zero-indices)
            fractional-distance-matrix (when (= trajectory-combination :sum)
                                         (initialize-matrix num-rows num-cols non-zero-indices))
            ignited-cells              (generate-ignited-cells inputs fire-spread-matrix perimeter-indices)]
        (when (seq ignited-cells)
          (run-loop inputs
                    {:fire-spread-matrix         fire-spread-matrix
                     :spread-rate-matrix         spread-rate-matrix
                     :flame-length-matrix        flame-length-matrix
                     :fire-line-intensity-matrix fire-line-intensity-matrix
                     :firebrand-count-matrix     firebrand-count-matrix
                     :burn-time-matrix           burn-time-matrix
                     :fire-type-matrix           fire-type-matrix
                     :fractional-distance-matrix fractional-distance-matrix}
                    ignited-cells))))))
#+end_src

This concludes our description of GridFire's raster-based fire spread
algorithm.

** Spotting Model Forumulas

Gridfire can optionally include spot fires using a cellular automata model
described in Perryman 2013. The model is broken up into four submodels:
Surface Spread, Tree Torching, Firebrand Dispersal, and Spot Ignition. For
Surface Spread and Tree Torching, the Perryman model uses Rothermal (1972) and
Van Wagner 1977 respectively. Gridfire will use the same models described in
the previous sections.

The Firebrand Dispersal model describes the distributions of firebrands relative
to the wind direction. The location of where the firebrand lands is determined
by the probabilties of landing d meters in the direction parallel and
perpendicular to the wind.

For determining the distance a firebrands should land parallel to the wind a
lognormal probability density function is used from Sardoy (2008). Instead
of calculating the probability GridFire will sample using a log-normal
distribution using the mean and standard deviations derived from the fireline
intensity and wind speed (Sardoy 2008).

Mean and spotting distance (/m/) and it's variance (/v/):

\begin{align*}
m = aQ^{b} * U^{c}
\end{align*}

\begin{align*}
v = m * d
\end{align*}

The emperical parameters a,b,c, and d is specified directly (see
section 8 in Confguration File)

a = mean-distance

b = flin-exp

c = ws-exp

d = normalized-distance-variance

The normalized mean (\mu) and standard deviation (\sigma) of the
lognormal distribution are then calculated from /m/ and /v/ as:

\begin{align*}
\mu = ln(\frac{m^2}{\sqrt{v + m^{2}}})
\end{align*}

\begin{align*}
\sigma = \sqrt{ln(1 + \frac{v}{m^{2}})}
\end{align*}

The above values are used to plugged into the lognormal distribution
function:

\begin{align*}
f(d) = \frac{1}{\sqrt{2 \pi \sigma x}} exp (-\frac{1}{2} \frac{ln(d) - \mu}{\sigma}^2)
\end{align*}

Instead of implementing this function Gridfire uses the log-normal
function from kixi.stats (a Clojure/Clojurescript library of
statistical sampling and transducing functions).

For determining the distance a firebrands should land perpendicular to the wind
a normal distribution with the mean of 0 and standard deviation of 0.92 is used,
as described in Himoto and Tanaka (2005) (referenced in Perryman).

Once we have the mean and standard deviation we can sample using log-normal
distribution for the direction parallel to the wind and normal distribution for
the direction perpendicular to the wind.

#+name: sardoy-firebrand-dispersal
#+begin_src clojure :results silent :exports code :tangle ../src/gridfire/spotting.clj :padline no :no-expand :comments link
(ns gridfire.spotting
  (:require [clojure.core.matrix :as m]
            [gridfire.common :refer [distance-3d
                                     get-fuel-moisture
                                     get-value-at
                                     in-bounds?
                                     burnable?
                                     fuel-moisture-from-raster]]
            [gridfire.utils.random :refer [random-float my-rand-range]]
            [gridfire.conversion :as convert]
            [kixi.stats.distribution :as distribution]))

(m/set-current-implementation :vectorz)

;;-----------------------------------------------------------------------------
;; Formulas
;;-----------------------------------------------------------------------------

(defn- sample-spotting-params
  ^double
  [param rand-gen]
  (if (map? param)
    (let [{:keys [lo hi]} param
          l               (if (vector? lo) (my-rand-range rand-gen lo) lo)
          h               (if (vector? hi) (my-rand-range rand-gen hi) hi)]
      (my-rand-range rand-gen [l h]))
    param))

(defn- mean-variance
  "Returns mean spotting distance and it's variance given:
  fire-line-intensity: (kWm^-1)
  wind-speed-20ft: (ms^-1)"
  [{:keys [^double mean-distance ^double flin-exp ^double ws-exp ^double normalized-distance-variance]}
   rand-gen ^double fire-line-intensity ^double wind-speed-20ft]
  (let [a (sample-spotting-params mean-distance rand-gen)
        b (sample-spotting-params flin-exp rand-gen)
        c (sample-spotting-params ws-exp rand-gen)
        m (* a (Math/pow fire-line-intensity b) (Math/pow wind-speed-20ft c))]
    {:mean m :variance (* m (sample-spotting-params normalized-distance-variance rand-gen))}))

(defn- standard-deviation
  "Returns standard deviation for the lognormal distribution given:
  mean spotting distance and it's variance"
  ^double
  [^double m ^double v]
  (Math/sqrt (Math/log (+ 1 (/ v (Math/pow m 2))))))

(defn- normalized-mean
  "Returns normalized mean for the lognormal distribution given:
  mean spotting distance and it's variance"
  ^double
  [^double m ^double v]
  (Math/log (/ (Math/pow m 2)
               (Math/sqrt (+ v (Math/pow m 2))))))

(defn- sample-wind-dir-deltas
  "Returns a sequence of [x y] distances (meters) that firebrands land away
  from a torched cell at i j where:
  x: parallel to the wind
  y: perpendicular to the wind (positive values are to the right of wind direction)"
  [{:keys [spotting rand-gen random-seed]}
   fire-line-intensity-matrix
   wind-speed-20ft [i j]]
  (let [num-firebrands          (sample-spotting-params (:num-firebrands spotting) rand-gen)
        intensity               (convert/Btu-ft-s->kW-m (m/mget fire-line-intensity-matrix i j))
        {:keys [mean variance]} (mean-variance spotting rand-gen intensity wind-speed-20ft)
        mu                      (normalized-mean mean variance)
        sd                      (standard-deviation mean variance)
        parallel                (distribution/log-normal {:mu mu :sd sd})
        perpendicular           (distribution/normal {:mu 0 :sd 0.92})
        parallel-values         (distribution/sample num-firebrands parallel {:seed random-seed})
        perpendicular-values    (distribution/sample num-firebrands perpendicular {:seed random-seed})]
    (mapv (fn [x y] [(convert/m->ft x) (convert/m->ft y)])
          parallel-values
          perpendicular-values)))
#+end_src

Since the results are distance deltas relative to the wind direction we must
convert  this to deltas in our coordinate plane. We can convert
these deltas by using trigonometric functions.

#+name: convert-deltas
#+begin_src clojure :results silent :exports code :tangle ../src/gridfire/spotting.clj :padline no :no-expand :comments link
(defn hypotenuse ^double
  [x y]
  (Math/sqrt (+ (Math/pow x 2) (Math/pow y 2))))

(defn deltas-wind->coord
  "Converts deltas from the torched tree in the wind direction to deltas
  in the coordinate plane"
  [deltas ^double wind-direction]
  (mapv (fn [[d-paral d-perp]]
          (let [d-paral (double d-paral)
                d-perp  (double d-perp)
                H  (hypotenuse d-paral d-perp)
                t1 wind-direction
                t2 (convert/rad->deg (Math/atan (/ d-perp d-paral)))
                t3 (+ t1 t2)]
            [(* -1 H (Math/cos (convert/deg->rad t3)))
             (* H (Math/sin (convert/deg->rad t3)))]))
        deltas))

(defn- firebrands
  "Returns a sequence of cells that firebrands land in"
  [deltas wind-towards-direction cell ^double cell-size]
  (let [step         (/ cell-size 2)
        [x y]        (mapv #(+ step (* ^double % step)) cell)
        x            (double x)
        y            (double y)
        coord-deltas (deltas-wind->coord deltas wind-towards-direction)]
    (mapv (fn [[dx dy]]
            (let [dx (double dx)
                  dy (double dy)]
              [(int (Math/floor (/ (+ dx x) step)))
               (int (Math/floor (/ (+ dy y) step)))]))
          coord-deltas)))
#+end_src

The Spot Ignition model describes the probability of a spot ignition as well as
when the spot ignition should occur. Perryman uses the method described in
Schroeder (1969) but adjusts the result to take into account the distance a
firebrand lands from the source tree (using Albini 1979) and the number of
firebrands that land in a cell (using Stauffer 2008).


\begin{align*}
P(I)_d = P(I)exp(-\lambda_sd)
P(I)_d^{FB} = 1 - (1 - P(I)_d)^b
\end{align*}

where \lambda is a positive number representing the decay constant, d is the
firebrand's landing distance away from the source cell. $P(I)_d$ is the
probability of spot ignition taking into consideration of d. $P(I)_d^{FB}$ is
the probability of spot fire ignition taking into consideration b, the number of
firebrands landing in a cell.

#+name: firebrand-ignition-probability
#+begin_src clojure :results silent :exports code :tangle ../src/gridfire/spotting.clj :padline no :no-expand :comments link
(defn- specific-heat-dry-fuel
  "Returns specific heat of dry fuel given:
  initiial-temp: (Celcius)
  ignition-temp: (Celcius)"
  ^double
  [^double initial-temp ^double ignition-temp]
  (+ 0.266 (* 0.0016 (/ (+ ignition-temp initial-temp) 2))))

(defn- heat-of-preignition
  "Returns heat of preignition given:
  init-temperature: (Celcius)
  ignition-temperature: (Celcius)
  moisture content: (Percent)"
  ^double
  [^double init-temperature ^double ignition-temperature ^double moisture]
  (let [T_o init-temperature
        T_i ignition-temperature
        M   moisture
        c_f (specific-heat-dry-fuel T_o T_i)

        ;; heat required to reach ignition temperature
        Q_a (* (- T_i T_o) c_f)

        ;; heat required to raise moisture to reach boiling point
        Q_b (* (- 100 T_o) M)

        ;; Heat of desorption
        Q_c (* 18.54 (- 1 (Math/exp (* -15.1 M))))

        ;; Heat required to vaporize moisture
        Q_d (* 540 M)]
    (+ Q_a Q_b Q_c Q_d)))

(defn- schroeder-ign-prob
  "Returns the probability of ignition as described in Shroeder (1969) given:
  relative-humidity: (%)
  temperature: (Farenheit)"
  ^double
  [fuel-moisture temperature]
  (let [ignition-temperature 320 ;;FIXME should this be a constant?
        moisture             (-> fuel-moisture :dead :1hr)
        Q_ig                 (heat-of-preignition (convert/F->C temperature) ignition-temperature moisture)
        X                    (/ (- 400 Q_ig) 10)]
    (/ (* 0.000048 (Math/pow X 4.3)) 50)))

(defn- spot-ignition-probability
  [{:keys [cell-size landfire-rasters]}
   {:keys [decay-constant]}
   fuel-moisture
   temperature
   firebrand-count
   torched-origin
   here]
  (let [ignition-probability (schroeder-ign-prob fuel-moisture temperature)
        distance             (convert/ft->m (distance-3d (:elevation landfire-rasters)
                                                         cell-size
                                                         here
                                                         torched-origin))
        decay-factor         (Math/exp (* -1 ^double decay-constant distance))]
    (- 1 (Math/pow (- 1 (* ignition-probability decay-factor)) firebrand-count))))
#+end_src

A firebrand will cause an unburened cell to transition to a burned state if the
cell receives atleast one firebrand and the cell's probability of ignition as
calculated by the above equations is greater than a randomly generated uniform number.
Once a cell has been determined to ignite then the time until ignition is
calculated. The time until ignition is a sum of three time intervals: the amount
of time required for the firebrand to reach its maximum vertical height $t_v$,
the amount of time required for the firebrand to descend from the maximum
vertical height to the forest floor $t_g$, and the amount of time required for a
spot fire to ignite and build up to the steady-state $t_I$. Perryman assumes $t_v$
and $t_g$ to be equal and used the formula from Albini (1979) to calculate it.
$t_I$ is also assumed to be 20 min as used in McAlpine and Wakimoto (1991).

#+name: firebrands-time-of-ignition
#+begin_src clojure :results silent :exports code :tangle ../src/gridfire/spotting.clj :padline no :no-expand :comments link
(defn- spot-ignition?
  [rand-gen ^double spot-ignition-probability]
  (let [random-number (random-float 0 1 rand-gen)]
    (> spot-ignition-probability random-number)))

(defn- spot-ignition-time
  "Returns the time of spot ignition in minutes given:
  global-clock: (min)
  flame-length: (m)
  wind-speed-20ft: (ms^-1)"
  [^double global-clock ^double flame-length ^double wind-speed-20ft]
  (let [a              5.963
        b              (- a 1.4)
        D              0.003 ;firebrand diameter (m)
        z-max          (* 0.39 D (Math/pow 10 5))
        t-steady-state 20    ;period of building up to steady state from ignition (min)
        t_o            1     ;period of steady burning of tree crowns (min)
        t-max-height   (+ (/ t_o (/ (* 2 flame-length) wind-speed-20ft))
                          1.2
                          (* (/ a 3.0)
                             (- (Math/pow (/ (+ b (/ z-max flame-length)) a) (/ 3.0 2.0)) 1)))]
    (+ global-clock (* 2 t-max-height) t-steady-state)))
#+end_src

Once the locations, ignition probabilities, and time of ignition has been
calculated for each of the firebrands a sequence of key value pairs are
returned, to be processed in `gridfire.cli`. The key is [x y] location of the
firebrand and the value [t p] where t is the time of igintion and p is the
ignition probability.
#+name: spread-firebrands
#+begin_src clojure :results silent :exports code :tangle ../src/gridfire/spotting.clj :padline no :no-expand :comments link
(defn- update-firebrand-counts!
  [{:keys [num-rows num-cols landfire-rasters]}
   firebrand-count-matrix
   fire-spread-matrix
   source
   firebrands]
  (doseq [[x y :as here] firebrands
          :when          (and (in-bounds? num-rows num-cols [x y])
                              (burnable? fire-spread-matrix
                                         (:fuel-model landfire-rasters)
                                         source
                                         here))
          :let           [new-count (inc ^double (m/mget firebrand-count-matrix x y))]]
    (m/mset! firebrand-count-matrix x y new-count)))

(defn- in-range?
  [[min max] fuel-model-number]
  (<= min fuel-model-number max))

(defn surface-spot-percent
  ^double
  [fuel-range-percents fuel-model-number rand-gen]
  (reduce (fn [acc [fuel-range percent]]
            (if (in-range? fuel-range fuel-model-number)
              (if (vector? percent)
                (my-rand-range rand-gen percent)
                percent)
              acc))
          0.0
          fuel-range-percents))

(defn- surface-fire-spot-fire?
  "Expects surface-fire-spotting config to be a sequence of tuples of
  ranges [lo hi] and spottting percent. The range represents the range (inclusive)
  of fuel model numbers that the spotting percent is set to.
  [[[1 140] 0.0]
  [[141 149] 1.0]
  [[150 256] 1.0]]"
  [{:keys [spotting rand-gen landfire-rasters]} [i j] ^double fire-line-intensity]
  (let [{:keys [surface-fire-spotting]} spotting]
    (when (and
           surface-fire-spotting
           (> fire-line-intensity ^double (:critical-fire-line-intensity surface-fire-spotting)))
      (let [fuel-range-percents (:spotting-percent surface-fire-spotting)
            fuel-model-raster   (:fuel-model landfire-rasters)
            fuel-model-number   (int (m/mget fuel-model-raster i j))
            spot-percent        (surface-spot-percent fuel-range-percents fuel-model-number rand-gen)]
        (>= spot-percent (random-float 0.0 1.0 rand-gen))))))

(defn- crown-spot-fire? [{:keys [spotting rand-gen]}]
  (when-let [spot-percent (:crown-fire-spotting-percent spotting)]
    (let [^double p (if (vector? spot-percent)
                      (let [[lo hi] spot-percent]
                        (random-float lo hi rand-gen))
                      spot-percent)]
      (>= p (random-float 0.0 1.0 rand-gen)))))

(defn- spot-fire? [inputs crown-fire? here fire-line-intensity]
  (if crown-fire?
    (crown-spot-fire? inputs)
    (surface-fire-spot-fire? inputs here fire-line-intensity)))

(defn spread-firebrands
  "Returns a sequence of key value pairs where
  key: [x y] locations of the cell
  val: [t p] where:
  t: time of ignition
  p: ignition-probability"
  [{:keys
    [num-rows num-cols cell-size landfire-rasters global-clock spotting rand-gen
     multiplier-lookup perturbations temperature relative-humidity wind-speed-20ft
     wind-from-direction] :as inputs}
   {:keys [firebrand-count-matrix fire-spread-matrix fire-line-intensity-matrix flame-length-matrix]}
   {:keys [cell fire-line-intensity crown-fire?]}]
  (when (spot-fire? inputs crown-fire? cell fire-line-intensity)
    (let [tmp               (get-value-at cell
                                          global-clock
                                          temperature
                                          (:temperature multiplier-lookup)
                                          (:temperature perturbations))
          rh                (get-value-at cell
                                          global-clock
                                          relative-humidity
                                          (:relative-humidity multiplier-lookup)
                                          (:relative-humidity perturbations))
          ws                (get-value-at cell
                                          global-clock
                                          wind-speed-20ft
                                          (:wind-speed-20ft multiplier-lookup)
                                          (:wind-speed-20ft perturbations))
          ^double
          wd                (get-value-at cell
                                          global-clock
                                          wind-from-direction
                                          (:wind-from-direction multiplier-lookup)
                                          (:wind-from-direction perturbations))
          fuel-moisture     (or (fuel-moisture-from-raster inputs cell global-clock)
                                (get-fuel-moisture rh temperature))
          deltas            (sample-wind-dir-deltas inputs
                                                    fire-line-intensity-matrix
                                                    (convert/mph->mps ws)
                                                    cell)
          wind-to-direction (mod (+ 180 wd) 360)
          firebrands        (firebrands deltas wind-to-direction cell cell-size)]
      (update-firebrand-counts! inputs firebrand-count-matrix fire-spread-matrix cell firebrands)
      (->> (for [[x y] firebrands
                 :when (and (in-bounds? num-rows num-cols [x y])
                            (burnable? fire-spread-matrix (:fuel-model landfire-rasters) cell [x y]))
                 :let  [firebrand-count (m/mget firebrand-count-matrix x y)
                        spot-ignition-p (spot-ignition-probability inputs
                                                                   spotting
                                                                   fuel-moisture
                                                                   tmp
                                                                   firebrand-count
                                                                   cell
                                                                   [x y])]]
             (when (spot-ignition? rand-gen spot-ignition-p)
               (let [[i j] cell
                     t     (spot-ignition-time global-clock
                                               (convert/ft->m (m/mget flame-length-matrix i j))
                                               (convert/mph->mps ws))]
                 [[x y] [t spot-ignition-p]])))
           (remove nil?)))))
#+end_src
* User Interface

The GridFire model described in the previous section may be called
directly from the REPL through the *run-fire-spread* function.
However, this would require that the user had already prepared all of
their map layers as 2D Clojure core.matrix values. In order to enable
GridFire to easily access a wide range of raster formatted GIS layers
directly, we have the following options:

1. A simple Clojure interface to a Postgresql database, containing
   the PostGIS spatial extensions. This interface is described in
   Section [[PostGIS Bridge]].

2. Magellan, a Clojure library for interacting with geospatial
   datasets. This interface is described in Section [[Magellan]].

Section [[Command Line Interface]] describes GridFire's command line
interface along with its input configuration file format, which
allows users to select between the PostGIS and Magellan data import
options easily.

Using one of these options along with a simple client interface in
clojure Section [[Command Line Interface]] which describes GridFire's
command line interface along with its input configuration file format.

** PostGIS Bridge

Extracting raster layers from a PostGIS database is performed by a
single function, called *postgis-raster-to-matrix*, which constructs a
SQL query for the layer, sends it to the database in a transaction,
and returns the result as a core.matrix 2D double array with nodata
values represented as -1.0. The georeferencing information associated
with this tile is also included in the returned results. This function
may be called directly from the REPL or indirectly through GridFire's
command line interface.

#+name: postgis-bridge
#+begin_src clojure :results silent :exports code :tangle ../src/gridfire/postgis_bridge.clj :padline no :no-expand :comments link
(ns gridfire.postgis-bridge
  (:require [clojure.core.matrix :as m]
            [clojure.java.jdbc   :as jdbc])
  (:import org.postgresql.jdbc.PgArray
           java.util.UUID))

(m/set-current-implementation :vectorz)

(defn extract-matrix [result]
  (->> result
       :matrix
       (#(.getArray ^PgArray %))
       (m/emap #(or % -1.0))
       m/matrix))

(defn build-rescale-query [rescaled-table-name resolution table-name]
  (format (str "CREATE TEMPORARY TABLE %s "
               "ON COMMIT DROP AS "
               "SELECT ST_Rescale(rast,%s,-%s,'NearestNeighbor') AS rast "
               "FROM %s")
          rescaled-table-name
          resolution
          resolution
          table-name))

(defn build-threshold-query [threshold]
  (format (str "ST_MapAlgebra(rast,band,NULL,"
               "'CASE WHEN [rast.val] < %s"
               " THEN 0.0 ELSE [rast.val] END')")
          threshold))

(defn build-data-query [threshold threshold-query metadata table-name]
  (format (str "SELECT ST_DumpValues(%s,%s) AS matrix "
               "FROM generate_series(1,%s) AS band "
               "CROSS JOIN %s")
          (if threshold threshold-query "rast")
          (if threshold 1 "band")
          (:numbands metadata)
          table-name))

(defn build-meta-query [table-name]
  (format "SELECT (ST_Metadata(rast)).* FROM %s" table-name))

(defn postgis-raster-to-matrix
  "Send a SQL query to the PostGIS database given by db-spec for a
  raster tile from table table-name. Optionally resample the raster to
  match resolution and set any values below threshold to 0. Return the
  post-processed raster values as a Clojure matrix using the
  core.matrix API along with all of the georeferencing information
  associated with this tile in a hash-map with the following form:
  {:srid 900916,
   :upperleftx -321043.875,
   :upperlefty -1917341.5,
   :width 486,
   :height 534,
   :scalex 2000.0,
   :scaley -2000.0,
   :skewx 0.0,
   :skewy 0.0,
   :numbands 10,
   :matrix #vectorz/matrix Large matrix with shape: [10,534,486]}"
  [db-spec table-name & [resolution threshold]]
  (jdbc/with-db-transaction [conn db-spec]
    (let [table-name      (if-not resolution
                            table-name
                            (let [rescaled-table-name (str "gridfire_" (subs (str (UUID/randomUUID)) 0 8))
                                  rescale-query       (build-rescale-query rescaled-table-name resolution table-name)]
                              ;; Create a temporary table to hold the rescaled raster.
                              ;; It will be dropped when the transaction completes.
                              (jdbc/db-do-commands conn [rescale-query])
                              rescaled-table-name))
          meta-query      (build-meta-query table-name)
          metadata        (first (jdbc/query conn [meta-query]))
          threshold-query (build-threshold-query threshold)
          data-query      (build-data-query threshold threshold-query metadata table-name)
          matrix          (when-let [results (seq (jdbc/query conn [data-query]))]
                            (m/matrix (mapv extract-matrix results)))]
      (assoc metadata :matrix matrix))))
#+end_src

** Magellan

Reading raster layers from disk is performed by a single function,
called *geotiff-raster-to-matrix*. Given the location of a GeoTIFF
file, this function will read the raster into memory and return the
same map of information as the *postgis-raster-to-matrix* function,
described in the previous section.

#+begin_src clojure :results silent :exports code :tangle ../src/gridfire/magellan_bridge.clj :padline no :no-expand :comments link
(ns gridfire.magellan-bridge
  (:require [clojure.core.matrix     :as m]
            [magellan.core           :refer [read-raster]]
            [magellan.raster.inspect :as inspect])
  (:import org.geotools.coverage.grid.GridGeometry2D
           org.geotools.referencing.operation.transform.AffineTransform2D))

(m/set-current-implementation :vectorz)

(defn geotiff-raster-to-matrix
  "Reads a raster from a file using the magellan.core library. Returns the
   post-processed raster values as a Clojure matrix using the core.matrix API
   along with all of the georeferencing information associated with this tile in a
   hash-map with the following form:
  {:srid 900916,
   :upperleftx -321043.875,
   :upperlefty -1917341.5,
   :width 486,
   :height 534,
   :scalex 2000.0,
   :scaley -2000.0,
   :skewx 0.0,
   :skewy 0.0,
   :numbands 10,
   :matrix #vectorz/matrix Large matrix with shape: [10,534,486]}"
  [file-path]
  (let [raster   (read-raster file-path)
        grid     ^GridGeometry2D (:grid raster)
        r-info   (inspect/describe-raster raster)
        matrix   (inspect/extract-matrix raster)
        image    (:image r-info)
        envelope (:envelope r-info)
        crs2d    ^AffineTransform2D (.getGridToCRS2D grid)]
    {:srid       (:srid r-info)
     :upperleftx (get-in envelope [:x :min])
     :upperlefty (get-in envelope [:y :max])
     :width      (:width image)
     :height     (:height image)
     :scalex     (.getScaleX crs2d)
     :scaley     (.getScaleY crs2d)
     :skewx      0.0                    ;FIXME not used?
     :skewy      0.0                    ;FIXME not used?
     :numbands   (:bands image)
     :matrix     (m/matrix matrix)}))
#+end_src

** Command Line Interface

The entire GridFire system is available for use directly from the
Clojure REPL. This enables straightforward analysis and introspection
of the fire behavior functions and their results over a range of
inputs. However, if you just want to simulate an individual
ignition event, GridFire comes with a simple command line interface
that can be parameterized by a single configuration file, specifying
the ignition location, burn duration, weather values, and the location
of the PostGIS raster layers to use for topography and fuels.

GridFire's command line interface can be built as an uberjar using the
following command:

#+name: build-jar
#+begin_src sh :results silent :exports code
clojure -X:make-uberjar
#+end_src

The advantage of the uberjar format is that the single uberjar file
can be shared easily between computers and can be run by anyone with a
recent version of Java installed, without needing to install Clojure,
Git, or any of the dependency libraries that GridFire uses.

The command above will output the uberjar into this repository's top
level ``target'' directory. It can be run from the command line as
follows:

#+name: run-gridfire-jar
#+begin_src sh :results silent :exports code
java -jar gridfire.jar myconfig.edn
#+end_src

When run, the executable connects to the PostGIS database specified in
the passed-in config file, downloads the necessary raster layers,
simulates the ignition event for the requested duration, and returns
2D maps showing the spatial distributions of fire spread, flame
length, and fire line intensity respectively. Finally, it prints out
the final clock time from when the simulation was terminated as well
as the total number of ignited cells on the raster grid at that point.

Which maps are created (and in what formats) may be configured by
setting the following options in GridFire's input config file to true
or false:

#+ATTR_LATEX: :options \setlength{\itemsep}{-3mm}
1. :output-landfire-inputs?
2. :output-geotiffs?
3. :output-pngs?

#+name: gridfire-core
#+begin_src clojure :results silent :exports code :tangle ../src/gridfire/core.clj :padline no :no-expand :comments link
(ns gridfire.core
  (:require [clojure.core.matrix      :as m]
            [clojure.core.reducers    :as r]
            [clojure.data.csv         :as csv]
            [clojure.edn              :as edn]
            [clojure.java.io          :as io]
            [clojure.spec.alpha       :as s]
            [clojure.string           :as str]
            [gridfire.binary-output   :as binary]
            [gridfire.common          :refer [calc-emc get-neighbors in-bounds?]]
            [gridfire.conversion      :refer [m->ft]]
            [gridfire.fetch           :as fetch]
            [gridfire.fire-spread     :refer [rothermel-fast-wrapper run-fire-spread]]
            [gridfire.perturbation    :as perturbation]
            [gridfire.random-ignition :as random-ignition]
            [gridfire.spec.config     :as spec]
            [gridfire.utils.random    :refer [draw-samples]]
            [magellan.core            :refer [make-envelope
                                              matrix-to-raster
                                              register-new-crs-definitions-from-properties-file!
                                              write-raster]]
            [matrix-viz.core          :refer [save-matrix-as-png]]
            [taoensso.tufte           :as tufte]
            [triangulum.logging       :refer [log log-str]])
  (:import java.util.Random))

(m/set-current-implementation :vectorz)

(register-new-crs-definitions-from-properties-file! "CUSTOM"
                                                    (io/resource "custom_projections.properties"))

(defn cells-to-acres
  [cell-size num-cells]
  (let [acres-per-cell (/ (* cell-size cell-size) 43560.0)]
    (* acres-per-cell num-cells)))

(defn summarize-fire-spread-results
  [fire-spread-results cell-size]
  (let [flame-lengths              (filterv pos? (m/eseq (:flame-length-matrix fire-spread-results)))
        fire-line-intensities      (filterv pos? (m/eseq (:fire-line-intensity-matrix fire-spread-results)))
        burned-cells               (count flame-lengths)
        fire-size                  (cells-to-acres cell-size burned-cells)
        crown-fire-size            (cells-to-acres cell-size (:crown-fire-count fire-spread-results))
        flame-length-mean          (/ (m/esum flame-lengths) burned-cells)
        fire-line-intensity-mean   (/ (m/esum fire-line-intensities) burned-cells)
        flame-length-stddev        (->> flame-lengths
                                        (m/emap #(Math/pow (- flame-length-mean %) 2.0))
                                        (m/esum)
                                        (#(/ % burned-cells))
                                        (Math/sqrt))
        fire-line-intensity-stddev (->> fire-line-intensities
                                        (m/emap #(Math/pow (- fire-line-intensity-mean %) 2.0))
                                        (m/esum)
                                        (#(/ % burned-cells))
                                        (Math/sqrt))]
    {:fire-size                  fire-size
     :crown-fire-size            crown-fire-size
     :flame-length-mean          flame-length-mean
     :flame-length-stddev        flame-length-stddev
     :fire-line-intensity-mean   fire-line-intensity-mean
     :fire-line-intensity-stddev fire-line-intensity-stddev
     :spot-count                 (:spot-count fire-spread-results)}))

(defn calc-ffwi
  "Computes the Fosberg Fire Weather Index value from rh (relative
   humidity in %), temp (temperature in F), wsp (wind speed in mph),
   and a constant x (gust multiplier).
   ------------------------------------------------------------------
   Note: ffwi can be computed with (calc-ffwi rh temp wsp 1.0)
         ffwi-max can be computed with (calc-ffwi minrh maxtemp wsp 1.75)
   Geek points: Uses Cramer's rule: (+ d (* x (+ c (* x (+ b (* x a))))))
                for an efficient cubic calculation on tmp."
  [rh temp wsp x]
  (let [m   (calc-emc rh temp)
        eta (+ 1 (* m (+ -2 (* m (+ 1.5 (* m -0.5))))))]
    (/ (* eta (Math/sqrt (+ 1 (Math/pow (* x wsp) 2))))
       0.3002)))

(defn kebab->snake [s]
  (str/replace s #"-" "_"))

(defn snake->kebab [s]
  (str/replace s #"_" "-"))

(defn min->hour [t]
  (int (quot t 60)))

(defn previous-active-perimeter?
  [[i j :as here] matrix]
  (let [num-rows (m/row-count matrix)
        num-cols (m/column-count matrix)]
    (and
     (= (m/mget matrix i j) -1.0)
     (->> (get-neighbors here)
          (filter #(in-bounds? num-rows num-cols %))
          (map #(apply m/mget matrix %))
          (some pos?)))))

(defn to-color-map-values [burn-time-matrix current-clock]
  (m/emap-indexed (fn [here burn-time]
                    (let [delta-hours (->> (- current-clock burn-time)
                                           min->hour)]
                      (cond
                        (previous-active-perimeter? here burn-time-matrix) 201
                        (= burn-time -1.0)                                 200
                        (< 0 delta-hours 5)                                delta-hours
                        (>= delta-hours 5)                                 5
                        :else                                              0)))
                  burn-time-matrix))

(defn layer-snapshot [burn-time-matrix layer-matrix t]
  (m/emap (fn [layer-value burn-time]
            (if (<= burn-time t)
              layer-value
              0))
          layer-matrix
          burn-time-matrix))

(defn output-filename [name outfile-suffix simulation-id output-time ext]
  (as-> [name outfile-suffix simulation-id (when output-time (str "t" output-time))] $
    (remove str/blank? $)
    (str/join "_" $)
    (str $ ext)))

(defn output-geotiff
  ([config matrix name envelope]
   (output-geotiff config matrix name envelope nil nil))

  ([config matrix name envelope simulation-id]
   (output-geotiff config matrix name envelope simulation-id nil))

  ([{:keys [output-directory output-geotiffs? outfile-suffix] :as config}
    matrix name envelope simulation-id output-time]
   (when output-geotiffs?
     (let [file-name (output-filename name
                                      outfile-suffix
                                      (str simulation-id)
                                      output-time
                                      ".tif")]
       (-> (matrix-to-raster name matrix envelope)
           (write-raster (if output-directory
                           (str/join "/" [output-directory file-name])
                           file-name)))))))

(defn output-png
  ([config matrix name envelope]
   (output-png config matrix name envelope nil nil))

  ([config matrix name envelope simulation-id]
   (output-png config matrix name envelope simulation-id nil))

  ([{:keys [output-directory output-png? outfile-suffix] :as config}
    matrix name envelope simulation-id output-time]
   (when output-png?
     (let [file-name (output-filename name
                                      outfile-suffix
                                      (str simulation-id)
                                      output-time
                                      ".png")]
       (save-matrix-as-png :color 4 -1.0
                           matrix
                           (if output-directory
                             (str/join "/" [output-directory file-name])
                             (file-name)))))))

(def layer-name->matrix
  [["fire_spread"         :fire-spread-matrix]
   ["flame_length"        :flame-length-matrix]
   ["fire_line_intensity" :fire-line-intensity-matrix]
   ["burn_history"        :burn-time-matrix]
   ["spread_rate"         :spread-rate-matrix]
   ["fire_type"           :fire-type-matrix]])

(defn filter-output-layers [output-layers]
  (let [layers-to-filter (set (map (comp kebab->snake name) (keys output-layers)))]
    (filter (fn [[name _]] (contains? layers-to-filter name)) layer-name->matrix)))

(defn process-output-layers-timestepped
  [{:keys [simulation-id] :as config}
   {:keys [global-clock burn-time-matrix] :as fire-spread-results}
   name layer timestep envelope]
  (doseq [output-time (range 0 (inc global-clock) timestep)]
    (let [matrix          (if (= layer "burn_history")
                            (to-color-map-values layer output-time)
                            (fire-spread-results layer))
          filtered-matrix (layer-snapshot burn-time-matrix matrix output-time)]
      (output-geotiff config filtered-matrix name envelope simulation-id output-time)
      (output-png config filtered-matrix name envelope simulation-id output-time))))

(defn process-output-layers!
  [{:keys [output-layers] :as config}
   {:keys [global-clock burn-time-matrix] :as fire-spread-results}
   envelope
   simulation-id]
  (let [layers (if output-layers
                 (filter-output-layers output-layers)
                 layer-name->matrix)]
    (doseq [[name layer] layers]
      (let [kw       (keyword (snake->kebab name))
            timestep (get output-layers kw)]
        (if (int? timestep)
          (process-output-layers-timestepped config
                                             fire-spread-results
                                             name
                                             layer
                                             timestep
                                             envelope)
          (let [matrix (if (= layer "burn_history")
                         (to-color-map-values layer global-clock)
                         (fire-spread-results layer))]
            (output-geotiff config matrix name envelope simulation-id)
            (output-png config matrix name envelope simulation-id)))))))

(defn process-burn-count!
  [{:keys [fire-spread-matrix burn-time-matrix global-clock]}
   burn-count-matrix
   timestep]
  (if (int? timestep)
    (doseq [clock (range 0 (inc global-clock) timestep)]
      (let [filtered-fire-spread (m/emap (fn [layer-value burn-time]
                                           (if (<= burn-time clock)
                                             layer-value
                                             0))
                                         fire-spread-matrix
                                         burn-time-matrix)
            band                 (int (quot clock timestep))]
        (m/add! (nth (seq burn-count-matrix) band) filtered-fire-spread)))
    (m/add! burn-count-matrix fire-spread-matrix)))

(defn initialize-burn-count-matrix
  [output-burn-probability max-runtimes num-rows num-cols]
  (when output-burn-probability
    (if (int? output-burn-probability)
      (let [num-bands (inc (quot (apply max max-runtimes) output-burn-probability))]
        (m/zero-array [num-bands num-rows num-cols]))
      (m/zero-array [num-rows num-cols]))))

(defn process-binary-output!
  [{:keys [output-binary? output-directory]}
   {:keys [burn-time-matrix flame-length-matrix spread-rate-matrix fire-type-matrix]}
   simulation]
  (when output-binary?
    (let [output-name (format "toa_0001_%05d.bin" (inc simulation))
          output-path (if output-directory
                        (.getPath (io/file output-directory output-name))
                        output-name)]
      (binary/write-matrices-as-binary output-path
                                       [:float :float :float :int]
                                       [(m/emap #(if (pos? %) (* 60 %) %) burn-time-matrix)
                                        flame-length-matrix
                                        spread-rate-matrix
                                        fire-type-matrix]))))

(defn get-envelope
  [config landfire-layers]
  (let [{:keys [upperleftx upperlefty width height scalex scaley]} (landfire-layers :elevation)]
    (make-envelope (:srid config)
                   upperleftx
                   (+ upperlefty (* height scaley))
                   (* width scalex)
                   (* -1.0 height scaley))))

(defn cell-size-multiplier
  [cell-size {:keys [scalex]}]
  (int (quot (m->ft scalex) cell-size)))  ; FIXME: Should we be using /?

;; FIXME: This would be simpler is we flattened fuel-moisture-layers into a single-level map
(defn create-multiplier-lookup
  [{:keys [cell-size weather-layers fuel-moisture-layers]}]
  (let [layers (merge weather-layers fuel-moisture-layers)]
    (reduce (fn [acc ks] (if-let [layer (get-in layers ks)]
                           (assoc-in acc ks (cell-size-multiplier cell-size layer))
                           acc))
            {}
            [[:temperature]
             [:relative-humidity]
             [:wind-speed-20ft]
             [:wind-from-direction]
             [:dead :1hr]
             [:dead :10hr]
             [:dead :100hr]
             [:live :herbaceous]
             [:live :woody]])))

(defn get-weather [config rand-generator weather-type weather-layers]
  (if (contains? weather-layers weather-type)
    (weather-type weather-layers)
    (draw-samples rand-generator (:simulations config) (config weather-type))))

;; FIXME: Rename :landfire-rasters to :landfire-matrices everywhere (do we have to pass this parameter around?)
(defn add-input-layers
  [config]
  (let [landfire-layers (fetch/landfire-layers config)]
    (assoc config
           :envelope             (get-envelope config landfire-layers)
           :landfire-rasters    (into {}
                                      (map (fn [[layer-name layer-info]] [layer-name (first (:matrix layer-info))]))
                                      landfire-layers)
           :ignition-layer       (fetch/ignition-layer config)
           :ignition-mask-layer  (fetch/ignition-mask-layer config)
           :weather-layers       (fetch/weather-layers config)
           :fuel-moisture-layers (fetch/fuel-moisture-layers config))))

(defn add-misc-params
  [{:keys [random-seed landfire-rasters] :as inputs}]
  (assoc inputs
         :num-rows          (m/row-count (:fuel-model landfire-rasters))
         :num-cols          (m/column-count (:fuel-model landfire-rasters))
         :multiplier-lookup (create-multiplier-lookup inputs)
         :rand-gen          (if random-seed
                              (Random. random-seed)
                              (Random.))))

(defn add-ignitions-csv
  [{:keys [ignitions-csv] :as inputs}]
  (if ignitions-csv
    (let [ignitions (with-open [reader (io/reader ignitions-csv)]
                      (doall (rest (csv/read-csv reader))))]
      (assoc inputs
             :ignition-rows        (mapv #(Integer/parseInt (get % 0)) ignitions)
             :ignition-cols        (mapv #(Integer/parseInt (get % 1)) ignitions)
             :ignition-start-times (mapv #(Double/parseDouble (get % 2)) ignitions)
             :max-runtimes         (mapv #(Double/parseDouble (get % 3)) ignitions)
             :simulations          (count ignitions)))
    inputs))

;; FIXME: Try using draw-sample within run-simulation instead of draw-samples here.
(defn add-sampled-params
  [{:keys [rand-gen simulations max-runtime ignition-row ignition-col
           foliar-moisture ellipse-adjustment-factor perturbations ignition-rows
           ignition-cols max-runtimes]
    :as inputs}]
  (assoc inputs
         :max-runtimes               (or max-runtimes (draw-samples rand-gen simulations max-runtime))
         :ignition-rows              (or ignition-rows (draw-samples rand-gen simulations ignition-row))
         :ignition-cols              (or ignition-cols (draw-samples rand-gen simulations ignition-col))
         :foliar-moistures           (draw-samples rand-gen simulations foliar-moisture)
         :ellipse-adjustment-factors (draw-samples rand-gen simulations ellipse-adjustment-factor)
         :perturbations              (perturbation/draw-samples rand-gen simulations perturbations)));FIXME: shadowed

;; FIXME: Try using draw-sample within run-simulation instead of get-weather here.
(defn add-weather-params
  [{:keys [rand-gen weather-layers] :as inputs}]
  (assoc inputs
         :temperatures         (get-weather inputs rand-gen :temperature weather-layers)
         :relative-humidities  (get-weather inputs rand-gen :relative-humidity weather-layers)
         :wind-speeds-20ft     (get-weather inputs rand-gen :wind-speed-20ft weather-layers)
         :wind-from-directions (get-weather inputs rand-gen :wind-from-direction weather-layers)))

(defn add-ignitable-sites
  [{:keys [ignition-mask-layer num-rows num-cols] :as inputs}]
  (let [ignition-mask-indices (some->> ignition-mask-layer
                                       :matrix
                                       first
                                       m/non-zero-indices
                                       (map-indexed (fn [i v] (when (pos? (count v)) [i v])))
                                       (filterv identity))
        ignitable-sites (if ignition-mask-indices
                          (for [[row cols] ignition-mask-indices
                                col        cols
                                :when      (random-ignition/valid-ignition-site? inputs row col)]
                            [row col])
                          (for [row   (range num-rows)
                                col   (range num-cols)
                                :when (random-ignition/valid-ignition-site? inputs row col)]
                            [row col]))]
    (assoc inputs :ignitable-sites ignitable-sites)))

(defn load-inputs
  [config]
  (-> config
      (add-input-layers)
      (add-misc-params)
      (add-ignitions-csv)
      (add-sampled-params)
      (add-weather-params)
      (add-ignitable-sites)))

;; FIXME: Replace input-variations expression with add-sampled-params
;;        and add-weather-params (and remove them from load-inputs).
;;        This will require making these function return single
;;        samples instead of sequences of samples. Also combine the
;;        initial-ignition-site calculation into input-variations or
;;        move it to run-fire-spread.
(defn run-simulation!
  [{:keys [output-csvs? output-burn-probability envelope ignition-layer cell-size
           max-runtimes ignition-rows ignition-cols foliar-moistures ellipse-adjustment-factors perturbations
           temperatures relative-humidities wind-speeds-20ft wind-from-directions
           random-seed ignition-start-times] :as inputs}
   burn-count-matrix
   i]
  (tufte/profile
   {:id :run-simulation}
   (let [matrix-or-i           (fn [obj i] (:matrix obj (obj i)))
         initial-ignition-site (or ignition-layer
                                   (when (and (ignition-rows i) (ignition-cols i))
                                     [(ignition-rows i) (ignition-cols i)]))
         input-variations      {:rand-gen                  (if random-seed (Random. (+ random-seed i)) (Random.))
                                :max-runtime               (max-runtimes i)
                                :foliar-moisture           (* 0.01 (foliar-moistures i))
                                :ellipse-adjustment-factor (ellipse-adjustment-factors i)
                                :perturbations             (when perturbations (perturbations i))
                                :temperature               (matrix-or-i temperatures i)
                                :relative-humidity         (matrix-or-i relative-humidities i)
                                :wind-speed-20ft           (matrix-or-i wind-speeds-20ft i)
                                :wind-from-direction       (matrix-or-i wind-from-directions i)
                                :ignition-start-time       (get ignition-start-times i 0.0)}
         fire-spread-results   (tufte/p :run-fire-spread
                                        (run-fire-spread
                                         (merge inputs
                                                input-variations
                                                {:initial-ignition-site initial-ignition-site})))]
     (when fire-spread-results
       (process-output-layers! inputs fire-spread-results envelope i)
       (when-let [timestep output-burn-probability]
         (process-burn-count! fire-spread-results burn-count-matrix timestep))
       (process-binary-output! inputs fire-spread-results i))
     (when output-csvs?
       (merge
        input-variations
        {:simulation       (inc i)
         :ignition-row     (ignition-rows i)
         :ignition-col     (ignition-cols i)
         :foliar-moisture  (foliar-moistures i)
         :global-clock     (:global-clock fire-spread-results)
         :exit-condition   (:exit-condition fire-spread-results :no-fire-spread)
         :crown-fire-count (:crown-fire-count fire-spread-results)}
        (if fire-spread-results
          (tufte/p
           :summarize-fire-spread-results
           (summarize-fire-spread-results fire-spread-results cell-size))
          {:fire-size                  0.0
           :flame-length-mean          0.0
           :flame-length-stddev        0.0
           :fire-line-intensity-mean   0.0
           :fire-line-intensity-stddev 0.0}))))))

(defn run-simulations!
  [{:keys [simulations max-runtimes output-burn-probability parallel-strategy num-rows num-cols] :as inputs}]
  (log-str "Running simulations")
  (let [stats-accumulator (do
                            (tufte/remove-handler! :accumulating)
                            (tufte/add-accumulating-handler! {:handler-id :accumulating}))
        burn-count-matrix (initialize-burn-count-matrix output-burn-probability
                                                        max-runtimes
                                                        num-rows
                                                        num-cols)
        parallel-bin-size (max 1 (quot simulations (.availableProcessors (Runtime/getRuntime))))
        reducer-fn        (if (= parallel-strategy :between-fires)
                            #(into [] (r/fold parallel-bin-size r/cat r/append! %))
                            #(into [] %))
        summary-stats     (with-redefs [rothermel-fast-wrapper (memoize rothermel-fast-wrapper)]
                           (->> (vec (range simulations))
                                (r/map (partial run-simulation! inputs burn-count-matrix))
                                (r/remove nil?)
                                (reducer-fn)))]
    (Thread/sleep 1000)
    (log (tufte/format-grouped-pstats @stats-accumulator
                                      {:format-pstats-opts {:columns [:n-calls :min :max :mean :mad :clock :total]}})
         :truncate? false)
    {:burn-count-matrix burn-count-matrix
     :summary-stats     summary-stats}))

(defn write-landfire-layers!
  [{:keys [output-landfire-inputs? outfile-suffix landfire-rasters envelope]}]
  (when output-landfire-inputs?
    (doseq [[layer matrix] landfire-rasters]
      (-> (matrix-to-raster (name layer) matrix envelope)
          (write-raster (str (name layer) outfile-suffix ".tif"))))))

(defn write-burn-probability-layer!
  [{:keys [output-burn-probability simulations envelope] :as inputs} {:keys [burn-count-matrix]}]
  (when-let [timestep output-burn-probability]
    (let [output-name "burn_probability"]
      (if (int? timestep)
        (doseq [[band matrix] (map-indexed vector burn-count-matrix)]
          (let [output-time        (* band timestep)
                probability-matrix (m/emap #(/ % simulations) matrix)]
            (output-geotiff inputs probability-matrix output-name envelope nil output-time)
            (output-png inputs probability-matrix output-name envelope nil output-time)))
        (let [probability-matrix (m/emap #(/ % simulations) burn-count-matrix)]
          (output-geotiff inputs probability-matrix output-name envelope)
          (output-png inputs probability-matrix output-name envelope))))))

(defn write-csv-outputs!
  [{:keys [output-csvs? output-directory outfile-suffix]} {:keys [summary-stats]}]
  (when output-csvs?
    (let [output-filename (str "summary_stats" outfile-suffix ".csv")]
      (with-open [out-file (io/writer (if output-directory
                                        (str/join "/" [output-directory output-filename])
                                        output-filename))]
        (->> summary-stats
             (sort-by #(vector (:ignition-row %) (:ignition-col %)))
             (mapv (fn [{:keys [ignition-row ignition-col max-runtime temperature relative-humidity
                                wind-speed-20ft wind-from-direction foliar-moisture ellipse-adjustment-factor
                                fire-size flame-length-mean flame-length-stddev fire-line-intensity-mean
                                fire-line-intensity-stddev simulation crown-fire-size spot-count]}]
                     [simulation
                      ignition-row
                      ignition-col
                      max-runtime
                      temperature
                      relative-humidity
                      wind-speed-20ft
                      wind-from-direction
                      foliar-moisture
                      ellipse-adjustment-factor
                      fire-size
                      flame-length-mean
                      flame-length-stddev
                      fire-line-intensity-mean
                      fire-line-intensity-stddev
                      crown-fire-size
                      spot-count]))
             (cons ["simulation" "ignition-row" "ignition-col" "max-runtime" "temperature" "relative-humidity"
                    "wind-speed-20ft" "wind-from-direction" "foliar-moisture" "ellipse-adjustment-factor"
                    "fire-size" "flame-length-mean" "flame-length-stddev" "fire-line-intensity-mean"
                    "fire-line-intensity-stddev" "crown-fire-size" "spot-count"])
             (csv/write-csv out-file))))))

(defn process-config-file!
  [config-file]
  (let [config (edn/read-string (slurp config-file))]
    (if-not (s/valid? ::spec/config config)
      (s/explain ::spec/config config)
      (let [inputs (load-inputs config)]
        (if (seq (:ignitable-sites inputs))
          (let [outputs (run-simulations! inputs)]
            (write-landfire-layers! inputs)
            (write-burn-probability-layer! inputs outputs)
            (write-csv-outputs! inputs outputs))
          (log-str "Could not run simulation. No valid ignition sites. Config:" config-file))))
    (shutdown-agents)))
#+end_src

<<<<<<< HEAD
=======
#+name: command-line-interface
#+begin_src clojure :results silent :exports code :tangle ../src/gridfire/cli.clj :padline no :no-expand :comments link
(ns gridfire.cli
  (:gen-class)
  (:require [clojure.core.async    :refer [<!!]]
            [clojure.edn           :as edn]
            [clojure.java.io       :as io]
            [clojure.tools.cli     :refer [parse-opts]]
            [gridfire.config       :as config]
            [gridfire.core         :as gridfire]
            [gridfire.server       :as server]
            [gridfire.utils.server :refer [hostname? throw-message]]))

(set! *unchecked-math* :warn-on-boxed)

;;===========================================================
;; Argument Processing
;;===========================================================

(defn all-required-keys? [arguments options]
  (or (seq arguments)
      (every? options [:server-config :host :port])
      (:elmfire-data options)))

(defn process-options [arguments {:keys [server-config] :as options}]
  (cond (not (all-required-keys? arguments options))
        (throw-message (str "For gridfire cli mode, include "
                            "one or more gridfire.edn files.\n"
                            "For gridfire server mode, include these args: "
                            "--server-config --host --port\n"
                            "For converting elmfire.data to gridfire.edn, include this arg: "
                            "--elmfire-data"))

        server-config
        (let [config-file-params  (edn/read-string (slurp server-config))
              command-line-params (dissoc options :server-config)]
          (merge config-file-params command-line-params))

        :else
        options))

;;===========================================================
;; User Interface
;;===========================================================

(def cli-options
  [["-c" "--server-config CONFIG" "Server config file"
    :validate [#(.exists  (io/file %)) "The provided --server-config does not exist."
               #(.canRead (io/file %)) "The provided --server-config is not readable."]]

   ["-h" "--host HOST" "Host domain name"
    :validate [hostname? "The provided --host is invalid."]]

   ["-p" "--port PORT" "Port number"
    :parse-fn #(if (int? %) % (Integer/parseInt %))
    :validate [#(< 0 % 0x10000) "Must be a number between 0 and 65536"]]

   ["-e" "--elmfire-data FILE" "Path to an elmfire.data file"
    :validate [#(.exists  (io/file %)) "The provided --elmfire-data does not exist."
               #(.canRead (io/file %)) "The provided --elmfire-data is not readable."]]

   ["-v" "--verbose" "Flag for controlling elmfire.data conversion output params"]])

(def program-banner
  (str "gridfire: Launch fire spread simulations via config files or in server mode.\n"
       "Copyright © 2014-2021 Spatial Informatics Group, LLC.\n"))

(defn -main
  [& args]
  (println program-banner)
  (let [{:keys [options arguments summary errors]} (parse-opts args cli-options)
        ;; {:options   The options map, keyed by :id, mapped to the parsed value
        ;;  :arguments A vector of unprocessed arguments
        ;;  :summary   A string containing a minimal options summary
        ;;  :errors    A vector of error message strings thrown during parsing; nil when no errors exist
        config-params (try
                        (process-options arguments options)
                        (catch Exception e
                          (ex-message e)))]
    (cond
      (seq errors)
      (do
        (run! println errors)
        (println (str "\nUsage:\n" summary)))

      (string? config-params)
      (do
        (println config-params)
        (println (str "\nUsage:\n" summary)))

      (:elmfire-data options)
      (config/convert-config! (:elmfire-data options))

      (:server-config options)
      (<!! (server/start-server! config-params))

      :else
      (doseq [config-file arguments]
        (gridfire/process-config-file! config-file)))
    (System/exit 0)))
#+end_src

>>>>>>> 09e3b473
#+name: utils-random
#+begin_src clojure :results silent :exports code :tangle ../src/gridfire/utils/random.clj :padline no :no-expand :comments link
(ns gridfire.utils.random
  (:import java.util.Random))

(defn my-rand
  ([^Random rand-generator] (.nextDouble rand-generator))
  (^double [^Random rand-generator n] (* n (my-rand rand-generator))))

(defn my-rand-int
  ^long
  [rand-generator n]
  (int (my-rand rand-generator n)))

(defn my-rand-nth
  [rand-generator coll]
  (nth coll (my-rand-int rand-generator (count coll))))

;; FIXME: This function is redundant with my-rand-range and can be removed.
(defn random-float
  [min-val max-val rand-generator]
  (let [range (- max-val min-val)]
    (+ min-val (my-rand rand-generator range))))

(defn my-rand-range
  [rand-generator [min-val max-val]]
  (let [range (- max-val min-val)]
    (+ min-val (if (int? range)
                 (my-rand-int rand-generator range)
                 (my-rand rand-generator range)))))

(defn sample-from-list
  [rand-generator n xs]
  (repeatedly n #(my-rand-nth rand-generator xs)))

(defn sample-from-range
  [rand-generator n [min-val max-val]]
  (repeatedly n #(my-rand-range rand-generator [min-val max-val])))

(defn draw-sample
  [rand-generator x]
  (cond (list? x)   (my-rand-nth rand-generator x)
        (vector? x) (my-rand-range rand-generator x)
        :else       x))

(defn draw-samples
  [rand-generator n x]
  (into []
        (cond (list? x)   (sample-from-list rand-generator n x)
              (vector? x) (sample-from-range rand-generator n x)
              :else       (repeat n x))))
#+end_src

** Server Interface

The GridFire system is also available for use in server mode. The
GridFire server will listen for requests to launch fire sparead
simulations. Upon completion of the simulation a set of post
processing scripts will run to process binary outputs into a directory
structure containing geoTIFF files and then packed into a tarball.
This tarball is sent over scp into another server for processing.

*** Post processing dependencies

The Post processing scripts require the following packages to work:

- ssh
- pigz
- mpirun
- gdal
- elmfire_post_<elmfire_version> (for elmfire version see
  `resources/elmfire_post.sh`)

*** Server Configuration

The GridFire system is also available for use in server mode. The
server is confgured by and edn file containing the following contents:

#+begin_src clojure :results silent :exports code :tangle ../resources/sample_server.edn :padline no :no-expand :comments link
{:software-dir    "/gridfire/software"
 :incoming-dir    "/gridfire/incoming"
 :active-fire-dir "/gridfire/incoming/active_fires"
 :data-dir        "/gridfire/data"
 :log-dir         "/gridfire/log"}
#+end_src

- software-dir :: The directory the gridfire repo is cloned into.

- incoming-dir :: The directory where the server will look for
  match-drop input decks (which should be uploaded from the data
  provisioning server on wx.pyregence.org). The server keeps the
  latest 20 input decks. (see cleanup.sh in this directory)

- active-fire-dir :: The directory where the server will look for
  active-fire input decks (which are uploaded from the data
  provisioning server on wx.pyregence.org). The server's file watcher
  thread will automatically add a request onto the server's
  `standby-queue` whenever a new input deck is uploaded. The server
  keeps the latest 200 input decks. (see cleanup.sh in this
  directory)

- data-dir :: The directory into which input deck tarballs from
  incoming-dir are unpacked. The server keeps the latest 20 unpacked
  tarballs. (see cleanup.sh in this directory)

- log-dir :: The directory into which log files are written. The server
  keeps the last 10 days of logs.

The GridFire server is launched by user `gridfire` with this command:

#+begin_src sh
clojure -M:run-server -c server.edn
#+end_src

* Configuration File

The configuration file for GridFire's command line interface is a text
file in Extensible Data Notation (EDN)
format.[fn::https://github.com/edn-format/edn] A sample configuration
file is provided below and in ``resources/sample_config.edn''. The
format should be self-evident at a glance, but it is worth noting that
EDN is case-sensitive but whitespace-insensitive. Comments are
anything following two semi-colons (;;). Strings are contained in
double-quotes (``''). Keywords are prefixed with a colon (:). Vectors
are delimited with square brackets ([]). Associative lookup tables
(a.k.a. maps) are delimited with curly braces ({}) and are used to
express key-value relationships.

The configuration file can be broken up into 5 sections as described
below:

** Section 1: Landscape data to be shared by all simulations

GridFire allows us to choose how we want to ingest landscape data
through the configuration file. We can choose to get LANDFIRE layers
from our PostGIS database, or we can read raster files from disk. This
behavior is controlled as follows:

Include the following mapping at the top level of the configuraiton
file:

- *landfire-layers*: a map of fetch specifications

For the fetch specifications include the following mappings:
- *type*: the method for fetching the layer
- *source*: the string input for the fetch method

To fetch layers from a Postgresql database you must also include the
follwing mapping:

- *db-spec*: a map of database connection information for our Postgresql
  database

Here's an example of fetching LANDFIRE layers from a Postgresql database.
#+begin_src clojure
{:db-spec            {:classname   "org.postgresql.Driver"
                      :subprotocol "postgresql"
                      :subname     "//localhost:5432/gridfire"
                      :user        "gridfire"}
 :landfire-layers    {:aspect             {:type   :postgis
                                           :source "landfire.asp WHERE rid=100"}
                      :canopy-base-height {:type   :postgis
                                           :source "landfire.cbh WHERE rid=100"}
                      :canopy-cover       {:type   :postgis
                                           :source "landfire.cc WHERE rid=100"}
                      :canopy-height      {:type   :postgis
                                           :source "landfire.ch WHERE rid=100"}
                      :crown-bulk-density {:type   :postgis
                                           :source "landfire.cbd WHERE rid=100"}
                      :elevation          {:type   :postgis
                                           :source "landfire.fbfm40 WHERE rid=100"}
                      :fuel-model         {:type   :postgis
                                           :source "landfire.slp WHERE rid=100"}
                      :slope              {:type   :postgis
                                           :source "landfire.dem WHERE rid=100"}}}
#+end_src

Here's an example of fetching LANDFIRE layers from files on disk.
#+begin_src clojure
{:landfire-layers {:aspect             {:type   :geotiff
                                        :source "test/gridfire/resources/asp.tif"}
                   :canopy-base-height {:type   :geotiff
                                        :source "test/gridfire/resources/cbh.tif"}
                   :canopy-cover       {:type   :geotiff
                                        :source "test/gridfire/resources/cc.tif"}
                   :canopy-height      {:type   :geotiff
                                        :source "test/gridfire/resources/ch.tif"}
                   :crown-bulk-density {:type   :geotiff
                                        :source "test/gridfire/resources/cbd.tif"}
                   :elevation          {:type   :geotiff
                                        :source "test/gridfire/resources/dem.tif"}
                   :fuel-model         {:type   :geotiff
                                        :source "test/gridfire/resources/fbfm40.tif"}
                   :slope              {:type   :geotiff
                                        :source "test/gridfire/resources/slp.tif"}}}
#+end_src

Gridfire uses imperial units for its calculations. Gridfire optionally
allows us to use LANDFIRE LAYERS in different units and scale.

To specify the need for conversion from metric to imperial, include
the following mapping in the fetch specifications:

- *units*: keyword :metric

#+begin_src clojure
{:canopy-height {:type   :geotiff
                 :source "test/gridfire/resources/weather-test/ch.tif"
                 :units  :metric}}
#+end_src

To specify a scaling factor, include the following mapping in the
fetch specifications:

- *multiplier*: int or float

#+begin_src clojure
{:canopy-height {:type       :geotiff
                 :source     "test/gridfire/resources/weather-test/ch.tif"
                 :multiplier 0.1}}
#+end_src

In the example above the input raster's units are meters *
10.[fn::https://landfire.gov/faqprint.php] Thus a value of 5 on the
canopy height grid layer is actually 0.5 meters. The mutipler factor
needed to convert to meters is 0.1.

Include the following required mapping on all configurations:

#+begin_src clojure
{:srid      "CUSTOM:900914"
 :cell-size 98.425} ; (feet)
#+end_src

** Section 2: Ignition data from which to build simulation inputs

GridFire allows us to choose how we want to initialize the ignition
area. We can choose one of 2 options: to initialize a single point or
an existing burn perimeter (raster).

To initialize a single point, include the following mappings:

- *ignition-row*: (single, list, or range of values)
- *ignition-col*: (single, list, or range of values)

For this method of ignition, values may be entered in one of three ways:

1. If a single value is provided, it will be kept the same for all
   simulations.
2. For a list of values, a value from the list will be randomly
   selected in each simulation.
3. For a range of values, a value from the range [inclusive exclusive]
   will be randomly selected in each simulation.

#+begin_src clojure
{:ignition-row [10 90]
 :ignition-col [20 80]}
#+end_src

Another way we can ignite a single point is to omit the keys
*ignition-row* and *ignition-col*. With this method, we can optionally
constrain the ignition location by an ignition-mask raster and/or an
edge-buffer. For specifiying these constraints include these optional
mappings:

- *ignition-mask*: a map of fetch specifications (see section 1)
- *edge-buffer*: the thickness (feet) along the edge of the
  computational domain where ignitions cannot occur

*Note*: Nonzero values in the ignition mask are considered ignitable

Here's an example of specifiying ignition points using an ignition
mask from a geotiff file.

#+begin_src clojure
{:ignition-mask {:raster {:type :geotiff
                          :source "test/gridfire/resources/weather-test/ignition-mask.tif"}
                 :edge-buffer 98.4}}
#+end_src

*Note*: ignition-row and ignition-col must be omitted for this feature.

Here's the namespace that implments this functionality.

#+name: random_ignition.clj
#+begin_src clojure :results silent :exports code :tangle ../src/gridfire/random_ignition.clj :padline no :no-expand :comments link
(ns gridfire.random-ignition
  (:require [clojure.core.matrix :as m]
            [gridfire.common     :refer [burnable-fuel-model?]]))

(m/set-current-implementation :vectorz)

(defn- in-edge-buffer?
  "Returns true if give [row col] is within the buffer region defined
  by buffer-size. The buffer size is the thickness (pixel) of the edge
  buffer region."
  [num-rows num-cols buffer-size row col]
  (or  (<= row buffer-size)
       (> row (- num-rows buffer-size))
       (<= col buffer-size)
       (> col (- num-cols buffer-size))))

(defn valid-ignition-site? [{:keys [num-rows num-cols random-ignition cell-size landfire-rasters]} row col]
  (let [{:keys [edge-buffer]} random-ignition
        {:keys [fuel-model]}  landfire-rasters]
    (and (if edge-buffer
           (let [buffer-size (int (Math/ceil (/ edge-buffer cell-size)))]
             (not (in-edge-buffer? num-rows num-cols buffer-size row col)))
           true)
         (burnable-fuel-model? (m/mget fuel-model row col)))))
#+end_src

To initialize an existing burn perimeter from a raster, we have two
options. We can read rasters from a Postgresql database or a raster
file on disk. This behavior is controlled as follows:

Include the following mapping at the top level of the configuraiton
file:

- *ignition-layer*: a map of fetch specifications

For the fetch specifications include the following mappings:
- *type*: the method for fetching the layer
- *source*: the string input for the fetch method

Here's an example of fetching an intial burn perimeter from a
Postgresql database.

,*Note*: be sure to include the map of database connection (*:db-spec*) as
described in section 1.
,#+begin_src clojure
{:ignition-layer {:type   :postgis
                  :source "ignition.ign WHERE rid=1"}}
#+end_src

Here's an example of fetching an intial burn perimeter from a file on
disk
#+begin_src clojure
{:fetch-ignition-method :geotiff
 :ignition-layer        "test/gridfire/resources/ign.tif"}
#+end_src

GridFire makes use of clojure's multimethods to dispatch control to
different handlers for fetching ignition layers. The dispatch depends
on what is in the config file. Here's the namespace that implements
this functionality.

#+name: fetch.clj
#+begin_src clojure :results silent :exports code :tangle ../src/gridfire/fetch.clj :padline no :no-expand :comments link
(ns gridfire.fetch
  (:require [clojure.core.matrix      :as m]
            [gridfire.conversion      :as convert]
            [gridfire.magellan-bridge :refer [geotiff-raster-to-matrix]]
            [gridfire.postgis-bridge  :refer [postgis-raster-to-matrix]]))

(m/set-current-implementation :vectorz)

;;TODO refactor multi-methods landfire-layer weather, ignition-layer, ignition-mask-layer
;; to the same function

;;-----------------------------------------------------------------------------
;; LANDFIRE
;;-----------------------------------------------------------------------------

(def layer-names
  [:aspect
   :canopy-base-height
   :canopy-cover
   :canopy-height
   :crown-bulk-density
   :elevation
   :fuel-model
   :slope])

(defmulti landfire-layer
  (fn [_ {:keys [type]}] type))

(defmethod landfire-layer :postgis
  [db-spec {:keys [source]}]
  (postgis-raster-to-matrix db-spec source))

(defmethod landfire-layer :geotiff
  [_ {:keys [source]}]
  (geotiff-raster-to-matrix source))

(defn landfire-layers
  "Returns a map of LANDFIRE layers (represented as maps) with the following units:
   {:elevation          feet
    :slope              vertical feet/horizontal feet
    :aspect             degrees clockwise from north
    :fuel-model         fuel model numbers 1-256
    :canopy-height      feet
    :canopy-base-height feet
    :crown-bulk-density lb/ft^3
    :canopy-cover       % (0-100)}"
  [{:keys [db-spec] :as config}]
  (into {}
        (map (fn [layer-name]
               (let [source (get-in config [:landfire-layers layer-name])]
                 [layer-name
                  (if (map? source)
                    (-> (landfire-layer db-spec source)
                        (convert/to-imperial! source layer-name))
                    (-> (postgis-raster-to-matrix db-spec source)
                        (convert/to-imperial! {:units :metric} layer-name)))])))
        layer-names))

;;-----------------------------------------------------------------------------
;; Initial Ignition
;;-----------------------------------------------------------------------------

(defn convert-burn-values [matrix {:keys [burned unburned]}]
  (m/emap #(condp = %
             (double burned)   1.0
             (double unburned) 0.0
             -1.0)
          matrix))

(defmulti ignition-layer
  (fn [{:keys [ignition-layer]}] (:type ignition-layer)))

(defmethod ignition-layer :postgis
  [{:keys [db-spec ignition-layer]}]
  (let [layer (postgis-raster-to-matrix db-spec (:source ignition-layer))]
    (if-let [burn-values (:burn-values ignition-layer)]
      (update layer :matrix convert-burn-values burn-values)
      layer)))

(defmethod ignition-layer :geotiff
  [{:keys [ignition-layer]}]
  (let [layer (geotiff-raster-to-matrix (:source ignition-layer))]
    (if-let [burn-values (:burn-values ignition-layer)]
      (update layer :matrix convert-burn-values burn-values)
      layer)))

(defmethod ignition-layer :default
  [_]
  nil)

;;-----------------------------------------------------------------------------
;; Weather
;;-----------------------------------------------------------------------------

(def weather-names
  [:temperature :relative-humidity :wind-speed-20ft :wind-from-direction])

(defmulti weather
  (fn [_ {:keys [type]}] type))

(defmethod weather :postgis
  [{:keys [db-spec]} {:keys [source]}]
  (postgis-raster-to-matrix db-spec source))

(defmethod weather :geotiff
  [_ {:keys [source]}]
  (geotiff-raster-to-matrix source))

(defn weather-layers
  "Returns a map of weather layers (represented as maps) with the following units:
   {:temperature         farenheight
    :relative-humidity   %
    :wind-speed-20ft     mph
    :wind-from-direction degrees clockwise from north}"
  [config]
  (into {}
        (map (fn [weather-name]
               (let [weather-spec (get config weather-name)]
                 (when (map? weather-spec)
                   [weather-name (-> (weather config weather-spec)
                                     (convert/to-imperial! weather-spec weather-name))]))))
        weather-names))

;;-----------------------------------------------------------------------------
;; Ignition Mask
;;-----------------------------------------------------------------------------

(defmulti ignition-mask-layer
  (fn [{:keys [random-ignition]}]
    (when (map? random-ignition)
     (get-in random-ignition [:ignition-mask :type]))))

(defmethod ignition-mask-layer :geotiff
  [{:keys [random-ignition]}]
  (geotiff-raster-to-matrix (get-in random-ignition [:ignition-mask :source])))

(defmethod ignition-mask-layer :postgis
  [{:keys [db-spec random-ignition]}]
  (postgis-raster-to-matrix db-spec (get-in random-ignition [:ignition-mask :source])))

(defmethod ignition-mask-layer :default [_] nil)

;;-----------------------------------------------------------------------------
;; Moisture Layers
;;-----------------------------------------------------------------------------

(defmulti fuel-moisture-layer
  (fn [_ {:keys [type]}] type))

(defmethod fuel-moisture-layer :geotiff
  [_ {:keys [source]}]
  (geotiff-raster-to-matrix source))

(defmethod fuel-moisture-layer :postgis
  [db-spec {:keys [source]}]
  (postgis-raster-to-matrix db-spec source))

(defn fuel-moisture-layers
  "Returns a map of moisture layers (represented as maps) with the following units:
  {:dead {:1hr        %
          :10hr       %
          :100hr      %
   :live {:herbaceous %
          :woody      %"
  [{:keys [db-spec fuel-moisture-layers]}]
  (when fuel-moisture-layers
    (letfn [(f [spec] (-> (fuel-moisture-layer db-spec spec)
                          (update :matrix (fn [m] (m/emap #(* % 0.01) m)))))]
      (-> fuel-moisture-layers
          (update-in [:dead :1hr] f)
          (update-in [:dead :10hr] f)
          (update-in [:dead :100hr] f)
          (update-in [:live :herbaceous] (comp #(update % :matrix first) f))
          (update-in [:live :woody] (comp #(update % :matrix first) f))))))
#+end_src

** Section 3: Weather data from which to build simulation inputs

For all the options in this section, you may enter values in one of
three ways (as described in section 2): single, list, or range of
values.

#+begin_src clojure
{:temperature               (50 65 80)     ; (degrees Fahrenheit)
 :relative-humidity         (1 10 20)      ; (%)
 :wind-speed-20ft           (10 15 20)     ; (miles/hour)
 :wind-from-direction       (0 90 180 270) ; (degrees clockwise from north)
 :foliar-moisture           90}            ; (%)
#+end_src

Temperature, relative humidity, wind speed, and wind direction accepts
an additional type of input. GridFire allows us to use weather data
from rasters. To use weather data from raster we have two options.
This behavior is controlled as follows:

Include the following mapping at the top level of the configuraiton
file:

- *[weather-type]*: a map of fetch specifications

For the fetch specifications include the following mappings:
- *type*: the method for fetching the layer
- *source*: the string input for the fetch method

Here's an example of fetching weather rasters from a Postgresql database.
*Note*: be sure to include the map of database connection (*:db-spec*) as
described in section 1.
#+begin_src clojure
{:temperature         {:type   :postgis
                       :source "weather.tmpf WHERE rid=100"}
 :relative-humidity   {:type   :postgis
                       :source "weather.rh WHERE rid=100"}
 :wind-speed-20ft     {:type   :postgis
                       :source "weather.ws WHERE rid=100"}
 :wind-from-direction {:type   :postgis
                       :source "weather.wd WHERE rid=100"}}
#+end_src

Here's an example of fetching weather rasters from files on disk.
#+begin_src clojure
{:temperature         {:type   :geotiff
                       :source "test/gridfire/resources/weather-test/tmpf_to_sample.tif"}
 :relative-humidity   {:type   :geotiff
                       :source "test/gridfire/resources/weather-test/rh_to_sample.tif"}
 :wind-speed-20ft     {:type   :geotiff
                       :source "test/gridfire/resources/weather-test/ws_to_sample.tif"}
 :wind-from-direction {:type   :geotiff
                       :source "test/gridfire/resources/weather-test/d_to_sample.tif"}}
#+end_src

*NOTE:* Gridfire expects weather raster's resolution and the landfire's
resolution as designated by the `:cell-size` must be exact multiples
of one another. This means you may choose to use raster's of different
cell sizes to improve preformance.

Gridfire uses imperial units for its calculations. Gridfire optionally
allows us to use weather in different units and scale.

To specify the need for conversion from metric to imperial, include
the following mapping in the fetch specifications:

- *units*: keyword :metric

To specify the need for conversion from absolute to imperial, include

- *units*: keyword :absolute

#+begin_src clojure
{:temperture {:type   :geotiff
                :source "test/gridfire/resources/weather-test/tmpf_to_sample.tif"
                :units  :metric}}
#+end_src

** Section 4: Number of simulations and (optional) random seed perimeter

#+begin_src clojure
{:max-runtime               60             ; (minutes)
 :simulations               10
 :ellipse-adjustment-factor 1.0            ; (< 1.0 = more circular, > 1.0 = more elliptical)
 :random-seed 1234567890}                  ; long value (optional)
#+end_src

** Section 5: Outputs

Currently supported Geotiff layers for output
- fire-spread
- flame-length
- fire-line-intensity
- burn-history

To control the layers to output include the following mappings:
- *output-layers*: map of layers-name to timestep (in minutes) or the keyword `:final`
- *output-geotiff*: boolean

#+begin_src clojure
{:output-layers  {:fire-spread  10
                  :burn-history :final}
 :output-geotiff true}
#+end_src

The configuration above specify that we'd like to output one
firespread geotiff every 10 minutes in the simulation. For the burn
history we'd like to output the geotiff file at the final timestep of
the simulation.

*Note:* if entry for `:output-layers` is omitted but `:output-geotiff`
is set to true then Gridfire will output all layers above at the final
timestep.

Gridfire also supports an output for the burn probability layer which
is a matrix of the probability of a cell being burned across all
simulations. To control the output of the burn probability layer
include the following mapping:

- *output-*burn-probability*: timestep (in minutes) or keyword `:final`

#+begin_src clojure
{:output-burn-probability 10
 :output-geotiff          true}
#+end_src

Other output mappings:

#+begin_src clojure
{:outfile-suffix          "_tile_100"
 :output-landfire-inputs? true
 :output-pngs?            true
 :output-csvs?            true}
#+end_src

** Section 6: Perturbations

Gridfire supports puturbations of input rasters during simulations in
order to account for inherent uncertainty in the data. A uniform
random sampling of values within a given range is used to address
these uncertanties.

To specify this in the config file include the following mappings:

- *perturbations:* a map of layer names to a map of perturbation configurations

#+begin_src clojure
{:perturbations {:canopy-height {:spatial-type :global
                                 :range        [-1.0 1.0]}}}
#+end_src

The above config specify that a randomly selected value between -1.0
and 1.0 should be added to the canopy height value. This perturbation
will be applied globally to all cells. We could also, instead, specify
that each cell should be perturbed individually by setting *:spatial-type*
to *:pixel*.

Gridfire expects perturbations to be in imperial units. If these perturbations
are meant to be in metric, you must include an entry for the units:

#+begin_src clojure
{:perturbations {:canopy-height {:spatial-type :global
                                 :range        [-1.0 1.0]
                                 :units        :metric}}}
#+end_src

 #+name: perturbation
#+begin_src clojure :results silent :exports code :tangle ../src/gridfire/perturbation.clj :padline no :no-expand :comments link
(ns gridfire.perturbation
  (:require [gridfire.utils.random :refer [my-rand-range]]
            [gridfire.conversion :refer [conversion-table]]))

(defn add-rand-generator
  [rand-generator config]
  (into config
        (map (fn [[layer spec]] [layer (assoc spec :rand-generator rand-generator)]))
        config))

(defn add-simulation-id
  [id config]
  (into config
        (map (fn [[layer spec]] [layer (assoc spec :simulation-id id)]))
        config))

(defn convert-ranges
  [config]
  (into config
        (map (fn [[layer {:keys [units range] :as spec}]]
               (if-let [converter (get-in conversion-table [layer units])]
                 [layer (assoc spec :range (map converter range))]
                 [layer spec])))
        config))

(defn add-global-values
  [config]
  (into config
        (map (fn [[layer {:keys [spatial-type rand-generator range] :as spec}]]
               (if (= spatial-type :global)
                 [layer (assoc spec :global-value (my-rand-range rand-generator range))]
                 [layer spec])))
        config))

(defn- enrich-info
  [perturbations rand-generator id]
  (->> perturbations
      (add-rand-generator rand-generator)
      (add-simulation-id id)
      (convert-ranges)
      (add-global-values)))

(defn draw-samples
  [rand-generator n perturbations]
  (when perturbations
    (mapv #(enrich-info perturbations rand-generator %) (range n))))

(defn value-at
  (^double [perturb-info raster here]
   (value-at perturb-info raster here nil))

  (^double [{:keys [range spatial-type global-value rand-generator]} raster here frequency-band]
   (if (= spatial-type :global)
     global-value
     (my-rand-range rand-generator range))))

(defn- update?
  [^double global-clock ^double next-clock ^long frequency]
  (< (quot global-clock frequency)
     (quot next-clock frequency)))

(defn- global-temporal-perturbations
  [perturbations]
  (->> perturbations
       (filter (fn [[_ v]] (and (:frequency v) (= (:spatial-type v) :global))))
       keys))

(defn update-global-vals
  [{:keys [perturbations] :as constants} current-clock next-clock]
  (let [layers-to-update (global-temporal-perturbations perturbations)]
    (reduce
     (fn [acc layer-name]
       (let [{:keys [frequency
                     range
                     rand-generator]} (get-in acc [:perturbations layer-name])
             new-global               (my-rand-range rand-generator range)]
         (if (update? current-clock next-clock frequency)
           (assoc-in acc [:perturbations layer-name :global-value] new-global)
           acc)))
     constants
     layers-to-update)))
#+end_src

** Section 7: Spotting

Gridfire supports spot fires.
To turn on spot ignitions include the key *spotting* at the top level of the
config file. The value is a map containg these required entries:

- *num-firebrands*: number of firebrands each torched tree will produce
- *decay-constant*: positive number
- *crown-fire-spotting-percent*: probability a crown fire ignition will spot fires

You may also choose to include surface fire spotting. This behavior is
controlled by including the following mappings under the *:spotting*
configuration:

- *surface-fire-spotting*: a map containing these required entries:
  - *spotting-percent*: a vector of fuel range and percent pairs where
    the fuel range is a tuple of integers representing the fuel model
    numbers and the percent is the percentage of surface fire igntion
    events that will spot fires
  - *critical-fire-line-intensity*: the fireline intensity below which
    surface fire spotting does not occur

#+begin_src clojure
{:spotting {:num-firebrands              [10 50]
            :decay-constant              0.005
            :crown-fire-spotting-percent 0.
            :surface-fires-spotting      {:spotting-percent             [[1 100] 1.0]
                                          :critical-fire-line-intensity 2000}}} ;(kW/m)
#+end_src

** Section 8: Fuel moisture data from which to build simulation inputs

GridFire allows us to optinally use fuel moisture from rasters instead
of calculating it (by default) from temperature and relative humidity.
To specifiy this feature include the following mappings at the top
level of the config file:

- *fuel-moisture-layers*: a map of fuel moisture specicfiations

#+begin_src clojure
{:fuel-moisture-layers {:dead {:1hr   {:type   :geotiff
                                       :source "test/gridfire/resources/weather-test/m1_to_sample.tif"}
                               :10hr  {:type   :geotiff
                                       :source "test/gridfire/resources/weather-test/m10_to_sample.tif"}
                               :100hr {:type   :geotiff
                                       :source "test/gridfire/resources/weather-test/m100_to_sample.tif"}}
                        :live {:woody      {:type   :geotiff
                                            :source "test/gridfire/resources/weather-test/mlw_to_sample.tif"}
                               :herbaceous {:type   :geotiff
                                            :source "test/gridfire/resources/weather-test/mlh_to_sample.tif"}}}}
#+end_src

*Note*: Dead fuel moistures are expected to be multiband rasters and
live fuel moistures are singleband.

** Section 9: Optimization

Gridifre allows us use multithread processing to improve performance of the
simulation run. To specify the type of parallel strategy we'd like to use
include the following mapping at the top level of the config file:

- *parallel-strategy*: a keyword of the stratgey

#+begin_src clojure
{:parallel-strategy :within-fires}
#+end_src

Gridfire supports two types of paralleliztion. To prallelize:
- between ensemble of simulations use the keyword *:between-fires*
- within each ensemble member use the keyword *:within-fires*

** Section 10: Spread Algorithm

Gridfire uses the method of adaptive timestep and fractional distances cording
to Morais2001. Gridfire provides implementation for two interpretations on how
fractional distances are handled. When calculating the fractional distance of a
cell, there are 8 possible trajectories from which fire can spread into the
cell. When fractional distances are preserved between temesteps, they can be
individually tracked so that each trajectory does not have an effect on another,
or combined using the largest value among the trajectories. By default Gridfire
will track fractional distances individually.

To specify trajectories to have a cumulative effect include the following key
value pair at the top level of the config file:

- *:fractional-distance-combination* : the keyword `:sum`

* Example Configuration files

Here is a complete sample configuration for using landfire layers from our postigs enabled
database and initializing burn points from a range of values.

Here is a complete sample configuration for using LANDFIRE layers from
our PostGIS-enabled database with ignition points randomly sampled
from a range.

#+name: sample_postgis_config.edn
#+begin_src clojure :results silent :exports code :tangle ../resources/sample_postgis_config.edn :padline no :no-expand :comments link
{;; Section 1: Landscape data to be shared by all simulations
 :db-spec                   {:classname   "org.postgresql.Driver"
                             :subprotocol "postgresql"
                             :subname     "//localhost:5432/gridfire"
                             :user        "gridfire"
                             :password    "gridfire"}
 :landfire-layers            {:aspect             {:type   :postgis
                                                   :source "landfire.asp WHERE rid=100"}
                              :canopy-base-height {:type   :postgis
                                                   :source "landfire.cbh WHERE rid=100"}
                              :canopy-cover       {:type   :postgis
                                                   :source "landfire.cc WHERE rid=100"}
                              :canopy-height      {:type   :postgis
                                                   :source "landfire.ch WHERE rid=100"}
                              :crown-bulk-density {:type   :postgis
                                                   :source "landfire.cbd WHERE rid=100"}
                              :elevation          {:type   :postgis
                                                   :source "landfire.dem WHERE rid=100"}
                              :fuel-model         {:type   :postgis
                                                   :source "landfire.fbfm40 WHERE rid=100"}
                              :slope              {:type   :postgis
                                                   :source "landfire.slp WHERE rid=100"}}
 :srid                      "CUSTOM:900914"
 :cell-size                 98.425         ; (feet)

 ;; Section 2: Ignition data from which to build simulation inputs
 :ignition-row              [10 90]
 :ignition-col              [20 80]

 ;; Section 3: Weather data from which to build simulation inputs
 ;; For all options in this section, you may enter values in one of five ways:
 ;;   1. Single Value: 25
 ;;   2. List of Values: (2 17 9)
 ;;   3. Range of Values: [10 20]
 ;;   4. Raster from file on disk: {:type :geotiff :source "path/to/file/weather.tif"}
 ;;   5. Raster from Postgresql database: {:type :postgis :source "weather.ws WHERE rid=1"}
 ;;
 ;; If a single value is provided, it will be kept the same for all simulations.
 ;; For a list of values, the list will be randomly sampled from in each simulation.
 ;; For a range of values, the range [inclusive exclusive] will be randomly sampled from in each simulation.
 :temperature               (50 65 80)     ; (degrees Fahrenheit)
 :relative-humidity         (1 10 20)      ; (%)
 :wind-speed-20ft           (10 15 20)     ; (miles/hour)
 :wind-from-direction       (0 90 180 270) ; (degrees clockwise from north)
 :foliar-moisture           90             ; (%)

 ;; Section 4: Number of simulations and (optional) random seed parameter
 :max-runtime               60             ; (minutes)
 :ellipse-adjustment-factor 1.0            ; (< 1.0 = more circular, > 1.0 = more elliptical)
 :simulations               10
 :random-seed               1234567890     ; long value (optional)

 ;; Section 5: Types and names of outputs
 :outfile-suffix            "_tile_100"
 :output-landfire-inputs?   true
 :output-geotiffs?          true
 :output-pngs?              true
 :output-csvs?              true}
#+end_src

Here is a complete sample configuration for reading both the LANDFIRE
layers, initial burn perimeter, and weather layers from GeoTIFF
files on disk.

#+name: sample_geotiff_config.edn
#+begin_src clojure :results silent :exports code :tangle ../resources/sample_geotiff_config.edn :padline no :no-expand :comments link
{;; Section 1: Landscape data to be shared by all simulations
 :landfire-layers           {:aspect             {:type   :geotiff
                                                  :source "test/gridfire/resources/asp.tif"}
                             :canopy-base-height {:type   :geotiff
                                                  :source "test/gridfire/resources/cbh.tif"}
                             :canopy-cover       {:type   :geotiff
                                                  :source "test/gridfire/resources/cc.tif"}
                             :canopy-height      {:type   :geotiff
                                                  :source "test/gridfire/resources/ch.tif"}
                             :crown-bulk-density {:type   :geotiff
                                                  :source "test/gridfire/resources/cbd.tif"}
                             :elevation          {:type   :geotiff
                                                  :source "test/gridfire/resources/dem.tif"}
                             :fuel-model         {:type   :geotiff
                                                  :source "test/gridfire/resources/fbfm40.tif"}
                             :slope              {:type   :geotiff
                                                  :source "test/gridfire/resources/slp.tif"}}
 :srid                      "CUSTOM:900914"
 :cell-size                 98.425         ; (feet)

 ;; Section 2: Ignition data from which to build simulation inputs
 :ignition-layer            {:type   :geotiff
                             :source "test/gridfire/resources/ign.tif"}

 ;; Section 3: Weather data from which to build simulation inputs
 ;; For all options in this section, you may enter values in one of five ways:
 ;;   1. Single Value: 25
 ;;   2. List of Values: (2 17 9)
 ;;   3. Range of Values: [10 20]
 ;;   4. Raster from file on disk: {:type :geotiff :source "path/to/file/weather.tif"}
 ;;   5. Raster from Postgresql database: {:type :postgis :source "weather.ws WHERE rid=1"}
 ;;
 ;; If a single value is provided, it will be kept the same for all simulations.
 ;; For a list of values, the list will be randomly sampled from in each simulation.
 ;; For a range of values, the range [inclusive exclusive] will be randomly sampled from in each simulation.

 :temperature         {:type   :geotiff
                       :source "test/gridfire/resources/weather-test/tmpf_to_sample.tif"} ; (degrees Fahrenheit)
 :relative-humidity   {:type   :geotiff
                       :source "test/gridfire/resources/weather-test/rh_to_sample.tif"}   ; (%)
 :wind-speed-20ft     {:type   :geotiff
                       :source "test/gridfire/resources/weather-test/ws_to_sample.tif"}   ; (miles/hour)
 :wind-from-direction {:type   :geotiff
                       :source "test/gridfire/resources/weather-test/wd_to_sample.tif"}   ; (degrees cw from north)
 :foliar-moisture     90                                                                  ; (%)

 ;; Section 4: Number of simulations and (optional) random seed parameter
 :max-runtime               60             ; (minutes)
 :ellipse-adjustment-factor 1.0            ; (< 1.0 = more circular, > 1.0 = more elliptical)
 :simulations               10
 :random-seed               1234567890     ; long value (optional)

 ;; Section 5: Types and names of outputs
 :outfile-suffix            "_from_raster_ignition"
 :output-landfire-inputs?   true
 :output-geotiffs?          true
 :output-pngs?              true
 :output-csvs?              true}
#+end_src

This concludes our discussion of GridFire's command line interface.

#+LATEX: \bibliographystyle{plainnat}
#+LATEX: \bibliography{GridFire}

* Monte Carlo Simulation                                           :noexport:

#+name: monte-carlo-simulation
#+begin_src clojure :results silent :exports none :tangle ../src/gridfire/monte_carlo.clj :padline no :no-expand :comments link
(ns gridfire.monte-carlo
  (:require [clojure.java.io :as io]
            [clojure.data.csv :as csv]
            [clojure.java.jdbc :as jdbc]
            [clojure.core.matrix :as m]
            [clojure.core.matrix.operators :as mop]
            [clojure.core.reducers :as r]
            [gridfire.surface-fire :refer [degrees-to-radians]]
            [gridfire.fire-spread :refer [random-cell run-fire-spread]]
            [gridfire.postgis-bridge :refer [postgis-raster-to-matrix]]))

(m/set-current-implementation :vectorz)

(defn postprocess-simulation-results
  [wrf-cell-id lon lat cell-offset-in-neighborhood output-directory results-table]
  (let [num-fires (count results-table)]
    (with-open [out-file (io/writer (io/file output-directory (str "all-fires-" wrf-cell-id ".csv")))]
      (csv/write-csv out-file
                     (cons ["wrf_cell_id" "lon" "lat" "landfire_y" "landfire_x" "offwig_percentile"
                            "ws_20ft_mph" "wdir" "mparam" "lw_moisture" "eaf" "fire_size_ac" "flame_length_mean"
                            ;; "flame_length_stddev" "fire_volume" "fire_shape"]
                            "fire_volume" "fire_shape"]
                           (mapv (fn [{:keys [ignition-site weather-sample wind-speed-20ft wind-from-direction
                                              equilibrium-moisture lw-moisture eaf fire-size flame-length-mean
                                              ;; flame-length-stddev fire-volume fire-shape]}]
                                              fire-volume fire-shape]}]
                                   (let [local-site     (mop/- ignition-site cell-offset-in-neighborhood)
                                         wrf-percentile (- 100.0 (/ weather-sample 36.0))]
                                     [wrf-cell-id
                                      lon
                                      lat
                                      (local-site 0)
                                      (local-site 1)
                                      wrf-percentile
                                      wind-speed-20ft
                                      wind-from-direction
                                      equilibrium-moisture
                                      lw-moisture
                                      eaf
                                      fire-size
                                      flame-length-mean
                                      ;; flame-length-stddev
                                      fire-volume
                                      fire-shape]))
                                 (sort-by :ignition-site results-table)))))
    (format "%s,%s,%s,%.2f,%.2f,%.2f,%.2f\n"
            wrf-cell-id lon lat
            (/ (transduce (map :fire-size)         + 0.0 results-table) num-fires)
            (/ (transduce (map :flame-length-mean) + 0.0 results-table) num-fires)
            (/ (transduce (map :fire-volume)       + 0.0 results-table) num-fires)
            (/ (transduce (map :fire-shape)        + 0.0 results-table) num-fires))))

(defn cells-to-acres
  [cell-size num-cells]
  (let [acres-per-cell (/ (* cell-size cell-size) 43560.0)]
    (* acres-per-cell num-cells)))

(defn compute-fire-behavior-metrics!
  [weather-readings lw-moisture burn-duration cell-size landfire-layers
   ellipse-adjustment-factor ignition-site weather-sample]
  (let [weather-reading      (get weather-readings weather-sample)
        wind-speed-20ft      (weather-reading :ws)     ;; mph
        wind-from-direction  (mod (+ 15 (weather-reading :wd)) 360) ;; degrees (+15 for WRF->AEA warping)
        equilibrium-moisture (weather-reading :mparam) ;; % (0-100)
        fuel-moisture        {:dead {:1hr        (* (+ equilibrium-moisture 0.2) 0.01)
                                     :10hr       (* (+ equilibrium-moisture 1.5) 0.01)
                                     :100hr      (* (+ equilibrium-moisture 2.5) 0.01)}
                              :live {:herbaceous 0.30
                                     :woody      (* lw-moisture 0.01)}}
        foliar-moisture      0.90
        fire-results         (run-fire-spread burn-duration cell-size landfire-layers
                                              wind-speed-20ft wind-from-direction
                                              fuel-moisture foliar-moisture
                                              ellipse-adjustment-factor ignition-site)]
    (if fire-results
      (let [flame-lengths       (filterv pos? (m/eseq (:flame-length-matrix fire-results)))
            burned-cells        (count flame-lengths)
            fire-size           (cells-to-acres cell-size burned-cells)
            flame-length-mean   (/ (m/esum flame-lengths) burned-cells)
            ;; flame-length-stddev (->> flame-lengths
            ;;                          (m/emap #(Math/pow (- flame-length-mean %) 2.0))
            ;;                          (m/esum)
            ;;                          (#(/ % burned-cells))
            ;;                          (Math/sqrt))]
            ]
        {:ignition-site        ignition-site
         :weather-sample       weather-sample
         :wind-speed-20ft      wind-speed-20ft
         :wind-from-direction  wind-from-direction
         :equilibrium-moisture equilibrium-moisture
         :lw-moisture          lw-moisture
         :eaf                  ellipse-adjustment-factor
         :fire-size            fire-size
         :flame-length-mean    flame-length-mean
         ;; :flame-length-stddev  flame-length-stddev
         :fire-volume          (* fire-size flame-length-mean)
         :fire-shape           (/ fire-size flame-length-mean)})
      {:ignition-site        ignition-site
       :weather-sample       weather-sample
       :wind-speed-20ft      wind-speed-20ft
       :wind-from-direction  wind-from-direction
       :equilibrium-moisture equilibrium-moisture
       :lw-moisture          lw-moisture
       :eaf                  ellipse-adjustment-factor
       :fire-size            0.0
       :flame-length-mean    0.0
       ;; :flame-length-stddev  0.0
       :fire-volume          0.0
       :fire-shape           0.0})))

(defn run-monte-carlo-fire-spread
  "Returns a vector of maps with the following fields:
   {:ignition-site :weather-sample :wind-speed-20ft :wind-from-direction :equilibrium-moisture
    :eaf :fire-size :flame-length-mean :flame-length-stddev :fire-volume :fire-shape}
   Inputs include:
   - landfire-layers  (map of core.matrix 2D double arrays)
                      {:elevation          m
                       :slope              degrees
                       :aspect             degrees from north
                       :fuel-model         category
                       :canopy-height      m
                       :canopy-base-height m
                       :crown-bulk-density kg/m^3
                       :canopy-cover       % (0-100)}
   - cell-size        cell size of matrices in landfire-layers (ft)
   - ignition-sites   (vector of [i j] points)
   - weather-readings (vector of weather records)
                      [{:ws mph :wd degrees :mparam %} ...]
   - lw-moisture      live woody fuel moisture % (0-100+)
   - samples-per-site (no-arg fn that produces a sequence of indices into weather-readings)
   - burn-duration    maximum time to allow each fire to spread (mins)
   - ellipse-adjustment-factor (< 1.0 = more circular, > 1.0 = more elliptical)"
  [landfire-layers cell-size ignition-sites weather-readings lw-moisture max-wrf-sample-index
   burn-duration ellipse-adjustment-factor]
  (let [landfire-layers (assoc landfire-layers
                               :elevation          (m/emap #(* % 3.28) (landfire-layers :elevation)) ; m -> ft
                               :slope              (m/emap #(Math/tan (degrees-to-radians %)) (landfire-layers :slope)) ; degrees -> %
                               :canopy-height      (m/emap #(* % 3.28) (landfire-layers :canopy-height)) ; m -> ft
                               :canopy-base-height (m/emap #(* % 3.28) (landfire-layers :canopy-base-height)) ; m -> ft
                               :crown-bulk-density (m/emap #(* % 0.0624) (landfire-layers :crown-bulk-density)))] ; kg/m^3 -> lb/ft^3
    (mapv (fn [ignition-site]
            (let [weather-sample (rand-int max-wrf-sample-index)]
              (compute-fire-behavior-metrics! weather-readings lw-moisture burn-duration cell-size
                                              landfire-layers ellipse-adjustment-factor ignition-site weather-sample)))
          ignition-sites)))

(defn fetch-wrf-cell-ids
  "Returns a vector of all unique wrf_cell_id strings."
  [db-spec]
  (let [query (str "SELECT j_i AS wrf_cell_id, lon, lat, lw_moisture"
                   "  FROM weather.wrf_points_ca"
                   "  ORDER BY lw_moisture DESC")]
    (jdbc/with-db-transaction [conn db-spec]
      (vec (jdbc/query conn [query])))))

(defn fetch-extreme-weather-readings
  "Returns a vector of maps for each of the top 2% weather readings by
   FFWI with these units:
   {:rank   1-73 (1 = 100th percentile, 73 = 98th percentile)
    :ws     mph (* 0.87 to adjust from 10m winds to 20ft winds)
    :wd     degrees from north
    :mparam 10 * % (0-1000)}"
  [db-spec wrf-cell-id]
  (let [query (str "SELECT rank, 0.87*ows_mph AS ws, wd_deg AS wd, mparam::int AS mparam"
                   "  FROM weather.toptwo_full_daily"
                   "  WHERE j_i_wrf_cacut='" wrf-cell-id "'"
                   "  ORDER BY rank")]
     (jdbc/with-db-transaction [conn db-spec]
       (vec (jdbc/query conn [query])))))

(defn fetch-midrange-weather-readings
  "Returns a vector of maps for each of the 74-76% weather readings by
   FFWI with these units:
   {:rank   1-73 (1 = 100th percentile, 73 = 98th percentile)
    :ws     mph (* 0.87 to adjust from 10m winds to 20ft winds)
    :wd     degrees from north
    :mparam 10 * % (0-1000)}"
  [db-spec wrf-cell-id]
  (let [query (str "SELECT rank, 0.87*ows_mph AS ws, wd_deg AS wd, mparam::int AS mparam"
                   "  FROM weather.midtwo_full_daily"
                   "  WHERE j_i_wrf_cacut='" wrf-cell-id "'"
                   "  ORDER BY rank")]
     (jdbc/with-db-transaction [conn db-spec]
       (vec (jdbc/query conn [query])))))

(defn fetch-landfire-data
  "Returns a map of LANDFIRE rasters as core.matrix 2D double arrays:
   {:elevation          m
    :slope              degrees
    :aspect             degrees
    :fuel-model         category
    :canopy-height      m
    :canopy-base-height m
    :crown-bulk-density kg/m^3
    :canopy-cover       % (0-100)}"
  [db-spec wrf-cell-id]
  (let [landfire-data
        {:elevation          (:matrix (postgis-raster-to-matrix db-spec (str "landfire.dem_wrf_tiles                WHERE j_i='" wrf-cell-id "'")))
         :slope              (:matrix (postgis-raster-to-matrix db-spec (str "landfire.slp_wrf_tiles                WHERE j_i='" wrf-cell-id "'")))
         :aspect             (:matrix (postgis-raster-to-matrix db-spec (str "landfire.asp_wrf_tiles                WHERE j_i='" wrf-cell-id "'")))
         :fuel-model         (:matrix (postgis-raster-to-matrix db-spec (str "fuel_model.fmod_iet_veg2015_wrf_tiles WHERE j_i='" wrf-cell-id "'")))
         ;; :fuel-model         (:matrix (postgis-raster-to-matrix db-spec (str "fuel_model.fmod_reax_v2005_wrf_tiles  WHERE j_i='" wrf-cell-id "'")))
         :canopy-height      (:matrix (postgis-raster-to-matrix db-spec (str "landfire.ch_wrf_tiles                 WHERE j_i='" wrf-cell-id "'")))
         :canopy-base-height (:matrix (postgis-raster-to-matrix db-spec (str "landfire.cbh_wrf_tiles                WHERE j_i='" wrf-cell-id "'")))
         :crown-bulk-density (:matrix (postgis-raster-to-matrix db-spec (str "landfire.cbd_wrf_tiles                WHERE j_i='" wrf-cell-id "'")))
         :canopy-cover       (:matrix (postgis-raster-to-matrix db-spec (str "landfire.cc_wrf_tiles                 WHERE j_i='" wrf-cell-id "'")))}]
    (if (not-any? nil? (vals landfire-data))
      landfire-data)))

(defn read-wrf-cells-list [clj-file start end]
  (-> (slurp clj-file)
      (read-string)
      (subvec start end)))

(defn launch-calfire-monte-carlo-simulation
  [db-spec output-directory wrf-cells-file start end fold-bin-size]
  ;; 1. Read in a list of wrf-cell-ids to process [{:wrf_cell_id :lon :lat :lw_moisture}...]
  ;; 2. Iterate through the wrf-cell-ids sequentially
  ;;    1. Load the live woody fuel moisture
  ;;    2. Load the top 2% extreme FFWI weather dataset as a vector of maps
  ;;    3. Load the LANDFIRE data
  ;;    4. Randomly select 1000 distinct LANDFIRE ignition-sites as a sequence of [i j] points
  ;;    5. Run run-monte-carlo-fire-spread for this WRF cell
  ;;    6. Write results-table to disk as a CSV
  (let [landfire-cell-size          98.425 ;; ft
        calfire-burn-duration       60.0   ;; mins
        max-wrf-sample-index        73
        ellipse-adjustment-factor   1.0
        cell-offset-in-neighborhood [84 83]
        num-ignitions               1000]
    (->> (read-wrf-cells-list wrf-cells-file start end)
         (r/filter (fn [{:keys [wrf_cell_id]}]
                     (not (.exists (io/file output-directory (str "all-fires-" wrf_cell_id ".csv"))))))
         (r/map (fn [{:keys [wrf_cell_id lon lat lw_moisture]}]
                  (try (let [ignition-sites   (into []
                                                    (comp (distinct) (take num-ignitions))
                                                    (repeatedly #(mop/+ cell-offset-in-neighborhood (random-cell 84 83))))
                             weather-readings (fetch-midrange-weather-readings db-spec wrf_cell_id)]
                         (when-let [landfire-data (fetch-landfire-data db-spec wrf_cell_id)]
                           (->> (run-monte-carlo-fire-spread landfire-data landfire-cell-size ignition-sites weather-readings lw_moisture
                                                             max-wrf-sample-index calfire-burn-duration ellipse-adjustment-factor)
                                (postprocess-simulation-results wrf_cell_id lon lat cell-offset-in-neighborhood output-directory))))
                       (catch Exception e (println "Exception in" wrf_cell_id "->" e)))))
         (r/remove nil?)
         (r/fold fold-bin-size r/cat r/append!)
         (cons "wrf_cell_id,lon,lat,fire_size,flame_length,fire_volume,fire_shape")
         (spit (io/file output-directory "all-fires-summary.csv")))))

(comment
  (spit "/data/CALFIRE_MAP1_RUN6/inputs/wrf_cells_to_process.clj"
        (fetch-wrf-cell-ids {:classname   "org.postgresql.Driver"
                             :subprotocol "postgresql"
                             :subname     "//iwap03:5432/calfire"
                             :user        "gridfire"}))

  (spit "/data/CALFIRE_MAP1_RUN6/inputs/wrf_cells_to_process.clj"
        (filterv (fn [{:keys [wrf_cell_id]}]
                   (not (.exists (io/file "/data/CALFIRE_MAP1_RUN6/outputs" (str "all-fires-" wrf_cell_id ".csv")))))
                 (fetch-wrf-cell-ids {:classname   "org.postgresql.Driver"
                                      :subprotocol "postgresql"
                                      :subname     "//iwap03:5432/calfire"
                                      :user        "gridfire"})))

  (spit "/data/IWAP_GRIDFIRE_RUNS/inputs/wrf_cells_to_process.clj"
        (fetch-wrf-cell-ids {:classname   "org.postgresql.Driver"
                             :subprotocol "postgresql"
                             :subname     "//iwap03:5432/calfire"
                             :user        "gridfire"}))

  (spit "/data/IWAP_GRIDFIRE_RUNS/inputs/wrf_cells_to_process.clj"
        (filterv (fn [{:keys [wrf_cell_id]}]
                   (not (.exists (io/file "/data/IWAP_GRIDFIRE_RUNS/outputs" (str "all-fires-" wrf_cell_id ".csv")))))
                 (fetch-wrf-cell-ids {:classname   "org.postgresql.Driver"
                                      :subprotocol "postgresql"
                                      :subname     "//iwap03:5432/calfire"
                                      :user        "gridfire"})))

  ;; iwap02
  (launch-calfire-monte-carlo-simulation
   {:classname   "org.postgresql.Driver"
    :subprotocol "postgresql"
    :subname     "//iwap03:5432/calfire"
    :user        "gridfire"}
   "/data/IWAP_GRIDFIRE_RUNS/outputs"
   "/data/IWAP_GRIDFIRE_RUNS/inputs/wrf_cells_to_process.clj"
   0 6000 30)

  ;; iwap03
  (launch-calfire-monte-carlo-simulation
   {:classname   "org.postgresql.Driver"
    :subprotocol "postgresql"
    :subname     "//localhost:5432/calfire"
    :user        "gridfire"}
   "/data/IWAP_GRIDFIRE_RUNS/outputs"
   "/data/IWAP_GRIDFIRE_RUNS/inputs/wrf_cells_to_process.clj"
   6000 18000 100)

  ;; iwap04
  (launch-calfire-monte-carlo-simulation
   {:classname   "org.postgresql.Driver"
    :subprotocol "postgresql"
    :subname     "//iwap03:5432/calfire"
    :user        "gridfire"}
   "/data/IWAP_GRIDFIRE_RUNS/outputs"
   "/data/IWAP_GRIDFIRE_RUNS/inputs/wrf_cells_to_process.clj"
   18000 30000 100)

  ;; iwap05
  (launch-calfire-monte-carlo-simulation
   {:classname   "org.postgresql.Driver"
    :subprotocol "postgresql"
    :subname     "//iwap03:5432/calfire"
    :user        "gridfire"}
   "/data/IWAP_GRIDFIRE_RUNS/outputs"
   "/data/IWAP_GRIDFIRE_RUNS/inputs/wrf_cells_to_process.clj"
   30000 41423 100))
#+end_src<|MERGE_RESOLUTION|>--- conflicted
+++ resolved
@@ -149,13 +149,7 @@
                                              "-m" "cognitect.test-runner"]}
            :check-reflections {:extra-paths ["test"]
                                :main-opts   ["-e" "(do,(set!,*warn-on-reflection*,true),nil)"
-<<<<<<< HEAD
-                                             "-e" "(require,'gridfire.core)"
-                                             "-e" "(require,'gridfire.server)"
-                                             "-e" "(require,'gridfire.config)"
-=======
                                              "-e" "(require,'gridfire.cli)"
->>>>>>> 09e3b473
                                              "-e" "(require,'gridfire.build-test-db)"]}
            :check-deps        {:extra-deps {olical/depot {:mvn/version "2.3.0"}}
                                :main-opts  ["-m" "depot.outdated.main"]}}}
@@ -3576,8 +3570,6 @@
     (shutdown-agents)))
 #+end_src
 
-<<<<<<< HEAD
-=======
 #+name: command-line-interface
 #+begin_src clojure :results silent :exports code :tangle ../src/gridfire/cli.clj :padline no :no-expand :comments link
 (ns gridfire.cli
@@ -3680,7 +3672,6 @@
     (System/exit 0)))
 #+end_src
 
->>>>>>> 09e3b473
 #+name: utils-random
 #+begin_src clojure :results silent :exports code :tangle ../src/gridfire/utils/random.clj :padline no :no-expand :comments link
 (ns gridfire.utils.random

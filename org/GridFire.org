#+TITLE: The GridFire Fire Behavior Model
#+AUTHOR: Gary W. Johnson, Ph.D., David Saah, Ph.D., Max Moritz, Ph.D.
#+DATE: Copyright 2011-2020 Spatial Informatics Group, LLC
#+OPTIONS: ^:{} toc:nil h:3
#+LATEX_CLASS: article
#+LATEX_CLASS_OPTIONS: [11pt]
#+LATEX_HEADER: \usepackage{amsmath}
#+LATEX_HEADER: \usepackage{amsfonts}
#+LATEX_HEADER: \usepackage{amssymb}
#+LATEX_HEADER: \usepackage{fancyhdr}
#+LATEX_HEADER: \usepackage[left=1in]{geometry}
#+LATEX_HEADER: \usepackage{geometry}
#+LATEX_HEADER: \pagestyle{fancyplain}
#+LATEX_HEADER: \usepackage{wrapfig}
#+LATEX_HEADER: \usepackage{subfigure}
#+LATEX_HEADER: \usepackage{setspace}
#+LATEX_HEADER: \usepackage{epsfig}
#+LATEX_HEADER: \usepackage{color}
#+LATEX_HEADER: \usepackage[round,comma]{natbib}
#+LATEX_HEADER: \usepackage{tikz}
#+LATEX_HEADER: \usetikzlibrary{calc}
#+LATEX_HEADER: \usepackage{cancel}
#+LATEX_HEADER: \setlength{\headheight}{13.6pt}
#+LATEX_HEADER: \hypersetup{
#+LATEX_HEADER:     colorlinks=true,
#+LATEX_HEADER:     citecolor=black,
#+LATEX_HEADER:     linkbordercolor=black,
#+LATEX_HEADER:     linkcolor=black}

* Preface

This document is a Literate Program[fn::
https://en.wikipedia.org/wiki/Literate_programming], containing both
the source code of the software it describes as well as the rationale
used in each step of its design and implementation. The purpose of
this approach is to enable anyone sufficiently experienced in
programming to easily retrace the author's footsteps as they read
through the text and code. By the time they have reached the end of
this document, the reader should have just as strong a grasp of the
system as the original programmer.

To execute the code illustrated within this document, you will need to
install several pieces of software, all of which are open source
and/or freely available for all major operating systems. These
programs are listed in Table [[tab:required-software]] along with their
minimum required versions and URLs from which they may be downloaded.

#+NAME: tab:required-software
#+CAPTION: Software necessary to evaluate the code in this document
#+ATTR_LATEX: :align |l|r|l| :font \small
|----------------------+-------------+--------------------------------------------|
| Name                 |     Version | URL                                        |
|----------------------+-------------+--------------------------------------------|
| Java Development Kit |         11+ | https://jdk.java.net                       |
| Clojure CLI Tools    | 1.10.1.561+ | https://clojure.org/guides/getting_started |
| Postgresql           |         10+ | https://www.postgresql.org/download        |
| PostGIS              |          3+ | https://postgis.net/install                |
|----------------------+-------------+--------------------------------------------|

GridFire is written in the Clojure programming language[fn::
https://clojure.org], which is a modern dialect of Lisp hosted on the
Java Virtual Machine.\citep{Hickey2008} As a result, a Java
Development Kit is required to compile and run the code shown
throughout this document.

The Clojure CLI tools are used to download required libraries and
provide a code evaluation prompt (a.k.a. REPL) into which we will
enter the code making up this fire model.

Postgresql (along with the PostGIS spatial extensions) will be used to
load and serve raster-formatted GIS layers to the GridFire program.
Although it is beyond the scope of this document, PostGIS provides a
rich API for manipulating both raster and vector layers through SQL.
See https://postgis.net for more information.

*License Notice*: All code presented in this document is solely the
work of the authors (Gary W. Johnson, Ph.D., David Saah, Ph.D., Max
Moritz, Ph.D.) and is made available by Spatial Informatics Group,
LLC. (SIG) under the Eclipse Public License version 2.0 (EPLv2)
https://www.eclipse.org/legal/epl-2.0/. Please contact Gary Johnson
(gjohnson@sig-gis.com), David Saah (dsaah@sig-gis.com), or Max Moritz
(mmoritz@sig-gis.com) for further information about this software.

* Setting Up the Clojure Environment
** Build Configuration: deps.edn

Because Clojure is implemented on the Java Virtual Machine (JVM), we
must explicitly list all of the libraries used by our program on the
Java classpath. Fortunately, the Clojure CLI tools can handle
downloading and storing these libraries as well as making them
available to the Clojure process at runtime. However, in order for
Clojure to know which libraries are needed, we must first create its
build configuration file, called ``deps.edn'', and place it in the
directory from which we will call our Clojure program. A minimal but
complete deps.edn is shown below.

#+name: deps.edn
#+begin_src clojure :results silent :exports code :tangle ../deps.edn :padline no :no-expand :comments link
{:paths ["src" "resources"]

 :deps {org.clojure/clojure                 {:mvn/version "1.10.1"}
        org.clojure/data.csv                {:mvn/version "1.0.0"}
        org.clojure/java.jdbc               {:mvn/version "0.7.11"}
        org.clojure/spec.alpha              {:mvn/version "0.2.187"}
        org.clojure/core.specs.alpha        {:mvn/version "0.2.44"}
        org.postgresql/postgresql           {:mvn/version "42.2.16"}
        net.mikera/core.matrix              {:mvn/version "0.62.0"}
        net.mikera/vectorz-clj              {:mvn/version "0.48.0"}
        sig-gis/magellan                    {:mvn/version "20210113"}
        org.clojars.lambdatronic/matrix-viz {:mvn/version "0.1.7"}
        cider/cider-nrepl                   {:mvn/version "0.25.3"}
        org.clojure/tools.cli               {:mvn/version "1.0.194"}}

 :mvn/repos {"osgeo" {:url "https://repo.osgeo.org/repository/release/"}}

 :aliases {:build-test-db {:extra-paths ["test"]
                           :main-opts   ["-m" "gridfire.build-test-db"]}
           :run           {:main-opts ["-e" "(do,(set!,*warn-on-reflection*,true),nil)"
                                       "-m" "gridfire.cli"]}
           :repl          {:main-opts ["-e" "(do,(set!,*warn-on-reflection*,true),nil)"
                                       "-e" "(require,'gridfire.cli)"
                                       "-e" "(in-ns,'gridfire.cli)"
                                       "-r"]}
           :make-config   {:main-opts ["-m" "gridfire.config"]}
           :make-uberjar  {:extra-deps {seancorfield/depstar {:mvn/version "1.0.97"}}
                           :main-opts  ["-m" "hf.depstar.uberjar" "target/gridfire-20200909.105353.jar"
                                        "-C" "-m" "gridfire.cli"]}
           :test          {:extra-paths ["test"]
                           :extra-deps  {com.cognitect/test-runner
                                         {:git/url "https://github.com/cognitect-labs/test-runner.git"
                                          :sha     "209b64504cb3bd3b99ecfec7937b358a879f55c1"}}
                           :main-opts   ["-e" "(do,(set!,*warn-on-reflection*,true),nil)"
                                         "-m" "cognitect.test-runner"]}
           :check-deps    {:extra-deps {olical/depot {:mvn/version "1.8.4"}}
                           :main-opts  ["-m" "depot.outdated.main"]}}}
#+end_src

Once this file is created, we need to instruct Clojure to download
these library dependencies and then run the built-in test suite to
verify that GridFire compiles and runs as expected on our local
computer.

Before we run tests we'll need to setup a test database and import
rasters into it. We will be prompted for the postgres and
gridfire_test user's password. Postgres user's password will be
whatever it is when we setup Postgres. For gridfire_test user's
password refer to ``src/sql/create_test_db.sql''

#+name: clojure-test-db
#+begin_src sh :results silent :exports code
clojure -A:build-test-db
#+end_src

To run tests

#+name: clojure-test
#+begin_src sh :results silent :exports code
clojure -A:test
#+end_src

** Project Metadata: pom.xml

POM is an acronym for Project Object Model and is a necessary
component of any redistributable project built to run on the Java
Virtual Machine. The pom.xml file contains project metadata, such as
the application name and version, its dependencies and the URLs of
code repositories from which to download them, and any additional
information that is necessary to package GridFire as an ``uberjar``.
The advantage of the uberjar format (e.g., gridfire-<version>.jar) is
that the single uberjar file can be shared easily between computers
and can be run by anyone with a recent version of Java installed,
without needing to install Clojure, Git, or any of the dependency
libraries that GridFire uses.

The following command will create an initial pom.xml for our project
based on the contents of our deps.edn from the previous section.

#+name: clojure-pom
#+begin_src sh :results silent :exports code
clojure -Spom
#+end_src

Once this file is created, we need to modify the contents of its XML
tags to add any additional information that was not availabe from
deps.edn, such as the project name, version, and description.

#+name: pom.xml
#+begin_src xml :results silent :exports code :tangle ../pom.xml :padline no :no-expand :comments link
<?xml version="1.0" encoding="UTF-8"?>
<project xmlns="http://maven.apache.org/POM/4.0.0" xmlns:xsi="http://www.w3.org/2001/XMLSchema-instance" xsi:schemaLocation="http://maven.apache.org/POM/4.0.0 http://maven.apache.org/xsd/maven-4.0.0.xsd">
  <modelVersion>4.0.0</modelVersion>
  <groupId>sig-gis</groupId>
  <artifactId>gridfire</artifactId>
  <version>20200909.105353</version>
  <name>gridfire</name>
  <description>
    SIG's Raster-based Fire Behavior Model
  </description>
  <build>
    <plugins>
      <plugin>
        <configuration>
          <archive>
            <manifestEntries>
              <Specification-Title>Java Advanced Imaging Image I/O Tools</Specification-Title>
              <Specification-Version>1.1</Specification-Version>
              <Specification-Vendor>Sun Microsystems, Inc.</Specification-Vendor>
              <Implementation-Title>com.sun.media.imageio</Implementation-Title>
              <Implementation-Version>1.1</Implementation-Version>
              <Implementation-Vendor>Sun Microsystems, Inc.</Implementation-Vendor>
            </manifestEntries>
          </archive>
        </configuration>
      </plugin>
    </plugins>
    <sourceDirectory>src</sourceDirectory>
  </build>
  <dependencies>
    <dependency>
      <groupId>org.clojure</groupId>
      <artifactId>clojure</artifactId>
      <version>1.10.1</version>
    </dependency>
    <dependency>
      <groupId>sig-gis</groupId>
      <artifactId>magellan</artifactId>
      <version>20200909.105353</version>
    </dependency>
    <dependency>
      <groupId>org.postgresql</groupId>
      <artifactId>postgresql</artifactId>
      <version>42.2.16</version>
    </dependency>
    <dependency>
      <groupId>org.clojars.lambdatronic</groupId>
      <artifactId>matrix-viz</artifactId>
      <version>0.1.7</version>
    </dependency>
    <dependency>
      <groupId>org.clojure</groupId>
      <artifactId>data.csv</artifactId>
      <version>1.0.0</version>
    </dependency>
    <dependency>
      <groupId>org.clojure</groupId>
      <artifactId>java.jdbc</artifactId>
      <version>0.7.11</version>
    </dependency>
    <dependency>
      <groupId>net.mikera</groupId>
      <artifactId>vectorz-clj</artifactId>
      <version>0.48.0</version>
    </dependency>
    <dependency>
      <groupId>net.mikera</groupId>
      <artifactId>core.matrix</artifactId>
      <version>0.62.0</version>
    </dependency>
  </dependencies>
  <repositories>
    <repository>
      <id>clojars</id>
      <url>https://repo.clojars.org/</url>
    </repository>
    <repository>
      <id>osgeo</id>
      <url>https://repo.osgeo.org/repository/release/</url>
    </repository>
  </repositories>
</project>
#+end_src

Once the pom.xml has been configured correctly, we can compile
GridFire and package it up as an uberjar (under
target/gridfire-<version>.jar) by running the following command:

#+name: clojure-make-uberjar
#+begin_src sh :results silent :exports code
clojure -A:make-uberjar
#+end_src

* Setting Up the PostGIS Database

GridFire may make use of any raster-formatted GIS layers that are
loaded into a PostGIS database. Therefore, we must begin by creating a
spatially-enabled database on our local Postgresql server.

When installing Postgresql, we should have been prompted to create an
initial superuser called *postgres*, who has full permissions to
create new databases and roles. We can log into the Postgresql server
as this user with the following *psql* command.

#+name: connect-to-postgresql-server-as-postgres
#+begin_src sh :results silent :exports code
psql -U postgres
#+end_src

Once logged in, we issue the following commands to first create a new
database role and to then create a new database (owned by this role)
in which to store our raster data. Finally, we import the PostGIS
spatial extensions into the new database.

#+name: create-gridfire-db
#+begin_src sql :engine postgresql :cmdline -U postgres :results silent :exports code
CREATE ROLE gridfire WITH LOGIN CREATEDB;
CREATE DATABASE gridfire WITH OWNER gridfire;
\c gridfire
CREATE EXTENSION postgis;
#+end_src

* Importing Rasters into the Database

Whenever we want to add a new raster-formatted GIS layer to our
database, we can simply issue the *raster2pgsql* command as follows,
replacing the raster name and table name to match our own datasets.

#+name: raster2pgsql-import-example-single
#+begin_src sh :results silent :exports code
SRID=4326
RASTER=dem.tif
TABLE=dem
DATABASE=gridfire
raster2pgsql -s $SRID $RASTER $TABLE | psql $DATABASE
#+end_src

*Note:* The raster2pgsql command has several useful command line
options, including automatic tiling of the raster layer in the
database, creating fast spatial indeces after import, or setting
raster constraints on the newly created table. Run *raster2pgsql -?*
from the command line for more details.

Here's an example shell script that will tile multiple large rasters
(asp.tif, cbd.tif, cbh.tif, etc) into 100x100 tiles and import them
into our database.

*Note:* Here we specified a schema (e.g, landfire) along with the table
name so as to match the sample config file in
``resources/sample_config.edn''.

First create the schema in our database.

#+name: create-landfire-schema
#+begin_src sql :engine postgresql :cmdline -U gridfire :results silent :exports code
CREATE SCHEMA landfire;
#+end_src

Then we can use the following script to import LANDFIRE layers into
our database given the username and schema as inputs.

*Note:* This script needs to be run in the same folder as where these
rasters reside. The filenames of these rasters should match the
elements in the for loop (i.e. asp.tif, cbd.tif etc)
#+name: raster2pgsql-import-example-all
#+begin_src sh :results silent :exports code :tangle ../resources/import_landfire_rasters.sh :padline no :no-expand :comments link
#!/bin/sh

USERNAME=$1
SCHEMA=$2
SRID=$3

for LAYER in asp cbd cbh cc ch dem fbfm13 fbfm40 slp
do
    raster2pgsql -t auto -I -C -s $SRID $LAYER.tif $SCHEMA.$LAYER | psql -h localhost -U $USERNAME
done
#+end_src

To run the script, give it our username, schema, and srid we wish the layers to
have.

#+begin_src sh
sh import_landfire_rasters.sh gridfire landfire 90914
#+end_src

Whenever we want to add a new spatial reference system to our
database, we can insert a record into our spatial_ref_sys table.

#+name: insert-spatial-reference-systems
#+begin_src sql :engine postgresql :cmdline -U gridfire :results silent :exports code
INSERT INTO public.spatial_ref_sys (srid, auth_name, auth_srid, srtext, proj4text)
VALUES (900914, 'user-generated', 900914,
        'PROJCS["USA_Contiguous_Albers_Equal_Area_Conic_USGS_version",' ||
        'GEOGCS["NAD83",' ||
        'DATUM["North_American_Datum_1983",' ||
        'SPHEROID["GRS 1980",6378137,298.2572221010002,' ||
        'AUTHORITY["EPSG","7019"]],' ||
        'AUTHORITY["EPSG","6269"]],' ||
        'PRIMEM["Greenwich",0],' ||
        'UNIT["degree",0.0174532925199433],' ||
        'AUTHORITY["EPSG","4269"]],' ||
        'PROJECTION["Albers_Conic_Equal_Area"],' ||
        'PARAMETER["standard_parallel_1",29.5],' ||
        'PARAMETER["standard_parallel_2",45.5],' ||
        'PARAMETER["latitude_of_center",23],' ||
        'PARAMETER["longitude_of_center",-96],' ||
        'PARAMETER["false_easting",0],' ||
        'PARAMETER["false_northing",0],' ||
        'UNIT["metre",1,' ||
        'AUTHORITY["EPSG","9001"]]]',
        '+proj=aea +lat_1=29.5 +lat_2=45.5 +lat_0=23 +lon_0=-96 +x_0=0 +y_0=0' ||
        ' +datum=NAD83 +units=m +no_defs');
#+end_src

We may also want to import initial ignition rasters into our database.
We can do so with a similar script as importing LANDFIRE rasters.

First create a new schema.

#+name: create-ignition-schema
#+begin_src sql :engine postgresql :cmdline -U gridfire :results silent :exports code
CREATE SCHEMA ignition;
#+end_src

Then we can use the following script to import an ignition raster into
our database given the schema and username as inputs.

*Note:* This script needs to be run in the same folder as where this
raster resides. The filename of this raster should match the value
assigned to the LAYER variable (i.e., ign) plus a .tif extension.

#+name: raster2pgsql-import-ignition-raster
#+begin_src sh :results silent :exports code :tangle ../resources/import_ignition_rasters.sh :padline no :no-expand :comments link
#!/bin/sh

USERNAME=$1
SCHEMA=$2
SRID=$3

LAYER="ign"
raster2pgsql -I -C -t auto -s $SRID $LAYER.tif $SCHEMA.$LAYER | psql -h localhost -U $USERNAME
#+end_src

To run the script, give it the username, schema name, and srid we wish the layers to have.

#+begin_src bash
sh import_ignition_rasters.sh gridfire ignition 90014
#+end_src

We may also want to import weather rasters into our database.
We can do so with a similar script as importing LANDFIRE rasters.

First create a new schema.

#+name: create-weather-schema
#+begin_src sql :engine postgresql :cmdline -U gridfire :results silent :exports code
CREATE SCHEMA weather;
#+end_src

Then we can use the following script to import weather rasters into
our database given the schema and username as inputs.

*Note:* This script needs to be run in the same folder as where this
rasters resides. The filename of these rasters should match the
elements in the for loop (i.e. tmpf_to_sample.tif)

#+name: raster2pgsql-import-weather-rasters
#+begin_src sh :results silent :exports code :tangle ../resources/import_weather_rasters.sh :padline no :no-expand :comments link
#!/bin/sh

USERNAME=$1
SCHEMA=$2
SRID=$3
TILING=$4

echo $4

for LAYER in tmpf wd ws rh
do
    if [ -z "$4" ]
    then
        raster2pgsql -I -C -t auto -s $SRID ${LAYER}_to_sample.tif $SCHEMA.$LAYER | psql -h localhost -U $USERNAME
    else
        raster2pgsql -I -C -t $TILING -s $SRID ${LAYER}_to_sample.tif $SCHEMA.$LAYER | psql -h localhost -U $USERNAME

    fi
done
#+end_src

To run the script, give it the username, schema name, and srid we wish the layers to have.

#+begin_src bash
sh import_weather_rasters.sh gridfire weather 90014
#+end_src

You may optionally include a fourth argument to set the tiling (defaults to auto).

#+begin_src bash
sh import_weather_rasters.sh gridfire weather 90014 800x800
#+end_src

* Fire Spread Model

GridFire implements the following fire behavior formulas from the fire
science literature:

- Surface Fire Spread: Rothermel 1972 with FIREMODS adjustments from Albini 1976
- Crown Fire Initiation: Van Wagner 1977
- Passive/Active Crown Fire Spread: Cruz 2005
- Flame Length and Fire Line Intensity: Byram 1959
- Midflame Wind Adjustment Factor: Albini & Baughman 1979 parameterized as in BehavePlus, FARSITE, FlamMap, FSPro, and FPA according to Andrews 2012\nocite{Albini1979,Andrews2012}
- Fire Spread on a Raster Grid: Morais 2001 (method of adaptive timesteps and fractional distances)

The following fuel models are supported:

- Anderson 13: no dynamic loading
- Scott & Burgan 40: dynamic loading implemented according to Scott & Burgan 2005

The method used to translate linear fire spread rates to a
2-dimensional raster grid were originally developed by Marco Morais at
UCSB as part of his HFire
system.\citep{Peterson2011,Peterson2009,Morais2001} Detailed
information about this software, including its source code and
research article references can be found here:

  http://firecenter.berkeley.edu/hfire/about.html

Outputs from GridFire include fire size (ac), fire line intensity
(Btu/ft/s), flame length (ft), fire volume (ac*ft), fire shape (ac/ft)
and conditional burn probability (times burned/fires initiated). Fire
line intensity and flame length may both be exported as either average
values per fire or as maps of the individual values per burned cell.

In the following sections, we describe the operation of this system in
detail.

** Fuel Model Definitions

All fires ignite and travel through some form of burnable fuel.
Although the effects of wind and slope on the rate of fire spread can
be quite pronounced, its fundamental thermodynamic characteristics are
largely determined by the fuel type in which it is sustained. For
wildfires, these fuels are predominantly herbaceous and woody
vegetation (both alive and dead) as well as decomposing elements of
dead vegetation, such as duff or leaf litter. To estimate the heat
output and rate of spread of a fire burning through any of these
fuels, we must determine those physical properties that affect heat
absorption and release.

Of course, measuring these fuel properties for every kind of
vegetation that may be burned in a wildfire is an intractable task. To
cope with this, fuels are classified into categories called ``fuel
models'' which share similar burning characteristics. Each fuel model
is then assigned a set of representative values for each of the
thermally relevant physical properties shown in Table
[[tab:fuel-model-properties]].

#+NAME: tab:fuel-model-properties
#+CAPTION: Physical properties assigned to each fuel model
#+ATTR_LATEX: :align |l|l|l| :font \small
|----------+--------------------------------------------+-----------------------------------------|
| Property | Description                                | Units                                   |
|----------+--------------------------------------------+-----------------------------------------|
| \delta   | fuel depth                                 | ft                                      |
| w_{o}    | ovendry fuel loading                       | lb/ft^{2}                               |
| \sigma   | fuel particle surface-area-to-volume ratio | ft^{2}/ft^{3}                           |
| M_{x}    | moisture content of extinction             | lb moisture/lb ovendry wood             |
| h        | fuel particle low heat content             | Btu/lb                                  |
| \rho_{p} | ovendry particle density                   | lb/ft^{3}                               |
| S_{T}    | fuel particle total mineral content        | lb minerals/lb ovendry wood             |
| S_{e}    | fuel particle effective mineral content    | lb silica-free minerals/lb ovendry wood |
| M_{f}    | fuel particle moisture content             | lb moisture/lb ovendry wood             |
|----------+--------------------------------------------+-----------------------------------------|

*Note:* While M_{f} is not, in fact, directly assigned to any of these
fuel models, their definitions remain incomplete for the purposes of
fire spread modelling (particularly those reliant on the curing
formulas of dynamic fuel loading) until it is provided as a
characteristic of local weather conditions.

The fuel models supported by GridFire include the standard 13 fuel
models of Rothermel, Albini, and Anderson\citep{Anderson1982} and the
additional 40 fuel models defined by Scott and
Burgan\citep{Scott2005}. These are all concisely encoded in an
internal data structure, which may be updated to include additional
custom fuel models desired by the user.

#+name: fuel-model-definitions
#+begin_src clojure :results silent :exports code :tangle ../src/gridfire/fuel_models.clj :padline no :no-expand :comments link
(ns gridfire.fuel-models)

(def fuel-models
  "Lookup table including one entry for each of the Anderson 13 and
   Scott & Burgan 40 fuel models. The fields have the following
   meanings:
   {number
    [name delta M_x-dead h
     [w_o-dead-1hr w_o-dead-10hr w_o-dead-100hr w_o-live-herbaceous w_o-live-woody]
     [sigma-dead-1hr sigma-dead-10hr sigma-dead-100hr sigma-live-herbaceous sigma-live-woody]]
   }"
  {
   ;; Grass and Grass-dominated (short-grass,timber-grass-and-understory,tall-grass)
   1   [:R01 1.0 12 8 [0.0340 0.0000 0.0000 0.0000 0.0000] [3500.0   0.0  0.0    0.0    0.0]]
   2   [:R02 1.0 15 8 [0.0920 0.0460 0.0230 0.0230 0.0000] [3000.0 109.0 30.0 1500.0    0.0]]
   3   [:R03 2.5 25 8 [0.1380 0.0000 0.0000 0.0000 0.0000] [1500.0   0.0  0.0    0.0    0.0]]
   ;; Chaparral and Shrubfields (chaparral,brush,dormant-brush-hardwood-slash,southern-rough)
   4   [:R04 6.0 20 8 [0.2300 0.1840 0.0920 0.2300 0.0000] [2000.0 109.0 30.0 1500.0    0.0]]
   5   [:R05 2.0 20 8 [0.0460 0.0230 0.0000 0.0920 0.0000] [2000.0 109.0  0.0 1500.0    0.0]]
   6   [:R06 2.5 25 8 [0.0690 0.1150 0.0920 0.0000 0.0000] [1750.0 109.0 30.0    0.0    0.0]]
   7   [:R07 2.5 40 8 [0.0520 0.0860 0.0690 0.0170 0.0000] [1750.0 109.0 30.0 1550.0    0.0]]
   ;; Timber Litter (closed-timber-litter,hardwood-litter,timber-litter-and-understory)
   8   [:R08 0.2 30 8 [0.0690 0.0460 0.1150 0.0000 0.0000] [2000.0 109.0 30.0    0.0    0.0]]
   9   [:R09 0.2 25 8 [0.1340 0.0190 0.0070 0.0000 0.0000] [2500.0 109.0 30.0    0.0    0.0]]
   10  [:R10 1.0 25 8 [0.1380 0.0920 0.2300 0.0920 0.0000] [2000.0 109.0 30.0 1500.0    0.0]]
   ;; Logging Slash (light-logging-slash,medium-logging-slash,heavy-logging-slash)
   11  [:R11 1.0 15 8 [0.0690 0.2070 0.2530 0.0000 0.0000] [1500.0 109.0 30.0    0.0    0.0]]
   12  [:R12 2.3 20 8 [0.1840 0.6440 0.7590 0.0000 0.0000] [1500.0 109.0 30.0    0.0    0.0]]
   13  [:R13 3.0 25 8 [0.3220 1.0580 1.2880 0.0000 0.0000] [1500.0 109.0 30.0    0.0    0.0]]
   ;; Nonburnable (NB)
   91  [:NB1 0.0  0 0 [0.0000 0.0000 0.0000 0.0000 0.0000] [   0.0   0.0  0.0    0.0    0.0]]
   92  [:NB2 0.0  0 0 [0.0000 0.0000 0.0000 0.0000 0.0000] [   0.0   0.0  0.0    0.0    0.0]]
   93  [:NB3 0.0  0 0 [0.0000 0.0000 0.0000 0.0000 0.0000] [   0.0   0.0  0.0    0.0    0.0]]
   98  [:NB4 0.0  0 0 [0.0000 0.0000 0.0000 0.0000 0.0000] [   0.0   0.0  0.0    0.0    0.0]]
   99  [:NB5 0.0  0 0 [0.0000 0.0000 0.0000 0.0000 0.0000] [   0.0   0.0  0.0    0.0    0.0]]
   ;; Grass (GR)
   101 [:GR1 0.4 15 8 [0.0046 0.0000 0.0000 0.0138 0.0000] [2200.0 109.0 30.0 2000.0    0.0]]
   102 [:GR2 1.0 15 8 [0.0046 0.0000 0.0000 0.0459 0.0000] [2000.0 109.0 30.0 1800.0    0.0]]
   103 [:GR3 2.0 30 8 [0.0046 0.0184 0.0000 0.0689 0.0000] [1500.0 109.0 30.0 1300.0    0.0]]
   104 [:GR4 2.0 15 8 [0.0115 0.0000 0.0000 0.0872 0.0000] [2000.0 109.0 30.0 1800.0    0.0]]
   105 [:GR5 1.5 40 8 [0.0184 0.0000 0.0000 0.1148 0.0000] [1800.0 109.0 30.0 1600.0    0.0]]
   106 [:GR6 1.5 40 9 [0.0046 0.0000 0.0000 0.1561 0.0000] [2200.0 109.0 30.0 2000.0    0.0]]
   107 [:GR7 3.0 15 8 [0.0459 0.0000 0.0000 0.2479 0.0000] [2000.0 109.0 30.0 1800.0    0.0]]
   108 [:GR8 4.0 30 8 [0.0230 0.0459 0.0000 0.3352 0.0000] [1500.0 109.0 30.0 1300.0    0.0]]
   109 [:GR9 5.0 40 8 [0.0459 0.0459 0.0000 0.4132 0.0000] [1800.0 109.0 30.0 1600.0    0.0]]
   ;; Grass-Shrub (GS)
   121 [:GS1 0.9 15 8 [0.0092 0.0000 0.0000 0.0230 0.0298] [2000.0 109.0 30.0 1800.0 1800.0]]
   122 [:GS2 1.5 15 8 [0.0230 0.0230 0.0000 0.0275 0.0459] [2000.0 109.0 30.0 1800.0 1800.0]]
   123 [:GS3 1.8 40 8 [0.0138 0.0115 0.0000 0.0666 0.0574] [1800.0 109.0 30.0 1600.0 1600.0]]
   124 [:GS4 2.1 40 8 [0.0872 0.0138 0.0046 0.1561 0.3260] [1800.0 109.0 30.0 1600.0 1600.0]]
   ;; Shrub (SH)
   141 [:SH1 1.0 15 8 [0.0115 0.0115 0.0000 0.0069 0.0597] [2000.0 109.0 30.0 1800.0 1600.0]]
   142 [:SH2 1.0 15 8 [0.0620 0.1102 0.0344 0.0000 0.1768] [2000.0 109.0 30.0    0.0 1600.0]]
   143 [:SH3 2.4 40 8 [0.0207 0.1377 0.0000 0.0000 0.2847] [1600.0 109.0 30.0    0.0 1400.0]]
   144 [:SH4 3.0 30 8 [0.0390 0.0528 0.0092 0.0000 0.1171] [2000.0 109.0 30.0 1800.0 1600.0]]
   145 [:SH5 6.0 15 8 [0.1653 0.0964 0.0000 0.0000 0.1331] [ 750.0 109.0 30.0    0.0 1600.0]]
   146 [:SH6 2.0 30 8 [0.1331 0.0666 0.0000 0.0000 0.0643] [ 750.0 109.0 30.0    0.0 1600.0]]
   147 [:SH7 6.0 15 8 [0.1607 0.2433 0.1010 0.0000 0.1561] [ 750.0 109.0 30.0    0.0 1600.0]]
   148 [:SH8 3.0 40 8 [0.0941 0.1561 0.0390 0.0000 0.1997] [ 750.0 109.0 30.0    0.0 1600.0]]
   149 [:SH9 4.4 40 8 [0.2066 0.1125 0.0000 0.0712 0.3214] [ 750.0 109.0 30.0 1800.0 1500.0]]
   ;; Timber-Understory (TU)
   161 [:TU1 0.6 20 8 [0.0092 0.0413 0.0689 0.0092 0.0413] [2000.0 109.0 30.0 1800.0 1600.0]]
   162 [:TU2 1.0 30 8 [0.0436 0.0826 0.0574 0.0000 0.0092] [2000.0 109.0 30.0    0.0 1600.0]]
   163 [:TU3 1.3 30 8 [0.0505 0.0069 0.0115 0.0298 0.0505] [1800.0 109.0 30.0 1600.0 1400.0]]
   164 [:TU4 0.5 12 8 [0.2066 0.0000 0.0000 0.0000 0.0918] [2300.0 109.0 30.0    0.0 2000.0]]
   165 [:TU5 1.0 25 8 [0.1837 0.1837 0.1377 0.0000 0.1377] [1500.0 109.0 30.0    0.0  750.0]]
   ;; Timber Litter (TL)
   181 [:TL1 0.2 30 8 [0.0459 0.1010 0.1653 0.0000 0.0000] [2000.0 109.0 30.0    0.0    0.0]]
   182 [:TL2 0.2 25 8 [0.0643 0.1056 0.1010 0.0000 0.0000] [2000.0 109.0 30.0    0.0    0.0]]
   183 [:TL3 0.3 20 8 [0.0230 0.1010 0.1286 0.0000 0.0000] [2000.0 109.0 30.0    0.0    0.0]]
   184 [:TL4 0.4 25 8 [0.0230 0.0689 0.1928 0.0000 0.0000] [2000.0 109.0 30.0    0.0    0.0]]
   185 [:TL5 0.6 25 8 [0.0528 0.1148 0.2020 0.0000 0.0000] [2000.0 109.0 30.0    0.0 1600.0]]
   186 [:TL6 0.3 25 8 [0.1102 0.0551 0.0551 0.0000 0.0000] [2000.0 109.0 30.0    0.0    0.0]]
   187 [:TL7 0.4 25 8 [0.0138 0.0643 0.3719 0.0000 0.0000] [2000.0 109.0 30.0    0.0    0.0]]
   188 [:TL8 0.3 35 8 [0.2663 0.0643 0.0505 0.0000 0.0000] [1800.0 109.0 30.0    0.0    0.0]]
   189 [:TL9 0.6 35 8 [0.3053 0.1515 0.1905 0.0000 0.0000] [1800.0 109.0 30.0    0.0 1600.0]]
   ;; Slash-Blowdown (SB)
   201 [:SB1 1.0 25 8 [0.0689 0.1377 0.5051 0.0000 0.0000] [2000.0 109.0 30.0    0.0    0.0]]
   202 [:SB2 1.0 25 8 [0.2066 0.1951 0.1837 0.0000 0.0000] [2000.0 109.0 30.0    0.0    0.0]]
   203 [:SB3 1.2 25 8 [0.2525 0.1263 0.1377 0.0000 0.0000] [2000.0 109.0 30.0    0.0    0.0]]
   204 [:SB4 2.7 25 8 [0.2410 0.1607 0.2410 0.0000 0.0000] [2000.0 109.0 30.0    0.0    0.0]]
   })
#+end_src

Once fuel moisture is added to the base fuel model definitions, they
will each contain values for the following six fuel size classes:

#+ATTR_LATEX: :options \setlength{\itemsep}{-3mm}
1. Dead 1 hour ($<$ 1/4" diameter)
2. Dead 10 hour (1/4"--1" diameter)
3. Dead 100 hour (1"--3" diameter)
4. Dead herbaceous (dynamic fuel models only)
5. Live herbaceous
6. Live woody

In order to more easily encode mathematical operations over these size
classes, we define a collection of utility functions that will later
be used in both the fuel moisture and fire spread algorithms.

#+name: fuel-category-and-size-class-functions
#+begin_src clojure :results silent :exports code :tangle ../src/gridfire/fuel_models.clj :no-expand :comments link
(defn map-category [f]
  {:dead (f :dead) :live (f :live)})

(defn map-size-class [f]
  {:dead {:1hr        (f :dead :1hr)
          :10hr       (f :dead :10hr)
          :100hr      (f :dead :100hr)
          :herbaceous (f :dead :herbaceous)}
   :live {:herbaceous (f :live :herbaceous)
          :woody      (f :live :woody)}})

(defn category-sum [f]
  (+ (f :dead) (f :live)))

(defn size-class-sum [f]
  {:dead (+ (f :dead :1hr) (f :dead :10hr) (f :dead :100hr) (f :dead :herbaceous))
   :live (+ (f :live :herbaceous) (f :live :woody))})
#+end_src

Using these new size class processing functions, we can translate the
encoded fuel model definitions into human-readable representations of
the fuel model properties.

#+name: fuel-model-constructor-functions
#+begin_src clojure :results silent :exports code :tangle ../src/gridfire/fuel_models.clj :no-expand :comments link
(defn build-fuel-model
  [fuel-model-number]
  (let [[name delta M_x-dead h
         [w_o-dead-1hr w_o-dead-10hr w_o-dead-100hr
          w_o-live-herbaceous w_o-live-woody]
         [sigma-dead-1hr sigma-dead-10hr sigma-dead-100hr
          sigma-live-herbaceous sigma-live-woody]]
        (fuel-models fuel-model-number)
        M_x-dead (* M_x-dead 0.01)
        h        (* h 1000.0)]
    {:name   name
     :number fuel-model-number
     :delta  delta
     :M_x    {:dead {:1hr        M_x-dead
                     :10hr       M_x-dead
                     :100hr      M_x-dead
                     :herbaceous 0.0}
              :live {:herbaceous 0.0
                     :woody      0.0}}
     :w_o    {:dead {:1hr        w_o-dead-1hr
                     :10hr       w_o-dead-10hr
                     :100hr      w_o-dead-100hr
                     :herbaceous 0.0}
              :live {:herbaceous w_o-live-herbaceous
                     :woody      w_o-live-woody}}
     :sigma  {:dead {:1hr        sigma-dead-1hr
                     :10hr       sigma-dead-10hr
                     :100hr      sigma-dead-100hr
                     :herbaceous 0.0}
              :live {:herbaceous sigma-live-herbaceous
                     :woody      sigma-live-woody}}
     :h      {:dead {:1hr        h
                     :10hr       h
                     :100hr      h
                     :herbaceous h}
              :live {:herbaceous h
                     :woody      h}}
     :rho_p  {:dead {:1hr        32.0
                     :10hr       32.0
                     :100hr      32.0
                     :herbaceous 32.0}
              :live {:herbaceous 32.0
                     :woody      32.0}}
     :S_T    {:dead {:1hr        0.0555
                     :10hr       0.0555
                     :100hr      0.0555
                     :herbaceous 0.0555}
              :live {:herbaceous 0.0555
                     :woody      0.0555}}
     :S_e    {:dead {:1hr        0.01
                     :10hr       0.01
                     :100hr      0.01
                     :herbaceous 0.01}
              :live {:herbaceous 0.01
                     :woody      0.01}}}))
#+end_src

Although most fuel model properties are static with respect to
environmental conditions, the fuel moisture content can have two
significant impacts on a fuel model's burning potential:

#+ATTR_LATEX: :options \setlength{\itemsep}{-3mm}
1. Dynamic fuel loading
2. Live moisture of extinction

These two topics are discussed in the remainder of this section.

*** Dynamic Fuel Loading

All of the Scott & Burgan 40 fuel models with a live herbaceous
component are considered dynamic. In these models, a fraction of the
live herbaceous load is transferred to a new dead herbaceous category
as a function of live herbaceous moisture content (see equation
below).\citep{Burgan1979} The dead herbaceous category uses the dead 1
hour moisture content, dead moisture of extinction, and live
herbaceous surface-area-to-volume-ratio. In the following formula,
$M_{f}^{lh}$ is the live herbaceous moisture content.

\begin{align*}
  \textrm{FractionGreen} &= \left\{
    \begin{array}{lr}
      0 & M_{f}^{lh} \le 0.3 \\
      1 & M_{f}^{lh} \ge 1.2 \\
      \frac{M_{f}^{lh}}{0.9} - \frac{1}{3} & \textrm{else}
    \end{array}
  \right. \\
  \textrm{FractionCured} &= 1 - \textrm{FractionGreen}
\end{align*}

#+name: add-dynamic-fuel-loading
#+begin_src clojure :results silent :exports code :tangle ../src/gridfire/fuel_models.clj :no-expand :comments link
(defn add-dynamic-fuel-loading
  [{:keys [number M_x M_f w_o sigma] :as fuel-model}]
  (let [live-herbaceous-load (-> w_o :live :herbaceous)]
    (if (and (> number 100) (pos? live-herbaceous-load))
      ;; dynamic fuel model
      (let [fraction-green (max 0.0 (min 1.0 (- (/ (-> M_f :live :herbaceous) 0.9) 1/3)))
            fraction-cured (- 1.0 fraction-green)]
        (-> fuel-model
            (assoc-in [:M_f   :dead :herbaceous] (-> M_f :dead :1hr))
            (assoc-in [:M_x   :dead :herbaceous] (-> M_x :dead :1hr))
            (assoc-in [:w_o   :dead :herbaceous] (* live-herbaceous-load fraction-cured))
            (assoc-in [:w_o   :live :herbaceous] (* live-herbaceous-load fraction-green))
            (assoc-in [:sigma :dead :herbaceous] (-> sigma :live :herbaceous))))
      ;; static fuel model
      fuel-model)))
#+end_src

Once the dynamic fuel loading is applied, we can compute the size
class weighting factors expressed in equations 53-57 in Rothermel
1972\citep{Rothermel1972}. For brevity, these formulas are elided from
this text.

#+name: add-weighting-factors
#+begin_src clojure :results silent :exports code :tangle ../src/gridfire/fuel_models.clj :no-expand :comments link
(defn add-weighting-factors
  [{:keys [w_o sigma rho_p] :as fuel-model}]
  (let [A_ij (map-size-class (fn [i j] (/ (* (-> sigma i j) (-> w_o i j))
                                          (-> rho_p i j))))

        A_i  (size-class-sum (fn [i j] (-> A_ij i j)))

        A_T  (category-sum (fn [i] (-> A_i i)))

        f_ij (map-size-class (fn [i j] (if (pos? (-> A_i i))
                                         (/ (-> A_ij i j)
                                            (-> A_i i))
                                         0.0)))

        f_i  (map-category (fn [i] (if (pos? A_T)
                                     (/ (-> A_i i) A_T)
                                     0.0)))

        firemod-size-classes (map-size-class
                              (fn [i j] (condp <= (-> sigma i j)
                                          1200 1
                                          192  2
                                          96   3
                                          48   4
                                          16   5
                                          0    6)))

        firemod-weights (into {}
                              (for [[category size-classes] firemod-size-classes]
                                [category
                                 (apply merge-with +
                                        (for [[size-class firemod-size-class] size-classes]
                                          {firemod-size-class (get-in f_ij [category size-class])}))]))

        g_ij (map-size-class (fn [i j]
                               (let [firemod-size-class (-> firemod-size-classes i j)]
                                 (get-in firemod-weights [i firemod-size-class]))))]
    (-> fuel-model
        (assoc :f_ij f_ij)
        (assoc :f_i  f_i)
        (assoc :g_ij g_ij))))
#+end_src

*** Live Moisture of Extinction

The live moisture of extinction for each fuel model is determined from
the dead fuel moisture content, the dead moisture of extinction, and
the ratio of dead fuel loading to live fuel loading using Equation 88
from Rothermel 1972, adjusted according to Albini 1976 Appendix III to
match the behavior of Albini's original FIREMODS
library.\citep{Rothermel1972,Albini1976} Whenever the fuel moisture
content becomes greater than or equal to the moisture of extinction, a
fire will no longer spread through that fuel. Here are the formulas
referenced above:

\begin{align*}
  M_{x}^{l} &= \max(M_{x}^{d}, 2.9 \, W' \, (1 - \frac{M_{f}^{d}}{M_{x}^{d}}) - 0.226) \\
  W' &= \frac{\sum_{c \in D}{w_{o}^{c} \> e^{-138/\sigma^{c}}}}{\sum_{c \in L}{w_{o}^{c} \> e^{-500/\sigma^{c}}}} \\
  M_{f}^{d} &= \frac{\sum_{c \in D}{w_{o}^{c} \> M_{f}^{c} \> e^{-138/\sigma^{c}}}}{\sum_{c \in D}{w_{o}^{c} \> e^{-138/\sigma^{c}}}}
\end{align*}

where $M_{x}^{l}$ is the live moisture of extinction, $M_{x}^{d}$ is
the dead moisture of extinction, $D$ is the set of dead fuel size
classes (1hr, 10hr, 100hr, herbaceous), $L$ is the set of live fuel
size classes (herbaceous, woody), $w_{o}^{c}$ is the dry weight
loading of size class $c$, $\sigma^{c}$ is the surface area to volume
ratio of size class $c$, and $M_{f}^{c}$ is the moisture content of
size class $c$.

#+name: add-live-moisture-of-extinction
#+begin_src clojure :results silent :exports code :tangle ../src/gridfire/fuel_models.clj :no-expand :comments link
(defn add-live-moisture-of-extinction
  "Equation 88 from Rothermel 1972 adjusted by Albini 1976 Appendix III."
  [{:keys [w_o sigma M_f M_x] :as fuel-model}]
  (let [dead-loading-factor  (:dead (size-class-sum
                                     (fn [i j] (if (pos? (-> sigma i j))
                                                 (* (-> w_o i j)
                                                    (Math/exp (/ -138.0 (-> sigma i j))))
                                                 0.0))))
        live-loading-factor  (:live (size-class-sum
                                     (fn [i j] (if (pos? (-> sigma i j))
                                                 (* (-> w_o i j)
                                                    (Math/exp (/ -500.0 (-> sigma i j))))
                                                 0.0))))
        dead-moisture-factor (:dead (size-class-sum
                                     (fn [i j] (if (pos? (-> sigma i j))
                                                 (* (-> w_o i j)
                                                    (Math/exp (/ -138.0 (-> sigma i j)))
                                                    (-> M_f i j))
                                                 0.0))))
        dead-to-live-ratio   (if (pos? live-loading-factor)
                               (/ dead-loading-factor live-loading-factor))
        dead-fuel-moisture   (if (pos? dead-loading-factor)
                               (/ dead-moisture-factor dead-loading-factor)
                               0.0)
        M_x-dead             (-> M_x :dead :1hr)
        M_x-live             (if (pos? live-loading-factor)
                               (max M_x-dead
                                    (- (* 2.9
                                          dead-to-live-ratio
                                          (- 1.0 (/ dead-fuel-moisture M_x-dead)))
                                       0.226))
                               M_x-dead)]
    (-> fuel-model
        (assoc-in [:M_x :live :herbaceous] M_x-live)
        (assoc-in [:M_x :live :woody]      M_x-live))))

(defn moisturize
  [fuel-model fuel-moisture]
  (-> fuel-model
      (assoc :M_f fuel-moisture)
      (assoc-in [:M_f :dead :herbaceous] 0.0)
      (add-dynamic-fuel-loading)
      (add-weighting-factors)
      (add-live-moisture-of-extinction)))
#+end_src

This concludes our coverage of fuel models and and fuel moisture.

** Surface Fire Formulas

To simulate fire behavior in as similar a way as possible to the US
government-sponsored fire models (e.g., FARSITE, FlamMap, FPA,
BehavePlus), we adopt the surface fire spread and reaction intensity
formulas from Rothermel's 1972 publication ``A Mathematical Model for
Predicting Fire Spread in Wildland Fuels''.\citep{Rothermel1972}

Very briefly, the surface rate of spread of a fire's leading edge $R$
is described by the following formula:

\begin{displaymath}
R = \frac{I_{R} \, \xi \, (1 + \phi_{W} + \phi_{S})}{\rho_{b} \, \epsilon \, Q_{ig}}
\end{displaymath}

where these terms have the meanings shown in Table
[[tab:fire-spread-inputs]].

#+NAME: tab:fire-spread-inputs
#+CAPTION: Inputs to Rothermel's surface fire rate of spread equation
#+ATTR_LATEX: :align |l|l| :font \small
|----------+--------------------------------|
| Term     | Meaning                        |
|----------+--------------------------------|
| R        | surface fire spread rate       |
| I_{R}    | reaction intensity             |
| \xi      | propagating flux ratio         |
| \phi_{W} | wind coefficient               |
| \phi_{S} | slope factor                   |
| \rho_{b} | oven-dry fuel bed bulk density |
| \epsilon | effective heating number       |
| Q_{ig}   | heat of preignition            |
|----------+--------------------------------|

For a full description of each of the subcomponents of Rothermel's
surface fire spread rate equation, see the Rothermel 1972 reference
above. In addition to applying the base Rothermel equations, GridFire
reduces the spread rates for all of the Scott & Burgan 40 fuel models
of the grass subgroup (101-109) by 50%. This addition was originally
suggested by Chris Lautenberger of REAX Engineering.

For efficiency, the surface fire spread equation given above is
computed first without introducing the effects of wind and slope
($\phi_{W} = \phi_{S} = 0$).

#+name: rothermel-surface-fire-spread-no-wind-no-slope
#+begin_src clojure :results silent :exports code :tangle ../src/gridfire/surface_fire.clj :padline no :no-expand :comments link
(ns gridfire.surface-fire
  (:require [gridfire.fuel-models :refer [map-category map-size-class
                                          category-sum size-class-sum]]))

(def grass-fuel-model? #(and (> % 100) (< % 110)))

(defn rothermel-surface-fire-spread-no-wind-no-slope
  "Returns the rate of surface fire spread in ft/min and the reaction
   intensity (i.e., amount of heat output) of a fire in Btu/ft^2*min
   given a map containing these keys:
   - number [fuel model number]
   - delta [fuel depth (ft)]
   - w_o [ovendry fuel loading (lb/ft^2)]
   - sigma [fuel particle surface-area-to-volume ratio (ft^2/ft^3)]
   - h [fuel particle low heat content (Btu/lb)]
   - rho_p [ovendry particle density (lb/ft^3)]
   - S_T [fuel particle total mineral content (lb minerals/lb ovendry wood)]
   - S_e [fuel particle effective mineral content (lb silica-free minerals/lb ovendry wood)]
   - M_x [moisture content of extinction (lb moisture/lb ovendry wood)]
   - M_f [fuel particle moisture content (lb moisture/lb ovendry wood)]
   - f_ij [percent of load per size class (%)]
   - f_i [percent of load per category (%)]
   - g_ij [percent of load per size class from Albini_1976_FIREMOD, page 20]"
  [{:keys [number delta w_o sigma h rho_p S_T S_e M_x M_f f_ij f_i g_ij] :as fuel-model}]
  (let [S_e_i      (size-class-sum (fn [i j] (* (-> f_ij i j) (-> S_e i j))))

        ;; Mineral damping coefficient
        eta_S_i    (map-category (fn [i] (let [S_e_i (-> S_e_i i)]
                                           (if (pos? S_e_i)
                                             (/ 0.174 (Math/pow S_e_i 0.19))
                                             1.0))))

        M_f_i      (size-class-sum (fn [i j] (* (-> f_ij i j) (-> M_f i j))))

        M_x_i      (size-class-sum (fn [i j] (* (-> f_ij i j) (-> M_x i j))))

        r_M_i      (map-category (fn [i] (let [M_f (-> M_f_i i)
                                               M_x (-> M_x_i i)]
                                           (if (pos? M_x)
                                             (min 1.0 (/ M_f M_x))
                                             1.0))))

        ;; Moisture damping coefficient
        eta_M_i    (map-category (fn [i] (+ 1.0
                                            (* -2.59 (-> r_M_i i))
                                            (* 5.11 (Math/pow (-> r_M_i i) 2))
                                            (* -3.52 (Math/pow (-> r_M_i i) 3)))))

        h_i        (size-class-sum (fn [i j] (* (-> f_ij i j) (-> h i j))))

        ;; Net fuel loading (lb/ft^2)
        W_n_i      (size-class-sum (fn [i j] (* (-> g_ij i j)
                                                (-> w_o i j)
                                                (- 1.0 (-> S_T i j)))))

        beta_i     (size-class-sum (fn [i j] (/ (-> w_o i j) (-> rho_p i j))))

        ;; Packing ratio
        beta       (if (pos? delta)
                     (/ (category-sum (fn [i] (-> beta_i i))) delta)
                     0.0)

        sigma'_i   (size-class-sum (fn [i j] (* (-> f_ij i j) (-> sigma i j))))

        sigma'     (category-sum (fn [i] (* (-> f_i i) (-> sigma'_i i))))

        ;; Optimum packing ratio
        beta_op    (if (pos? sigma')
                     (/ 3.348 (Math/pow sigma' 0.8189))
                     1.0)

        ;; Albini 1976 replaces (/ 1 (- (* 4.774 (Math/pow sigma' 0.1)) 7.27))
        A          (if (pos? sigma')
                     (/ 133.0 (Math/pow sigma' 0.7913))
                     0.0)

        ;; Maximum reaction velocity (1/min)
        Gamma'_max (/ (Math/pow sigma' 1.5)
                      (+ 495.0 (* 0.0594 (Math/pow sigma' 1.5))))

        ;; Optimum reaction velocity (1/min)
        Gamma'     (* Gamma'_max
                      (Math/pow (/ beta beta_op) A)
                      (Math/exp (* A (- 1.0 (/ beta beta_op)))))

        ;; Reaction intensity (Btu/ft^2*min)
        I_R        (* Gamma' (category-sum (fn [i] (* (W_n_i i) (h_i i)
                                                      (eta_M_i i) (eta_S_i i)))))

        ;; Propagating flux ratio
        xi         (/ (Math/exp (* (+ 0.792 (* 0.681 (Math/pow sigma' 0.5)))
                                   (+ beta 0.1)))
                      (+ 192.0 (* 0.2595 sigma')))

        E          (* 0.715 (Math/exp (* -3.59 (/ sigma' 10000.0))))

        B          (* 0.02526 (Math/pow sigma' 0.54))

        C          (* 7.47 (Math/exp (* -0.133 (Math/pow sigma' 0.55))))

        ;; Derive wind factor
        get-phi_W  (fn [midflame-wind-speed]
                     (if (and (pos? beta) (pos? midflame-wind-speed))
                       (-> midflame-wind-speed
                           (Math/pow B)
                           (* C)
                           (/ (Math/pow (/ beta beta_op) E)))
                       0.0))

        ;; Derive wind speed from wind factor
        get-wind-speed (fn [phi_W]
                         (-> phi_W
                             (* (Math/pow (/ beta beta_op) E))
                             (/ C)
                             (Math/pow (/ 1.0 B))))

        ;; Derive slope factor
        get-phi_S  (fn [slope]
                     (if (and (pos? beta) (pos? slope))
                       (* 5.275 (Math/pow beta -0.3) (Math/pow slope 2.0))
                       0.0))

        ;; Heat of preignition (Btu/lb)
        Q_ig       (map-size-class (fn [i j] (+ 250.0 (* 1116.0 (-> M_f i j)))))

        foo_i      (size-class-sum (fn [i j] (let [sigma_ij (-> sigma i j)
                                                   Q_ig_ij  (-> Q_ig  i j)]
                                               (if (pos? sigma_ij)
                                                 (* (-> f_ij i j)
                                                    (Math/exp (/ -138 sigma_ij))
                                                    Q_ig_ij)
                                                 0.0))))

        rho_b_i    (size-class-sum (fn [i j] (-> w_o i j)))

        ;; Ovendry bulk density (lb/ft^3)
        rho_b      (if (pos? delta)
                     (/ (category-sum (fn [i] (-> rho_b_i i))) delta)
                     0.0)

        rho_b-epsilon-Q_ig (* rho_b (category-sum (fn [i] (* (-> f_i i) (-> foo_i i)))))

        ;; Surface fire spread rate (ft/min)
        R          (if (pos? rho_b-epsilon-Q_ig)
                     (/ (* I_R xi) rho_b-epsilon-Q_ig)
                     0.0)

        ;; Addition proposed by Chris Lautenberger (REAX 2015)
        spread-rate-multiplier (if (grass-fuel-model? number) 0.5 1.0)]

    {:spread-rate        (* R spread-rate-multiplier)
     :reaction-intensity I_R
     :residence-time     (/ 384.0 sigma')
     :get-phi_W          get-phi_W
     :get-phi_S          get-phi_S
     :get-wind-speed     get-wind-speed}))
#+end_src

Later, this no-wind-no-slope value is used to compute the maximum
spread rate and direction for the leading edge of the surface fire
under analysis. Since Rothermel's original equations assume that the
wind direction and slope are aligned, the effects of cross-slope winds
must be taken into effect. Like Morais' HFire system, GridFire implements
the vector addition procedure defined in Rothermel 1983 that combines
the wind-only and slope-only spread rates independently to calculate
the effective fire spread direction and
magnitude.\citep{Peterson2011,Peterson2009,Morais2001,Rothermel1983}

A minor wrinkle is introduced when putting these calculations into
practice because Rothermel's formulas all expect a measure of midflame
wind speed. However, wind speed data is often collected at a height 20
feet above either unsheltered ground or a tree canopy layer if
present. To convert this 20-ft wind speed to the required midflame
wind speed value, GridFire uses the *wind adjustment factor* formula
from Albini & Baughman 1979, parameterized as in BehavePlus, FARSITE,
FlamMap, FSPro, and FPA according to Andrews
2012\citep{Albini1979,Andrews2012}. This formula is shown below:

\begin{displaymath}
  WAF &= \left\{
    \begin{array}{lr}
      \frac{1.83}{ \ln(\frac{20.0 + 0.36 FBD}{0.13 FBD}) } & CC = 0 \\
      \frac{0.555}{ \sqrt(CH (CC/300.0)) \ln(\frac{20 + 0.36 CH}{0.13 CH}) } & CC > 0
    \end{array}
  \right.
\end{displaymath}

where WAF is the unitless wind adjustment factor, FBD is the fuel bed
depth in feet, CH is the canopy height in ft, and CC is the canopy
cover percentage (0-100).

#+name: wind-adjustment-factor
#+begin_src clojure :results silent :exports code :tangle ../src/gridfire/surface_fire.clj :no-expand :comments link
(defn wind-adjustment-factor
  "ft ft 0-100"
  [fuel-bed-depth canopy-height canopy-cover]
  (cond
    ;; sheltered: equation 2 based on CC and CH, CR=1 (Andrews 2012)
    (and (pos? canopy-cover)
         (pos? canopy-height))
    (/ 0.555 (* (Math/sqrt (* (/ canopy-cover 300.0) canopy-height))
                (Math/log (/ (+ 20.0 (* 0.36 canopy-height)) (* 0.13 canopy-height)))))

    ;; unsheltered: equation 6 H_F = H (Andrews 2012)
    (pos? fuel-bed-depth)
    (/ 1.83 (Math/log (/ (+ 20.0 (* 0.36 fuel-bed-depth)) (* 0.13 fuel-bed-depth))))

    ;; non-burnable fuel model
    :otherwise
    0.0))

(defn wind-adjustment-factor-elmfire
  "ft m 0-1"
  [fuel-bed-depth canopy-height canopy-cover]
  (cond
    ;; sheltered WAF
    (and (pos? canopy-cover)
         (pos? canopy-height))
    (* (/ 1.0 (Math/log (/ (+ 20.0 (* 0.36 (/ canopy-height 0.3048)))
                           (* 0.13 (/ canopy-height 0.3048)))))
       (/ 0.555 (Math/sqrt (* (/ canopy-cover 3.0) (/ canopy-height 0.3048)))))

    ;; unsheltered WAF
    (pos? fuel-bed-depth)
    (* (/ (+ 1.0 (/ 0.36 1.0))
          (Math/log (/ (+ 20.0 (* 0.36 fuel-bed-depth))
                       (* 0.13 fuel-bed-depth))))
       (- (Math/log (/ (+ 1.0 0.36) 0.13)) 1.0))

    ;; non-burnable fuel model
    :otherwise
    0.0))
#+end_src

The midflame wind speed that would be required to produce the combined
spread rate in a no-slope scenario is termed the effective windspeed
$U_{\textrm{eff}}$. Following the recommendations given in Appendix
III of Albini 1976, these midflame wind speeds are all limited to $0.9
I_{R}$.\citep{Albini1976}

Next, the effective wind speed is used to compute the length to width
ratio $\frac{L}{W}$ of an ellipse that approximates the fire front
using equation 9 from Rothermel 1991.\citep{Rothermel1991} This length
to width ratio is then converted into an eccentricity measure of the
ellipse using equation 8 from Albini and Chase 1980.\citep{Albini1980}
Finally, this eccentricity $E$ is used to project the maximum spread
rate to any point along the fire front. Here are the formulas used:

\begin{align*}
  \frac{L}{W} &= 1 + 0.002840909 \, U_{\textrm{eff}} \, \textrm{EAF} \\
  E &= \frac{\sqrt{(\frac{L}{W})^{2} - 1}}{\frac{L}{W}} \\
  R_{\theta} &= R_{\max}\left(\frac{1-E}{1-E\cos\theta}\right)
\end{align*}

where \theta is the angular offset from the direction of maximum fire
spread, R_{max} is the maximum spread rate, R_{\theta} is the spread
rate in direction \theta, and EAF is the ellipse adjustment factor, a
term introduced by Marco Morais and Seth Peterson in their HFire work
that can be increased or decreased to make the fire shape more
elliptical or circular respectively.\citep{Peterson2009}

*Note:* The coefficient 0.002840909 in the $\frac{L}{W}$ formula is in
units of min/ft. The original equation from Rothermel 1991 used 0.25
in units of hr/mi, so this was converted to match GridFire's use of
ft/min for $U_{\textrm{eff}}$.

#+name: rothermel-surface-fire-spread-max-and-any
#+begin_src clojure :results silent :exports code :tangle ../src/gridfire/surface_fire.clj :no-expand :comments link
(defn almost-zero? [^double x]
  (< (Math/abs x) 0.000001))

(defn degrees-to-radians
  [degrees]
  (/ (* degrees Math/PI) 180.0))

(defn radians-to-degrees
  [radians]
  (/ (* radians 180.0) Math/PI))

(defn scale-spread-to-max-wind-speed
  [{:keys [effective-wind-speed max-spread-direction] :as spread-properties}
   spread-rate max-wind-speed phi-max]
  (if (> effective-wind-speed max-wind-speed)
    {:max-spread-rate      (* spread-rate (+ 1.0 phi-max))
     :max-spread-direction max-spread-direction
     :effective-wind-speed max-wind-speed}
    spread-properties))

(defn add-eccentricity
  [{:keys [effective-wind-speed] :as spread-properties} ellipse-adjustment-factor]
  (let [length-width-ratio (+ 1.0 (* 0.002840909
                                     effective-wind-speed
                                     ellipse-adjustment-factor))
        eccentricity       (/ (Math/sqrt (- (Math/pow length-width-ratio 2.0) 1.0))
                              length-width-ratio)]
    (assoc spread-properties :eccentricity eccentricity)))

(defn smallest-angle-between [theta1 theta2]
  (let [angle (Math/abs ^double (- theta1 theta2))]
    (if (> angle 180.0)
      (- 360.0 angle)
      angle)))

(defn rothermel-surface-fire-spread-max
  "Note: fire ellipse adjustment factor, < 1.0 = more circular, > 1.0 = more elliptical"
  [{:keys [spread-rate reaction-intensity get-phi_W get-phi_S get-wind-speed]}
   midflame-wind-speed wind-from-direction slope aspect ellipse-adjustment-factor]
  (let [phi_W             (get-phi_W midflame-wind-speed)
        phi_S             (get-phi_S slope)
        slope-direction   (mod (+ aspect 180.0) 360.0)
        wind-to-direction (mod (+ wind-from-direction 180.0) 360.0)
        max-wind-speed    (* 0.9 reaction-intensity)
        phi-max           (get-phi_W max-wind-speed)]
    (->
     (cond (and (almost-zero? midflame-wind-speed) (almost-zero? slope))
           ;; no wind, no slope
           {:max-spread-rate      spread-rate
            :max-spread-direction 0.0
            :effective-wind-speed 0.0}

           (almost-zero? slope)
           ;; wind only
           {:max-spread-rate      (* spread-rate (+ 1.0 phi_W))
            :max-spread-direction wind-to-direction
            :effective-wind-speed midflame-wind-speed}

           (almost-zero? midflame-wind-speed)
           ;; slope only
           {:max-spread-rate      (* spread-rate (+ 1.0 phi_S))
            :max-spread-direction slope-direction
            :effective-wind-speed (get-wind-speed phi_S)}

           (< (smallest-angle-between wind-to-direction slope-direction) 15.0)
           ;; wind blows (within 15 degrees of) upslope
           {:max-spread-rate      (* spread-rate (+ 1.0 phi_W phi_S))
            :max-spread-direction slope-direction
            :effective-wind-speed (get-wind-speed (+ phi_W phi_S))}

           :else
           ;; wind blows across slope
           (let [slope-magnitude    (* spread-rate phi_S)
                 wind-magnitude     (* spread-rate phi_W)
                 difference-angle   (degrees-to-radians
                                     (mod (- wind-to-direction slope-direction) 360.0))
                 x                  (+ slope-magnitude
                                       (* wind-magnitude (Math/cos difference-angle)))
                 y                  (* wind-magnitude (Math/sin difference-angle))
                 combined-magnitude (Math/sqrt (+ (* x x) (* y y)))]
             (if (almost-zero? combined-magnitude)
               {:max-spread-rate      spread-rate
                :max-spread-direction 0.0
                :effective-wind-speed 0.0}
               (let [max-spread-rate      (+ spread-rate combined-magnitude)
                     phi-combined         (- (/ max-spread-rate spread-rate) 1.0)
                     offset               (radians-to-degrees
                                           (Math/asin (/ (Math/abs y) combined-magnitude)))
                     offset'              (if (>= x 0.0)
                                            (if (>= y 0.0)
                                              offset
                                              (- 360.0 offset))
                                            (if (>= y 0.0)
                                              (- 180.0 offset)
                                              (+ 180.0 offset)))
                     max-spread-direction (mod (+ slope-direction offset') 360.0)
                     effective-wind-speed (get-wind-speed phi-combined)]
                 {:max-spread-rate      max-spread-rate
                  :max-spread-direction max-spread-direction
                  :effective-wind-speed effective-wind-speed}))))
     (scale-spread-to-max-wind-speed spread-rate max-wind-speed phi-max)
     (add-eccentricity ellipse-adjustment-factor))))

(defn rothermel-surface-fire-spread-any
  [{:keys [max-spread-rate max-spread-direction eccentricity]} spread-direction]
  (let [theta (smallest-angle-between max-spread-direction spread-direction)]
    (if (or (almost-zero? eccentricity) (almost-zero? theta))
      max-spread-rate
      (* max-spread-rate (/ (- 1.0 eccentricity)
                            (- 1.0 (* eccentricity
                                      (Math/cos (degrees-to-radians theta)))))))))
#+end_src

Using these surface fire spread rate and reaction intensity values, we
next calculate fire intensity values by applying Anderson's flame
depth formula and Byram's fire line intensity and flame length
equations as described below.\citep{Anderson1969,Byram1959}

\begin{align*}
  t &= \frac{384}{\sigma} \\
  D &= Rt \\
  I &= \frac{I_{R}D}{60} \\
  L &= 0.45(I)^{0.46}
\end{align*}

where $\sigma$ is the weighted sum by size class of the fuel model's
surface area to volume ratio in ft^{2}/ft^{3}, $t$ is the residence
time in minutes, $R$ is the surface fire spread rate in ft/min, $D$ is
the flame depth in ft, $I_{R}$ is the reaction intensity in
Btu/ft^{2}/min, $I$ is the fire line intensity in Btu/ft/s, and $L$ is
the flame length in ft.

#+name: surface-fire-intensity-formulas
#+begin_src clojure :results silent :exports code :tangle ../src/gridfire/surface_fire.clj :no-expand :comments link
(defn anderson-flame-depth
  "Returns the depth, or front-to-back distance, of the actively flaming zone
   of a free-spreading fire in ft given:
   - spread-rate (ft/min)
   - residence-time (min)"
  [spread-rate residence-time]
  (* spread-rate residence-time))

(defn byram-fire-line-intensity
  "Returns the rate of heat release per unit of fire edge in Btu/ft*s given:
   - reaction-intensity (Btu/ft^2*min)
   - flame-depth (ft)"
  [reaction-intensity flame-depth]
  (/ (* reaction-intensity flame-depth) 60.0))

(defn byram-flame-length
  "Returns the average flame length in ft given:
   - fire-line-intensity (Btu/ft*s)"
  [fire-line-intensity]
  (* 0.45 (Math/pow fire-line-intensity 0.46)))
#+end_src

This concludes our coverage of the surface fire behavior equations
implemented in GridFire. In Section [[Fire Spread on a Raster Grid]],
these formulas will be translated from one-dimension to
two-dimensional spread on a raster grid. Before we move on to that,
however, the following section explains how crown fire behavior
metrics are incorporated into our model.

** Crown Fire Formulas

In order to incorporate the effects of crown fire behavior, GridFire
includes the crown fire initiation routine from Van Wagner
1977.\citep{VanWagner1977} According to this approach, there are two
threshold values (/critical intensity/ and /critical spread rate/)
that must be calculated in order to determine whether a fire will
become an active or passive crown fire or simply remain a surface
fire. The formulas for these thresholds are as follows:

\begin{align*}
  H &= 460 + 2600 M^{f} \\
  I^{*} &= (0.01 \, Z_{b} \, H)^{1.5} \\
  R^{*} &= \frac{3.0}{B_{m}}
\end{align*}

where $H$ is the heat of ignition for the herbaceous material in the
canopy in kJ/kg, $M^{f}$ is the foliar moisture content in lb
moisture/lb ovendry weight, $Z_{b}$ is the canopy base height in
meters, $I^{*}$ is the critical intensity in kW/m, $B_{m}$ is the
crown bulk density in kg/m^{3}, and $R^{*}$ is the critical spread
rate in m/min.

If the canopy cover is greater than 40% and the surface fire line
intensity is greater than the critical intensity ($I > I^{*}$), then
crown fire initiation occurs.

#+name: van-wagner-crown-fire-initiation
#+begin_src clojure :results silent :exports code :tangle ../src/gridfire/crown_fire.clj :padline no :no-expand :comments link
(ns gridfire.crown-fire)

(defn ft->m [ft] (* 0.3048 ft))

(defn kW-m->Btu-ft-s [kW-m] (* 0.288894658272 kW-m))

(defn van-wagner-crown-fire-initiation?
  "- canopy-cover (0-100 %)
   - canopy-base-height (ft)
   - foliar-moisture (lb moisture/lb ovendry weight)
   - fire-line-intensity (Btu/ft*s)"
  [canopy-cover canopy-base-height foliar-moisture fire-line-intensity]
  (and (> canopy-cover 40.0)
       (-> (+ 460.0 (* 2600.0 foliar-moisture)) ;; heat-of-ignition = kJ/kg
           (* 0.01 (ft->m canopy-base-height))
           (Math/pow 1.5) ;; critical-intensity = kW/m
           (kW-m->Btu-ft-s)
           (< fire-line-intensity))))
#+end_src

If crowning occurs, then the active and passive crown fire spread
rates are calculated from the formulas given in Cruz
2005.\citep{Cruz2005}

\begin{align*}
  \textrm{CROS}_{A} &= 11.02 \> U_{10m}^{0.90} \> B_{m}^{0.19} \> e^{-0.17 \, \textrm{EFFM}} \\
  \textrm{CROS}_{P} &= \textrm{CROS}_{A} \> e^{\frac{-\textrm{CROS}_{A}}{R^{*}}}
\end{align*}

where $\textrm{CROS}_{A}$ is the active crown fire spread rate in
m/min, $U_{10m}$ is the 10 meter windspeed in km/hr, $B_{m}$ is the
crown bulk density in kg/m^{3}, EFFM is the estimated fine fuel
moisture as a percent (0-100), and $\textrm{CROS}_{P}$ is the passive
crown fire spread rate in m/min.

If the active crown fire spread rate is greater than the critical
spread rate ($\textrm{CROS}_{A} > R^{*}$), then the crown fire will be
active, otherwise passive.

#+name: cruz-crown-fire-spread
#+begin_src clojure :results silent :exports code :tangle ../src/gridfire/crown_fire.clj :no-expand :comments link
(defn mph->km-hr [mph] (* 1.609344 mph))

(defn lb-ft3->kg-m3 [lb-ft3] (* 16.01846 lb-ft3))

(defn m->ft [m] (* 3.281 m))

(defn cruz-crown-fire-spread
  "Returns spread-rate in ft/min given:
   - wind-speed-20ft (mph)
   - crown-bulk-density (lb/ft^3)
   - estimated-fine-fuel-moisture (-> M_f :dead :1hr) (0-1)"
  [wind-speed-20ft crown-bulk-density estimated-fine-fuel-moisture]
  (let [wind-speed-10m               (/ (mph->km-hr wind-speed-20ft) 0.87) ;; km/hr
        crown-bulk-density           (lb-ft3->kg-m3 crown-bulk-density) ;; kg/m^3
        estimated-fine-fuel-moisture (* 100.0 estimated-fine-fuel-moisture)
        active-spread-rate           (* 11.02
                                        (Math/pow wind-speed-10m 0.90)
                                        (Math/pow crown-bulk-density 0.19)
                                        (Math/exp (* -0.17 estimated-fine-fuel-moisture)))
                                        ;; m/min
        critical-spread-rate         (/ 3.0 crown-bulk-density) ;; m/min
        criteria-for-active-crowning (/ active-spread-rate critical-spread-rate)]
    (m->ft
     (if (> active-spread-rate critical-spread-rate)
       active-spread-rate
       (* active-spread-rate (Math/exp (- criteria-for-active-crowning)))))))
#+end_src

Once the crown fire spread rate is determined, the crown fire line
intensity and flame lengths may be derived using the following
formulas:

\begin{align*}
  I_{c} &= \frac{R_{c} B (Z - Z_{b}) h}{60} \\
  L_{c} &= 0.45(I + I_{c})^{0.46}
\end{align*}

where $I_{c}$ is the crown fire line intensity in Btu/ft/s, $R_{c}$ is
the crown fire spread rate (either $\textrm{CROS}_{A}$ or
$\textrm{CROS}_{P}$) in ft/min, $B$ is the crown bulk density in
lb/ft^{3}, $Z$ is the canopy height in ft, $Z_{b}$ is the canopy base
height in ft, $h$ is the fuel model heat of combustion (generally 8000
Btu/lb), $L_{c}$ is the crown flame length in ft, and $I$ is the
surface fire line intensity in Btu/ft/s.

#+name: crown-fire-line-intensity
#+begin_src clojure :results silent :exports code :tangle ../src/gridfire/crown_fire.clj :no-expand :comments link
;; heat of combustion is h from the fuel models (generally 8000 Btu/lb)
(defn crown-fire-line-intensity
  "(ft/min * lb/ft^3 * ft * Btu/lb)/60 = (Btu/ft*min)/60 = Btu/ft*s"
  [crown-spread-rate crown-bulk-density canopy-height canopy-base-height heat-of-combustion]
  (/ (* crown-spread-rate
        crown-bulk-density
        (- canopy-height canopy-base-height)
        heat-of-combustion)
     60.0))

(defn crown-fire-line-intensity-elmfire ;; kW/m
  [surface-fire-line-intensity crown-spread-rate crown-bulk-density
   canopy-height canopy-base-height]
  (let [heat-of-combustion 18000] ;; kJ/m^2
    (+ surface-fire-line-intensity ;; kW/m
       (/ (* 0.3048 ;; m/ft
             crown-spread-rate ;; ft/min
             crown-bulk-density ;; kg/m^3
             (- canopy-height canopy-base-height) ;; m
             heat-of-combustion) ;; kJ/kg
          60.0)))) ;; s/min
#+end_src

As with surface fire spread, the wind speed (this time the 20-ft wind
speed in mph $U_{20}$) is used to compute the length to width ratio
$\frac{L}{W}$ of an ellipse that approximates the crown fire front
using equation 9 from Rothermel 1991.\citep{Rothermel1991} This length
to width ratio is then converted into an eccentricity measure of the
ellipse using equation 8 from Albini and Chase 1980.\citep{Albini1980}
Finally, this eccentricity $E$ is used to project the maximum spread
rate to any point along the fire front. Here are the formulas used:

\begin{align*}
  \frac{L}{W} &= 1 + 0.125 \, U_{20} \, \textrm{EAF} \\
  E &= \frac{\sqrt{(\frac{L}{W})^{2} - 1}}{\frac{L}{W}} \\
  R_{\theta} &= R_{\max}\left(\frac{1-E}{1-E\cos\theta}\right)
\end{align*}

where \theta is the angular offset from the direction of maximum fire
spread, R_{max} is the maximum spread rate, R_{\theta} is the spread
rate in direction \theta, and EAF is the ellipse adjustment factor, a
term introduced by Marco Morais and Seth Peterson in their HFire work
that can be increased or decreased to make the fire shape more
elliptical or circular respectively.\citep{Peterson2009}

#+name: crown-eccentricity
#+begin_src clojure :results silent :exports code :tangle ../src/gridfire/crown_fire.clj :no-expand :comments link
(defn crown-fire-eccentricity
  "mph"
  [wind-speed-20ft ellipse-adjustment-factor]
  (let [length-width-ratio (+ 1.0 (* 0.125
                                     wind-speed-20ft
                                     ellipse-adjustment-factor))]
    (/ (Math/sqrt (- (Math/pow length-width-ratio 2.0) 1.0))
       length-width-ratio)))

(defn elmfire-length-to-width-ratio
  "true/false mph int>0 ft/min
   Crown L/W = min(1.0 + 0.125*U20_mph, L/W_max)
   Surface L/W = 0.936*e^(0.2566*Ueff_mph) + 0.461*e^(-0.1548*Ueff_mph) - 0.397"
  [crown-fire? wind-speed-20ft max-length-to-width-ratio effective-wind-speed]
  (if crown-fire?
    (min (+ 1.0 (* 0.125 wind-speed-20ft)) max-length-to-width-ratio)
    (min (+ (* 0.936 (Math/exp (/ (* 0.2566 effective-wind-speed 60.0) 5280.0)))
            (* 0.461 (Math/exp (/ (* -0.1548 effective-wind-speed 60.0) 5280.0)))
            -0.397)
         8.0)))
#+end_src

This concludes our discussion of the crown fire behavior formulas used
in GridFire.

** Fire Spread on a Raster Grid

Although Rothermel's spread rate formula provides some useful insight
into how quickly a fire's leading edge may travel, it offers no
specific mechanism for simulating fire movement in two or more
dimensions. Therefore, when attempting to use the Rothermel equations
in any spatial analysis, one must begin by choosing a model of space
and then decide how best to employ the spread rate equations along
each possible burn trajectory.

In GridFire, SIG adopted a raster grid view of space so as to reduce the
potentially exponential complexity of modeling a fractal shape (i.e.,
fire front) at high resolutions using vector approximation. This also
provided the practical benefit of being able to work directly with
widely used raster datasets, such as LANDFIRE, without a geometric
lookup step or /a priori/ translation to vector space.

In simulation tests versus FARSITE on several historical California
fires, Marco Morais wrote that he saw similarly accurate results from
both his HFire model and from FARSITE but experienced several orders
of magnitude improvement in runtime
efficiency.\citep{Peterson2011,Peterson2009,Morais2001} His
explanation for this phenomenon was in the same vein as that described
above, namely, that it was FARSITE's choice of vector space that
slowed it down versus the faster raster-based HFire system.

Taking a cue from HFire's success in this regard, GridFire has adopted
HFire's two-dimensional spread algorithm, called the
/method of adaptive timesteps and fractional distances/.
\citep{Peterson2011,Peterson2009,Morais2001} The following
pseudo-code lays out the steps taken in this procedure:

1. Inputs

   1. Read in the values shown in Table [[tab:fire-model-inputs]].

   #+NAME: tab:fire-model-inputs
   #+CAPTION: Inputs to SIG's raster-based fire behavior model
   #+ATTR_LATEX: :align |l|l|l| :font \small
   |---------------------------+-------------------------------------+------------------------------------|
   | Value                     | Units                               | Type                               |
   |---------------------------+-------------------------------------+------------------------------------|
   | max-runtime               | minutes                             | double                             |
   | cell-size                 | feet                                | double                             |
   | elevation-matrix          | feet                                | core.matrix 2D double array        |
   | slope-matrix              | vertical feet/horizontal feet       | core.matrix 2D double array        |
   | aspect-matrix             | degrees clockwise from north        | core.matrix 2D double array        |
   | fuel-model-matrix         | fuel model numbers 1-256            | core.matrix 2D double array        |
   | canopy-height-matrix      | feet                                | core.matrix 2D double array        |
   | canopy-base-height-matrix | feet                                | core.matrix 2D double array        |
   | crown-bulk-density-matrix | lb/ft^{3}                           | core.matrix 2D double array        |
   | canopy-cover-matrix       | 0-100                               | core.matrix 2D double array        |
   | wind-speed-20ft           | miles/hour                          | double                             |
   | wind-from-direction       | degrees clockwise from North        | double                             |
   | fuel-moisture             | %                                   | map of doubles per fuel size class |
   | foliar-moisture           | %                                   | double                             |
   | ellipse-adjustment-factor | $< 1.0 =$ circle, $> 1.0 =$ ellipse | double                             |
   | initial-ignition-site     | point represented as [row col]      | vector                             |
   |---------------------------+-------------------------------------+------------------------------------|

2. Initialization

   1. Verify that *initial-ignition-site* and at least one of its
      neighboring cells has a burnable fuel model (not 91-99).
      Otherwise, terminate the simulation, indicating that no fire
      spread is possible.

   2. Create three new matrices, called *fire-spread-matrix*,
      *flame-length-matrix*, and *fire-line-intensity-matrix*. All
      three are initialized to zero except for a value of 1 at the
      *initial-ignition-site*.

   3. Set *global-clock* to 0. This will track the amount of time that
      has passed since the initial ignition in minutes.

   4. Create a new hash-map, called *ignited-cells*, which maps the
      *initial-ignition-site* to a set of trajectories into each of
      its burnable neighbors. See ``Computing Burn Trajectories''
      below for the steps used in this procedure.

3. Computing Burn Trajectories

   1. Look up the fuel model, slope, aspect, canopy height, canopy
      base height, crown bulk density, and canopy cover associated
      with the ignited cell in the input matrices.

   2. Calculate the dead herbaceous size class parameters, live
      moisture of extinction, and size class weighting factors for
      this fuel model.

   3. Use the Rothermel equations to calculate the minimum surface
      rate of spread (i.e., wind = slope = 0) leaving this cell.

   4. Compute Albini and Baughman's wind adjustment factor for this
      cell using the fuel bed depth, canopy height, and canopy cover.
      Multiply this value by the 20-ft wind speed to derive the local
      midflame wind speed.

   5. Calculate the maximum surface rate of spread (and bearing)
      originating from this cell using the Rothermel equations and
      taking into account the effects of downhill and cross-slope
      winds as described in Rothermel 1983.

   6. Use the Cruz formulas to calculate the maximum crown fire spread
      rate from the 20-ft wind speed, crown bulk density, and dead
      1-hr fuel moisture.

   7. Determine the surface and crown elliptical eccentricities by
      calculating their length-to-width ratios using the equations
      from Rothermel 1991.

   8. For each burnable neighboring cell:

      1. Use the eccentricity values to determine the possible surface
         and crown rates of spread into it from the ignited cell.

      2. Compute Byram's surface fire line intensity and Rothermel's
         crown intensity from these spread rates.

      3. Apply Van Wagner's crown initiation model to determine if the
         fire will be a passive or active crown fire or remain a
         surface fire.

      4. In the surface fire case, the spread rate into this neighbor
         will simply be the surface spread rate calculated above. The
         fire line intensity is the surface fire line intensity, and
         the flame length is calculated from this intensity value
         using Byram's relation.

      5. In the case of a crown fire, the spread rate into this
         neighbor will be the maximum of the surface and crown spread
         rates. The fire line intensity is the sum of the surface and
         crown intensities, and the flame length is once again
         computed from Byram's relation.

      6. Store this neighboring cell, the bearing to it from the
         ignited cell, and the spread rate, fire line intensity, and
         flame length values computed above in a burn trajectory
         record. Also include the terrain (e.g., 3d) distance between
         this cell and the ignited cell. Finally, set its
         *fractional-distance* value to be 0, or in the event that
         this bearing matches an overflow bearing from a previous
         iteration, set it to the *overflow-heat* value.

   9. Return a collection of burn trajectory records, one per burnable
      neighboring cell.

4. Main Loop

   1. If *global-clock* has not yet reached *max-runtime* and
      *ignited-cells* is not empty, proceed to 4.(b). Otherwise, jump
      to 5.(a).

   2. The timestep for this iteration of the model is calculated by
      dividing *cell-size* by the maximum spread rate into any cell
      from those cells in the *ignited-cells* map. As spread rates
      increase, the timesteps grow shorter and the model takes more
      iterations to complete. Similarly, the model has longer
      timesteps and takes less iterations as spread rates decrease.
      This is called the /method of adaptive timesteps/.

   3. If the timestep calculated in 4.(b) would cause the
      *global-clock* to exceed the max-runtime, then the timestep is
      set to the difference between *max-runtime* and *global-clock*.

   4. For each burn trajectory in *ignited-cells*:

      1. Multiply the spread rate (ft/min) by the timestep (min) to
         get the distance traveled by the fire (ft) along this path
         during this iteration.

      2. Divide this distance traveled by the terrain distance between
         these two cells to get the new spread fraction $\in [0,1]$
         and increment the *fractional-distance* associated with the
         trajectory by this value.

      3. If the new *fractional-distance* is greater than or equal to
         1, append this updated burn trajectory record to a list
         called *ignition-events*.

   5. If more than one trajectory in *ignition-events* shares the same
      target cell, retain only the trajectory with the largest
      *fractional-distance* value.

   6. For each trajectory in *ignition-events*:

      1. Set the target cell's value to 1 in *fire-spread-matrix*,
         *flame-length* in *flame-length-matrix*, and
         *fire-line-intensity* in *fire-line-intensity-matrix*.

      2. If the target cell has any burnable neighbors, append an
         entry to *ignited-cells*, mapping this cell to each of the
         burn trajectories emanating from it, which are calculated by
         following the steps in section ``Computing Burn
         Trajectories'' above. If its *fractional-distance* value is
         greater than 1, add the overflow amount above 1 to the
         outgoing trajectory with the same bearing along which this
         cell was ignited. That is, if this cell was ignited by a
         neighbor to the southeast, then pass any overflow heat onto
         the trajectory leading to the northwest.

   7. Remove any trajectories from *ignited-cells* that have as their
      targets any of the cells in *ignition-events*.

   8. Remove any cells from *ignited-cells* that no longer have any
      burnable neighbors.

   9. Increment the *global-clock* by this iteration's *timestep*.

   10. Repeat from 4.(a).

5. Outputs

   1. Return an associative map with the fields shown in Table
      [[tab:fire-model-outputs]].

   #+NAME: tab:fire-model-outputs
   #+CAPTION: Outputs from SIG's raster-based fire behavior model
   #+ATTR_LATEX: :align |l|l|l| :font \small
   |----------------------------+-----------------------------------------+-----------------------------|
   | Value                      | Units                                   | Type                        |
   |----------------------------+-----------------------------------------+-----------------------------|
   | global-clock               | minutes                                 | double                      |
   | initial-ignition-site      | point represented as [row col]          | vector                      |
   | ignited-cells              | list of points represented as [row col] | list of vectors             |
   | fire-spread-matrix         | [0,1]                                   | core.matrix 2D double array |
   | flame-length-matrix        | feet                                    | core.matrix 2D double array |
   | fire-line-intensity-matrix | Btu/ft/s                                | core.matrix 2D double array |
   |----------------------------+-----------------------------------------+-----------------------------|

#+name: fire-spread-algorithm
#+begin_src clojure :results silent :exports code :tangle ../src/gridfire/fire_spread.clj :padline no :no-expand :comments link
(ns gridfire.fire-spread
  (:require [clojure.core.matrix           :as m]
            [clojure.core.matrix.operators :as mop]
            [gridfire.common               :refer [calc-emc]]
            [gridfire.crown-fire           :refer [crown-fire-eccentricity
                                                   crown-fire-line-intensity
                                                   cruz-crown-fire-spread
                                                   van-wagner-crown-fire-initiation?]]
            [gridfire.fuel-models          :refer [build-fuel-model moisturize]]
            [gridfire.surface-fire         :refer [anderson-flame-depth
                                                   byram-fire-line-intensity
                                                   byram-flame-length
                                                   rothermel-surface-fire-spread-any
                                                   rothermel-surface-fire-spread-max
                                                   rothermel-surface-fire-spread-no-wind-no-slope
                                                   wind-adjustment-factor]]
            [gridfire.perturbation         :as perturbation]))

(m/set-current-implementation :vectorz)

;; for surface fire, tau = 10 mins, t0 = 0, and t = global-clock
;; for crown fire, tau = 20 mins, t0 = time of first torch, t = global-clock
;; (defn lautenberger-spread-acceleration
;;   [equilibrium-spread-rate t0 t tau]
;;   (* equilibrium-spread-rate (- 1.0 (Math/exp (/ (- t0 t 0.2) tau)))))
;;
;; Note: Because of our use of adaptive timesteps, if the spread rate on
;;       the first timestep is not at least 83 ft/min, then the timestep will
;;       be calculated as greater than 60 minutes, which will terminate the
;;       one hour fire simulation instantly.

(defn random-cell
  "Returns a random [i j] pair with i < num-rows and j < num-cols."
  [num-rows num-cols]
  [(rand-int num-rows)
   (rand-int num-cols)])

(defn get-neighbors
  "Returns the eight points adjacent to the passed-in point."
  [[i j]]
  (let [i- (- i 1)
        i+ (+ i 1)
        j- (- j 1)
        j+ (+ j 1)]
    (vector [i- j-] [i- j] [i- j+]
            [i  j-]        [i  j+]
            [i+ j-] [i+ j] [i+ j+])))

(defn in-bounds?
  "Returns true if the point lies within the bounds [0,rows) by [0,cols)."
  [rows cols [i j]]
  (and (>= i 0)
       (>= j 0)
       (< i rows)
       (< j cols)))

(defn burnable-fuel-model?
  [^double number]
  (and (pos? number)
       (or (< number 91.0)
           (> number 99.0))))

(defn burnable?
  "Returns true if cell [i j] has not yet been ignited (but could be)."
  [fire-spread-matrix fuel-model-matrix [i j]]
  (and (zero? (m/mget fire-spread-matrix i j))
       (burnable-fuel-model? (m/mget fuel-model-matrix i j))))

(defn distance-3d
  "Returns the terrain distance between two points in feet."
  [elevation-matrix cell-size [i1 j1] [i2 j2]]
  (let [di (* cell-size (- i1 i2))
        dj (* cell-size (- j1 j2))
        dz (- (m/mget elevation-matrix i1 j1)
              (m/mget elevation-matrix i2 j2))]
    (Math/sqrt (+ (* di di) (* dj dj) (* dz dz)))))

(def offset-to-degrees
  "Returns clockwise degrees from north."
  {[-1  0]   0.0   ; N
   [-1  1]  45.0   ; NE
   [ 0  1]  90.0   ; E
   [ 1  1] 135.0   ; SE
   [ 1  0] 180.0   ; S
   [ 1 -1] 225.0   ; SW
   [ 0 -1] 270.0   ; W
   [-1 -1] 315.0}) ; NW

(def rothermel-fast-wrapper
  (memoize
   (fn [fuel-model-number fuel-moisture]
     (let [fuel-model      (-> (build-fuel-model (int fuel-model-number))
                               (moisturize fuel-moisture))
           spread-info-min (rothermel-surface-fire-spread-no-wind-no-slope fuel-model)]
       [fuel-model spread-info-min]))))

(defn compute-burn-trajectory
  [neighbor here spread-info-min spread-info-max fuel-model crown-bulk-density
   canopy-cover canopy-height canopy-base-height foliar-moisture crown-spread-max
   crown-eccentricity landfire-rasters cell-size overflow-trajectory overflow-heat]
  (let [trajectory          (mop/- neighbor here)
        spread-direction    (offset-to-degrees trajectory)
        surface-spread-rate (rothermel-surface-fire-spread-any spread-info-max
                                                               spread-direction)
        residence-time      (:residence-time spread-info-min)
        reaction-intensity  (:reaction-intensity spread-info-min)
        surface-intensity   (->> (anderson-flame-depth surface-spread-rate residence-time)
                                 (byram-fire-line-intensity reaction-intensity))
        crown-fire?         (van-wagner-crown-fire-initiation? canopy-cover
                                                               canopy-base-height
                                                               foliar-moisture
                                                               surface-intensity)
        crown-spread-rate   (if crown-fire?
                              (rothermel-surface-fire-spread-any
                               (assoc spread-info-max
                                      :max-spread-rate crown-spread-max
                                      :eccentricity crown-eccentricity)
                               spread-direction))
        crown-intensity     (if crown-fire?
                              (crown-fire-line-intensity
                               crown-spread-rate
                               crown-bulk-density
                               canopy-height
                               canopy-base-height
                               (-> fuel-model :h :dead :1hr)))
        spread-rate         (if crown-fire?
                              (max surface-spread-rate crown-spread-rate)
                              surface-spread-rate)
        fire-line-intensity (if crown-fire?
                              (+ surface-intensity crown-intensity)
                              surface-intensity)
        flame-length        (byram-flame-length fire-line-intensity)]
    {:cell                neighbor
     :trajectory          trajectory
     :terrain-distance    (distance-3d (:elevation landfire-rasters) cell-size here neighbor)
     :spread-rate         spread-rate
     :fire-line-intensity fire-line-intensity
     :flame-length        flame-length
     :fractional-distance (volatile! (if (= trajectory overflow-trajectory)
                                       overflow-heat
                                       0.0))}))

(defn matrix-value-at [[i j] global-clock raster]
  (if (> (m/dimensionality raster) 2)
    (let [band (int (quot global-clock 60.0))] ;Assuming each band is 1 hour
      (m/mget raster band i j))
    (m/mget raster i j)))

(defn sample-at
  [here global-clock raster multiplier perturb-info]
  (let [cell       (if multiplier
                     (map #(quot % multiplier) here)
                     here)
        value-here (matrix-value-at cell global-clock raster)]
    (if perturb-info
      (if-let [freq (:frequency perturb-info)]
        (+ value-here (perturbation/value-at perturb-info raster cell (quot global-clock freq)))
        (+ value-here (perturbation/value-at perturb-info raster cell)))
      value-here)))

(defn get-fuel-moisture [relative-humidity temperature]
  (let [equilibrium-moisture (calc-emc relative-humidity temperature)]
    {:dead {:1hr   (+ equilibrium-moisture 0.002)
            :10hr  (+ equilibrium-moisture 0.015)
            :100hr (+ equilibrium-moisture 0.025)}
     :live {:herbaceous (* equilibrium-moisture 2.0)
            :woody      (* equilibrium-moisture 0.5)}}))

(defn extract-constants
  [{:keys [landfire-rasters wind-speed-20ft wind-from-direction temperature relative-humidity
           multiplier-lookup perturbations]}
   global-clock
   [i j :as here]]
  (let [layers (merge landfire-rasters
                      {:wind-speed-20ft     wind-speed-20ft
                       :wind-from-direction wind-from-direction
                       :temperature         temperature
                       :relative-humidity   relative-humidity})]
    (reduce-kv
     (fn[acc name val]
       (if (> (m/dimensionality val) 1)
         (assoc acc name (sample-at here
                                    global-clock
                                    val
                                    (name multiplier-lookup)
                                    (name perturbations)))
         (assoc acc name val)))
     {}
     layers)))

(defn compute-neighborhood-fire-spread-rates!
   "Returns a vector of entries of the form:
  {:cell [i j],
   :trajectory [di dj],
   :terrain-distance ft,
   :spread-rate ft/min,
   :fire-line-intensity Btu/ft/s,
   :flame-length ft,
   :fractional-distance [0-1]}, one for each cell adjacent to here."
  [{:keys [landfire-rasters foliar-moisture ellipse-adjustment-factor cell-size num-rows num-cols] :as constants}
   fire-spread-matrix
   [i j :as here]
   overflow-trajectory
   overflow-heat
   global-clock]
  (let [{:keys
         [aspect
          canopy-base-height
          canopy-cover
          canopy-height
          crown-bulk-density
          fuel-model
          relative-humidity
          slope
          temperature
          wind-from-direction
          wind-speed-20ft]}          (extract-constants constants global-clock here)
        fuel-moisture                (get-fuel-moisture relative-humidity temperature)
        [fuel-model spread-info-min] (rothermel-fast-wrapper fuel-model fuel-moisture)
        midflame-wind-speed          (* wind-speed-20ft 88.0
                                        (wind-adjustment-factor (:delta fuel-model) canopy-height canopy-cover)) ; mi/hr -> ft/min
        spread-info-max              (rothermel-surface-fire-spread-max spread-info-min
                                                                        midflame-wind-speed
                                                                        wind-from-direction
                                                                        slope
                                                                        aspect
                                                                        ellipse-adjustment-factor)
        crown-spread-max             (cruz-crown-fire-spread wind-speed-20ft crown-bulk-density
                                                             (-> fuel-moisture :dead :1hr))
        crown-eccentricity           (crown-fire-eccentricity wind-speed-20ft
                                                              ellipse-adjustment-factor)]
    (into []
          (comp
           (filter #(and (in-bounds? num-rows num-cols %)
                         (burnable? fire-spread-matrix (:fuel-model landfire-rasters) %)))
           (map #(compute-burn-trajectory % here spread-info-min spread-info-max fuel-model
                                          crown-bulk-density canopy-cover canopy-height
                                          canopy-base-height foliar-moisture crown-spread-max
                                          crown-eccentricity landfire-rasters cell-size
                                          overflow-trajectory overflow-heat)))
          (get-neighbors here))))

(defn burnable-neighbors?
  [fire-spread-matrix fuel-model-matrix num-rows num-cols cell]
  (some #(and (in-bounds? num-rows num-cols %)
              (burnable? fire-spread-matrix fuel-model-matrix %))
        (get-neighbors cell)))

(defn select-random-ignition-site
  [fuel-model-matrix]
  (let [num-rows           (m/row-count    fuel-model-matrix)
        num-cols           (m/column-count fuel-model-matrix)
        fire-spread-matrix (m/zero-matrix num-rows num-cols)]
    (loop [[i j :as ignition-site] (random-cell num-rows num-cols)]
      (if (and (burnable-fuel-model? (m/mget fuel-model-matrix i j))
               (burnable-neighbors? fire-spread-matrix fuel-model-matrix
                                    num-rows num-cols ignition-site))
        ignition-site
        (recur (random-cell num-rows num-cols))))))

(defn identify-ignition-events
  [ignited-cells timestep]
  (->> (for [[_ destinations] ignited-cells
             {:keys [cell trajectory terrain-distance spread-rate flame-length
                     fire-line-intensity fractional-distance]} destinations]
         (let [new-spread-fraction (/ (* spread-rate timestep) terrain-distance)
               new-total           (vreset! fractional-distance
                                            (+ @fractional-distance new-spread-fraction))]
           (if (>= new-total 1.0)
             {:cell cell :trajectory trajectory :fractional-distance @fractional-distance
              :flame-length flame-length :fire-line-intensity fire-line-intensity})))
       (remove nil?)
       (group-by :cell)
       (map (fn [[_ trajectories]] (apply max-key :fractional-distance trajectories)))
       (into [])))

(defn update-ignited-cells
  [{:keys [landfire-rasters num-rows num-cols] :as constants}
   ignited-cells
   ignition-events
   fire-spread-matrix
   global-clock]
  (let [newly-ignited-cells (into #{} (map :cell) ignition-events)
        fuel-model-matrix   (:fuel-model landfire-rasters)]
    (into {}
          (concat
           (for [[cell spread-info] ignited-cells
                 :when (burnable-neighbors? fire-spread-matrix fuel-model-matrix
                                            num-rows num-cols cell)]
             [cell (remove #(contains? newly-ignited-cells (:cell %)) spread-info)])
           (for [{:keys [cell trajectory fractional-distance]} ignition-events
                 :when (burnable-neighbors? fire-spread-matrix fuel-model-matrix
                                            num-rows num-cols cell)]
             [cell (compute-neighborhood-fire-spread-rates!
                    constants
                    fire-spread-matrix
                    cell
                    trajectory
                    (- fractional-distance 1.0)
                    global-clock)])))))

(defn run-loop
  [{:keys [max-runtime cell-size] :as constants}
   ignited-cells
   fire-spread-matrix
   flame-length-matrix
   fire-line-intensity-matrix
   burn-time-matrix]
  (loop [global-clock  0.0
         ignited-cells ignited-cells]
    (if (and (< global-clock max-runtime)
             (seq ignited-cells))
      (let [dt              (->> ignited-cells
                                 (vals)
                                 (apply concat)
                                 (map :spread-rate)
                                 (reduce max 0.0)
                                 (/ cell-size))
            timestep        (if (> (+ global-clock dt) max-runtime)
                              (- max-runtime global-clock)
                              dt)
            ignition-events (identify-ignition-events ignited-cells timestep)
            constants       (perturbation/update-global-vals constants global-clock (+ global-clock timestep))]
        ;; [{:cell :trajectory :fractional-distance
        ;;   :flame-length :fire-line-intensity} ...]
        (doseq [{:keys [cell flame-length fire-line-intensity]} ignition-events]
          (let [[i j] cell]
            (m/mset! fire-spread-matrix         i j 1.0)
            (m/mset! flame-length-matrix        i j flame-length)
            (m/mset! fire-line-intensity-matrix i j fire-line-intensity)
            (m/mset! burn-time-matrix           i j global-clock)))
        (recur (+ global-clock timestep)
               (update-ignited-cells constants ignited-cells ignition-events fire-spread-matrix global-clock)))
      {:exit-condition             (if (seq ignited-cells) :max-runtime-reached :no-burnable-fuels)
       :fire-spread-matrix         fire-spread-matrix
       :flame-length-matrix        flame-length-matrix
       :fire-line-intensity-matrix fire-line-intensity-matrix
       :burn-time-matrix           burn-time-matrix})))

(defn- initialize-matrix
  [num-rows num-cols indices]
  (let [matrix (m/zero-matrix num-rows num-cols)]
    (doseq [[i j] indices
            :when (in-bounds? num-rows num-cols [i j])]
      (m/mset! matrix i j -1.0))
    matrix))

(defn- get-non-zero-indices [m]
  (for [[r cols] (map-indexed vector (m/non-zero-indices m))
        c        cols]
    [r c]))

(defmulti run-fire-spread
  "Runs the raster-based fire spread model with a map of these arguments:
  - max-runtime: double (minutes)
  - cell-size: double (feet)
  - landfire-rasters: map containing these entries;
    - elevation: core.matrix 2D double array (feet)
    - slope: core.matrix 2D double array (vertical feet/horizontal feet)
    - aspect: core.matrix 2D double array (degrees clockwise from north)
    - fuel-model: core.matrix 2D double array (fuel model numbers 1-256)
    - canopy-height: core.matrix 2D double array (feet)
    - canopy-base-height: core.matrix 2D double array (feet)
    - crown-bulk-density: core.matrix 2D double array (lb/ft^3)
    - canopy-cover: core.matrix 2D double array (0-100)
  - wind-speed-20ft: double (miles/hour)
  - wind-from-direction: double (degrees clockwise from north)
  - fuel-moisture: doubles (%){:dead {:1hr :10hr :100hr} :live {:herbaceous :woody}}
  - foliar-moisture: double (%)
  - ellipse-adjustment-factor: (< 1.0 = more circular, > 1.0 = more elliptical)
  - initial-ignition-site: One of the following:
     - point represented as [row col]
     - map containing a :matrix field of type core.matrix 2D double array (0-2)
     - nil (this causes GridFire to select a random ignition-point)
  - num-rows: integer
  - num-cols: integer"
  (fn [{:keys [initial-ignition-site]}]
    (condp = (type initial-ignition-site)
      clojure.lang.PersistentHashMap :ignition-perimeter
      clojure.lang.PersistentVector  :ignition-point
      :random-ignition-point)))

(defmethod run-fire-spread :random-ignition-point
  [{:keys [landfire-rasters] :as constants}]
  (run-fire-spread (assoc constants
                          :initial-ignition-site
                          (select-random-ignition-site (:fuel-model landfire-rasters)))))

(defmethod run-fire-spread :ignition-point
  [{:keys [landfire-rasters num-rows num-cols initial-ignition-site] :as constants}]
  (let [[i j]                      initial-ignition-site
        fuel-model-matrix          (:fuel-model landfire-rasters)
        fire-spread-matrix         (m/zero-matrix num-rows num-cols)
        flame-length-matrix        (m/zero-matrix num-rows num-cols)
        fire-line-intensity-matrix (m/zero-matrix num-rows num-cols)
        burn-time-matrix           (m/zero-matrix num-rows num-cols)]
    (when (and (in-bounds? num-rows num-cols initial-ignition-site)
               (burnable-fuel-model? (m/mget fuel-model-matrix i j))
               (burnable-neighbors? fire-spread-matrix fuel-model-matrix
                                    num-rows num-cols initial-ignition-site))
      ;; initialize the ignition site
      (m/mset! fire-spread-matrix i j 1.0)
      (m/mset! flame-length-matrix i j 1.0)
      (m/mset! fire-line-intensity-matrix i j 1.0)
      (let [ignited-cells {initial-ignition-site
                           (compute-neighborhood-fire-spread-rates!
                            constants
                            fire-spread-matrix
                            initial-ignition-site
                            nil
                            0.0
                            0.0)}]
        (run-loop constants
                  ignited-cells
                  fire-spread-matrix
                  flame-length-matrix
                  fire-line-intensity-matrix
                  burn-time-matrix)))))

(defmethod run-fire-spread :ignition-perimeter
  [{:keys [num-rows num-cols initial-ignition-site landfire-rasters] :as constants}]
  (let [fire-spread-matrix         (first (:matrix initial-ignition-site))
        non-zero-indices           (get-non-zero-indices fire-spread-matrix)
        flame-length-matrix        (initialize-matrix num-rows num-cols non-zero-indices)
        fire-line-intensity-matrix (initialize-matrix num-rows num-cols non-zero-indices)
        perimeter-indices          (filter #(burnable-neighbors? fire-spread-matrix
                                                                 (:fuel-model landfire-rasters)
                                                                 num-rows
                                                                 num-cols
                                                                 %)
                                           non-zero-indices)
        burn-time-matrix           (initialize-matrix num-rows num-cols non-zero-indices)
        ignited-cells              (into {}
                                         (for [index perimeter-indices
                                               :let  [ignition-trajectories
                                                      (compute-neighborhood-fire-spread-rates!
                                                       constants
                                                       fire-spread-matrix
                                                       index
                                                       nil
                                                       0.0
                                                       0.0)]]
                                           [index ignition-trajectories]))]
<<<<<<< HEAD
    (run-loop constants
              ignited-cells
              fire-spread-matrix
              flame-length-matrix
              fire-line-intensity-matrix
              burn-time-matrix)))
=======
    (when (seq ignited-cells)
      (run-loop constants
                ignited-cells
                fire-spread-matrix
                flame-length-matrix
                fire-line-intensity-matrix))))
>>>>>>> 6279dac0
#+end_src

This concludes our description of GridFire's raster-based fire spread
algorithm.

* User Interface

The GridFire model described in the previous section may be called
directly from the REPL through the *run-fire-spread* function.
However, this would require that the user had already prepared all of
their map layers as 2D Clojure core.matrix values. In order to enable
GridFire to easily access a wide range of raster formatted GIS layers
directly, we have the following options:

1. A simple Clojure interface to a Postgresql database, containing
   the PostGIS spatial extensions. This interface is described in
   Section [[PostGIS Bridge]].

2. Magellan, a Clojure library for interacting with geospatial
   datasets. This interface is described in Section [[Magellan]].

Section [[Command Line Interface]] describes GridFire's command line
interface along with its input configuration file format, which
allows users to select between the PostGIS and Magellan data import
options easily.

Using one of these options along with a simple client interface in
clojure Section [[Command Line Interface]] which describes GridFire's
command line interface along with its input configuration file format.

** PostGIS Bridge

Extracting raster layers from a PostGIS database is performed by a
single function, called *postgis-raster-to-matrix*, which constructs a
SQL query for the layer, sends it to the database in a transaction,
and returns the result as a core.matrix 2D double array with nodata
values represented as -1.0. The georeferencing information associated
with this tile is also included in the returned results. This function
may be called directly from the REPL or indirectly through GridFire's
command line interface.

#+name: postgis-bridge
#+begin_src clojure :results silent :exports code :tangle ../src/gridfire/postgis_bridge.clj :padline no :no-expand :comments link
(ns gridfire.postgis-bridge
  (:require [clojure.core.matrix :as m]
            [clojure.java.jdbc   :as jdbc])
  (:import org.postgresql.jdbc.PgArray
           java.util.UUID))

(m/set-current-implementation :vectorz)

(defn extract-matrix [result]
  (->> result
       :matrix
       (#(.getArray ^PgArray %))
       (m/emap #(or % -1.0))
       m/matrix))

(defn build-rescale-query [rescaled-table-name resolution table-name]
  (format (str "CREATE TEMPORARY TABLE %s "
               "ON COMMIT DROP AS "
               "SELECT ST_Rescale(rast,%s,-%s,'NearestNeighbor') AS rast "
               "FROM %s")
          rescaled-table-name
          resolution
          resolution
          table-name))

(defn build-threshold-query [threshold]
  (format (str "ST_MapAlgebra(rast,band,NULL,"
               "'CASE WHEN [rast.val] < %s"
               " THEN 0.0 ELSE [rast.val] END')")
          threshold))

(defn build-data-query [threshold threshold-query metadata table-name]
  (format (str "SELECT ST_DumpValues(%s,%s) AS matrix "
               "FROM generate_series(1,%s) AS band "
               "CROSS JOIN %s")
          (if threshold threshold-query "rast")
          (if threshold 1 "band")
          (:numbands metadata)
          table-name))

(defn build-meta-query [table-name]
  (format "SELECT (ST_Metadata(rast)).* FROM %s" table-name))

(defn postgis-raster-to-matrix
  "Send a SQL query to the PostGIS database given by db-spec for a
  raster tile from table table-name. Optionally resample the raster to
  match resolution and set any values below threshold to 0. Return the
  post-processed raster values as a Clojure matrix using the
  core.matrix API along with all of the georeferencing information
  associated with this tile in a hash-map with the following form:
  {:srid 900916,
   :upperleftx -321043.875,
   :upperlefty -1917341.5,
   :width 486,
   :height 534,
   :scalex 2000.0,
   :scaley -2000.0,
   :skewx 0.0,
   :skewy 0.0,
   :numbands 10,
   :matrix #vectorz/matrix Large matrix with shape: [10,534,486]}"
  [db-spec table-name & [resolution threshold]]
  (jdbc/with-db-transaction [conn db-spec]
    (let [table-name      (if-not resolution
                            table-name
                            (let [rescaled-table-name (str "gridfire_" (subs (str (UUID/randomUUID)) 0 8))
                                  rescale-query       (build-rescale-query rescaled-table-name resolution table-name)]
                              ;; Create a temporary table to hold the rescaled raster.
                              ;; It will be dropped when the transaction completes.
                              (jdbc/db-do-commands conn [rescale-query])
                              rescaled-table-name))
          meta-query      (build-meta-query table-name)
          metadata        (first (jdbc/query conn [meta-query]))
          threshold-query (build-threshold-query threshold)
          data-query      (build-data-query threshold threshold-query metadata table-name)
          matrix          (when-let [results (seq (jdbc/query conn [data-query]))]
                            (m/matrix (mapv extract-matrix results)))]
      (assoc metadata :matrix matrix))))
#+end_src

** Magellan

Reading raster layers from disk is performed by a single function,
called *geotiff-raster-to-matrix*. Given the location of a GeoTIFF
file, this function will read the raster into memory and return the
same map of information as the *postgis-raster-to-matrix* function,
described in the previous section.

#+begin_src clojure :results silent :exports code :tangle ../src/gridfire/magellan_bridge.clj :padline no :no-expand :comments link
(ns gridfire.magellan-bridge
  (:require [clojure.core.matrix     :as m]
            [magellan.core           :refer [read-raster]]
            [magellan.raster.inspect :as inspect]))

(defn geotiff-raster-to-matrix
  "Reads a raster from a file using the magellan.core library. Returns the
   post-processed raster values as a Clojure matrix using the core.matrix API
   along with all of the georeferencing information associated with this tile in a
   hash-map with the following form:
  {:srid 900916,
   :upperleftx -321043.875,
   :upperlefty -1917341.5,
   :width 486,
   :height 534,
   :scalex 2000.0,
   :scaley -2000.0,
   :skewx 0.0,
   :skewy 0.0,
   :numbands 10,
   :matrix #vectorz/matrix Large matrix with shape: [10,534,486]}"
  [file-path]
  (let [raster   (read-raster file-path)
        grid     (:grid raster)
        r-info   (inspect/describe-raster raster)
        matrix   (inspect/extract-matrix raster)
        image    (:image r-info)
        envelope (:envelope r-info)]
    {:srid       (:srid r-info)
     :upperleftx (get-in envelope [:x :min])
     :upperlefty (get-in envelope [:y :min])
     :width      (:width image)
     :height     (:height image)
     :scalex     (.getScaleX (.getGridToCRS2D grid))
     :scaley     (.getScaleY (.getGridToCRS2D grid))
     :skewx      0.0 ;FIXME not used?
     :skewy      0.0 ;FIXME not used?
     :numbands   (:bands image)
     :matrix     (m/matrix matrix)}))
#+end_src

** Command Line Interface

The entire GridFire system is available for use directly from the
Clojure REPL. This enables straightforward analysis and introspection
of the fire behavior functions and their results over a range of
inputs. However, if you just want to simulate an individual
ignition event, GridFire comes with a simple command line interface
that can be parameterized by a single configuration file, specifying
the ignition location, burn duration, weather values, and the location
of the PostGIS raster layers to use for topography and fuels.

The executable may be created using the Clojure CLI tools as follows:

#+name: build-jar
#+begin_src sh :results silent :exports code
clojure -A:make-uberjar
#+end_src

This command will generate a Java Archive (JAR) file in
the *target* directory that may be run from the command line as
follows:

#+name: run-gridfire-jar
#+begin_src sh :results silent :exports code
java -jar gridfire-<version>.jar myconfig.edn
#+end_src

When run, the executable connects to the PostGIS database specified in
the passed-in config file, downloads the necessary raster layers,
simulates the ignition event for the requested duration, and returns
2D maps showing the spatial distributions of fire spread, flame
length, and fire line intensity respectively. Finally, it prints out
the final clock time from when the simulation was terminated as well
as the total number of ignited cells on the raster grid at that point.

Which maps are created (and in what formats) may be configured by
setting the following options in GridFire's input config file to true
or false:

#+ATTR_LATEX: :options \setlength{\itemsep}{-3mm}
1. :output-landfire-inputs?
2. :output-geotiffs?
3. :output-pngs?

#+name: command-line-interface
#+begin_src clojure :results silent :exports code :tangle ../src/gridfire/cli.clj :padline no :no-expand :comments link
(ns gridfire.cli
  (:gen-class)
  (:require [clojure.core.matrix   :as m]
            [clojure.data.csv      :as csv]
            [clojure.edn           :as edn]
            [clojure.java.io       :as io]
            [clojure.spec.alpha    :as s]
            [gridfire.crown-fire   :refer [m->ft]]
            [gridfire.common       :refer [calc-emc]]
            [gridfire.fetch        :as fetch]
            [gridfire.fire-spread  :refer [run-fire-spread]]
            [gridfire.spec.config  :as spec]
            [gridfire.utils.random :refer [my-rand-int my-rand-nth]]
            [gridfire.perturbation :as perturbation]
            [magellan.core         :refer [make-envelope
                                           matrix-to-raster
                                           register-new-crs-definitions-from-properties-file!
                                           write-raster]]
            [matrix-viz.core       :refer [save-matrix-as-png]])
  (:import java.util.Random))

(m/set-current-implementation :vectorz)

(register-new-crs-definitions-from-properties-file! "CUSTOM"
                                                    (io/resource "custom_projections.properties"))

(defn sample-from-list
  [rand-generator n xs]
  (repeatedly n #(my-rand-nth rand-generator xs)))

(defn sample-from-range
  [rand-generator n [min max]]
  (let [range (- max min)]
    (repeatedly n #(+ min (my-rand-int rand-generator range)))))

(defn draw-samples
  [rand-generator n x]
  (into []
        (cond (list? x)   (sample-from-list rand-generator n x)
              (vector? x) (sample-from-range rand-generator n x)
              :else       (repeat n x))))

(defn cells-to-acres
  [cell-size num-cells]
  (let [acres-per-cell (/ (* cell-size cell-size) 43560.0)]
    (* acres-per-cell num-cells)))

(defn summarize-fire-spread-results
  [fire-spread-results cell-size]
  (let [flame-lengths              (filterv pos? (m/eseq (:flame-length-matrix fire-spread-results)))
        fire-line-intensities      (filterv pos? (m/eseq (:fire-line-intensity-matrix fire-spread-results)))
        burned-cells               (count flame-lengths)
        fire-size                  (cells-to-acres cell-size burned-cells)
        flame-length-mean          (/ (m/esum flame-lengths) burned-cells)
        fire-line-intensity-mean   (/ (m/esum fire-line-intensities) burned-cells)
        flame-length-stddev        (->> flame-lengths
                                        (m/emap #(Math/pow (- flame-length-mean %) 2.0))
                                        (m/esum)
                                        (#(/ % burned-cells))
                                        (Math/sqrt))
        fire-line-intensity-stddev (->> fire-line-intensities
                                        (m/emap #(Math/pow (- fire-line-intensity-mean %) 2.0))
                                        (m/esum)
                                        (#(/ % burned-cells))
                                        (Math/sqrt))]
    {:fire-size                  fire-size
     :flame-length-mean          flame-length-mean
     :flame-length-stddev        flame-length-stddev
     :fire-line-intensity-mean   fire-line-intensity-mean
     :fire-line-intensity-stddev fire-line-intensity-stddev}))

(defn calc-ffwi
  "Computes the Fosberg Fire Weather Index value from rh (relative
   humidity in %), temp (temperature in F), wsp (wind speed in mph),
   and a constant x (gust multiplier).
   ------------------------------------------------------------------
   Note: ffwi can be computed with (calc-ffwi rh temp wsp 1.0)
         ffwi-max can be computed with (calc-ffwi minrh maxtemp wsp 1.75)
   Geek points: Uses Cramer's rule: (+ d (* x (+ c (* x (+ b (* x a))))))
                for an efficient cubic calculation on tmp."
  [rh temp wsp x]
  (let [m   (calc-emc rh temp)
        eta (+ 1 (* m (+ -2 (* m (+ 1.5 (* m -0.5))))))]
    (/ (* eta (Math/sqrt (+ 1 (Math/pow (* x wsp) 2))))
       0.3002)))

(defn run-simulations
  [{:keys
    [cell-size outfile-suffix output-geotiffs? output-pngs? output-csvs?
     simulations]}
   landfire-rasters envelope ignition-row
   ignition-col max-runtime temperature relative-humidity wind-speed-20ft
   wind-from-direction foliar-moisture ellipse-adjustment-factor ignition-layer
   multiplier-lookup perturbations]
  (mapv
   (fn [i]
     (let [matrix-or-i           (fn [obj i] (:matrix obj (obj i)))
           initial-ignition-site (or ignition-layer
                                     [(ignition-row i) (ignition-col i)])
           input-variations      {:max-runtime               (max-runtime i)
                                  :temperature               (matrix-or-i temperature i)
                                  :relative-humidity         (matrix-or-i relative-humidity i)
                                  :wind-speed-20ft           (matrix-or-i wind-speed-20ft i)
                                  :wind-from-direction       (matrix-or-i wind-from-direction i)
                                  :foliar-moisture           (* 0.01 (foliar-moisture i))
                                  :ellipse-adjustment-factor (ellipse-adjustment-factor i)}
           fire-spread-results   (run-fire-spread
                                  (merge
                                   input-variations
                                   {:cell-size             cell-size
                                    :landfire-rasters      landfire-rasters
                                    :num-rows              (m/row-count (:fuel-model landfire-rasters))
                                    :num-cols              (m/column-count (:fuel-model landfire-rasters))
                                    :multiplier-lookup     multiplier-lookup
                                    :initial-ignition-site initial-ignition-site
                                    :perturbations         (when perturbations
                                                             (perturbations i))}))]
       (when fire-spread-results
         (doseq [[layer-name layer] [["fire_spread"         :fire-spread-matrix]
                                     ["flame_length"        :flame-length-matrix]
                                     ["fire_line_intensity" :fire-line-intensity-matrix]]]
           (when output-geotiffs?
             (-> (matrix-to-raster layer-name (fire-spread-results layer) envelope)
                 (write-raster (str layer-name outfile-suffix "_" i ".tif"))))
           (when output-pngs?
             (save-matrix-as-png :color 4 -1.0
                                 (fire-spread-results layer)
                                 (str name outfile-suffix "_" i ".png")))))
       (when output-csvs?
         (merge
          input-variations
          {:ignition-row    (ignition-row i)
           :ignition-col    (ignition-col i)
           :foliar-moisture (foliar-moisture i)
           :exit-condition  (:exit-condition fire-spread-results :no-fire-spread)}
          (if fire-spread-results
            (summarize-fire-spread-results fire-spread-results cell-size)
            {:fire-size                  0.0
             :flame-length-mean          0.0
             :flame-length-stddev        0.0
             :fire-line-intensity-mean   0.0
             :fire-line-intensity-stddev 0.0})))))
   (range simulations)))

(defn write-csv-outputs
  [output-csvs? output-filename results-table]
  (when output-csvs?
    (with-open [out-file (io/writer output-filename)]
      (->> results-table
           (sort-by #(vector (:ignition-row %) (:ignition-col %)))
           (mapv (fn [{:keys [ignition-row ignition-col max-runtime temperature relative-humidity wind-speed-20ft
                              wind-from-direction foliar-moisture ellipse-adjustment-factor fire-size flame-length-mean
                              flame-length-stddev fire-line-intensity-mean fire-line-intensity-stddev]}]
                   [ignition-row
                    ignition-col
                    max-runtime
                    temperature
                    relative-humidity
                    wind-speed-20ft
                    wind-from-direction
                    foliar-moisture
                    ellipse-adjustment-factor
                    fire-size
                    flame-length-mean
                    flame-length-stddev
                    fire-line-intensity-mean
                    fire-line-intensity-stddev]))
           (cons ["ignition-row" "ignition-col" "max-runtime" "temperature" "relative-humidity" "wind-speed-20ft"
                  "wind-from-direction" "foliar-moisture" "ellipse-adjustment-factor" "fire-size" "flame-length-mean"
                  "flame-length-stddev" "fire-line-intensity-mean" "fire-line-intensity-stddev"])
           (csv/write-csv out-file)))))

(defn get-envelope
  [config landfire-layers]
  (let [{:keys [upperleftx upperlefty width height scalex scaley]} (landfire-layers :elevation)]
    (make-envelope (:srid config)
                   upperleftx
                   (+ upperlefty (* height scaley))
                   (* width scalex)
                   (* -1.0 height scaley))))

(defn get-weather [config rand-generator weather-type weather-layers]
  (if (contains? weather-layers weather-type)
    (weather-type weather-layers)
    (draw-samples rand-generator (:simulations config) (config weather-type))))

(defn create-multiplier-lookup
  [{:keys [cell-size]} weather-layers]
  (reduce-kv (fn [acc k {:keys [scalex]}]
               (assoc acc k (int (quot (m->ft scalex) cell-size))))
             {}
             weather-layers))

(defn -main
  [& config-files]
  (doseq [config-file config-files]
    (let [config (edn/read-string (slurp config-file))]
      (if (s/valid? ::spec/config config)
        (let [landfire-layers   (fetch/landfire-layers config)
              landfire-rasters  (into {}
                                      (map (fn [[layer info]] [layer (first (:matrix info))]))
                                      landfire-layers)
              ignition-layer    (fetch/ignition-layer config)
              weather-layers    (fetch/weather-layers config)
              multiplier-lookup (create-multiplier-lookup config weather-layers)
              envelope          (get-envelope config landfire-layers)
              simulations       (:simulations config)
              rand-generator    (if-let [seed (:random-seed config)]
                                  (Random. seed)
                                  (Random.))]
          (when (:output-landfire-inputs? config)
            (doseq [[layer matrix] landfire-rasters]
              (-> (matrix-to-raster (name layer) matrix envelope)
                  (write-raster (str (name layer) (:outfile-suffix config) ".tif")))))
          (->> (run-simulations
                config
                landfire-rasters
                envelope
                (draw-samples rand-generator simulations (:ignition-row config))
                (draw-samples rand-generator simulations (:ignition-col config))
                (draw-samples rand-generator simulations (:max-runtime config))
                (get-weather config rand-generator :temperature weather-layers)
                (get-weather config rand-generator :relative-humidity weather-layers)
                (get-weather config rand-generator :wind-speed-20ft weather-layers)
                (get-weather config rand-generator :wind-from-direction weather-layers)
                (draw-samples rand-generator simulations (:foliar-moisture config))
                (draw-samples rand-generator simulations (:ellipse-adjustment-factor config))
                ignition-layer
                multiplier-lookup
                (perturbation/draw-samples rand-generator simulations (:perturbations config)))
               (write-csv-outputs
                (:output-csvs? config)
                (str "summary_stats" (:outfile-suffix config) ".csv"))))
        (s/explain ::spec/config config)))))
#+end_src

#+name: utils-random
#+begin_src clojure :results silent :exports code :tangle ../src/gridfire/utils/random.clj :padline no :no-expand :comments link
(ns gridfire.utils.random
  (:import java.util.Random))

(defn my-rand
  ([^Random rand-generator] (.nextDouble rand-generator))
  ([^Random rand-generator n] (* n (my-rand rand-generator))))

(defn my-rand-int
  [rand-generator n]
  (int (my-rand rand-generator n)))

(defn my-rand-nth
  [rand-generator coll]
  (nth coll (my-rand-int rand-generator (count coll))))

(defn random-float
  [min-val max-val rand-generator]
  (let [range (- max-val min-val)]
    (+ min-val (my-rand rand-generator range))))
#+end_src

* Configuration File

The configuration file for GridFire's command line interface is a text
file in Extensible Data Notation (EDN) format.[fn::
https://github.com/edn-format/edn] A sample configuration file is
provided below and in ``resources/sample_config.edn''. The format
should be self-evident at a glance, but it is worth noting that EDN is
case-sensitive but whitespace-insensitive. Comments are anything
following two semi-colons (;;). Strings are contained in double-quotes
(``''). Keywords are prefixed with a colon (:). Vectors are delimited
with square brackets ([]). Associative lookup tables (a.k.a. maps) are
delimited with curly braces ({}) and are used to express key-value
relationships.

The configuration file can be broken up into 5 sections as described
below:

** Section 1: Landscape data to be shared by all simulations

GridFire allows us to choose how we want to ingest landscape data
through the configuration file. We can choose to get LANDFIRE layers
from our PostGIS database, or we can read raster files from disk. This
behavior is controlled as follows:

Include the following mapping at the top level of the configuraiton
file:

- *landfire-layers*: a map of fetch specifications

For the fetch specifications include the following mappings:
- *type*: the method for fetching the layer
- *source*: the string input for the fetch method

To fetch layers from a Postgresql database you must also include the
follwing mapping:

- *db-spec*: a map of database connection information for our Postgresql
  database

Here's an example of fetching LANDFIRE layers from a Postgresql database.
#+begin_src clojure
{:db-spec            {:classname   "org.postgresql.Driver"
                      :subprotocol "postgresql"
                      :subname     "//localhost:5432/gridfire"
                      :user        "gridfire"}
 :landfire-layers    {:aspect             {:type   :postgis
                                           :source "landfire.asp WHERE rid=100"}
                      :canopy-base-height {:type   :postgis
                                           :source "landfire.cbh WHERE rid=100"}
                      :canopy-cover       {:type   :postgis
                                           :source "landfire.cc WHERE rid=100"}
                      :canopy-height      {:type   :postgis
                                           :source "landfire.ch WHERE rid=100"}
                      :crown-bulk-density {:type   :postgis
                                           :source "landfire.cbd WHERE rid=100"}
                      :elevation          {:type   :postgis
                                           :source "landfire.fbfm40 WHERE rid=100"}
                      :fuel-model         {:type   :postgis
                                           :source "landfire.slp WHERE rid=100"}
                      :slope              {:type   :postgis
                                           :source "landfire.dem WHERE rid=100"}}}
#+end_src

Here's an example of fetching LANDFIRE layers from files on disk.
#+begin_src clojure
{:landfire-layers {:aspect             {:type   :geotiff
                                        :source "test/gridfire/resources/asp.tif"}
                   :canopy-base-height {:type   :geotiff
                                        :source "test/gridfire/resources/cbh.tif"}
                   :canopy-cover       {:type   :geotiff
                                        :source "test/gridfire/resources/cc.tif"}
                   :canopy-height      {:type   :geotiff
                                        :source "test/gridfire/resources/ch.tif"}
                   :crown-bulk-density {:type   :geotiff
                                        :source "test/gridfire/resources/cbd.tif"}
                   :elevation          {:type   :geotiff
                                        :source "test/gridfire/resources/dem.tif"}
                   :fuel-model         {:type   :geotiff
                                        :source "test/gridfire/resources/fbfm40.tif"}
                   :slope              {:type   :geotiff
                                        :source "test/gridfire/resources/slp.tif"}}}
#+end_src

Include the following required mapping on all configurations:

#+begin_src clojure
{:srid      "CUSTOM:900914"
 :cell-size 98.425} ; (feet)
#+end_src

** Section 2: Ignition data from which to build simulation inputs

GridFire allows us to choose how we want to initialize the ignition
area. We can choose one of 2 options: to initialize a single point or
an existing burn perimeter (raster).

To initialize a single point, include the following mappings:

- *ignition-row*: (single, list, or range of values)
- *ignition-col*: (single, list, or range of values)

For this method of ignition, values may be entered in one of three ways:

1. If a single value is provided, it will be kept the same for all
   simulations.
2. For a list of values, a value from the list will be randomly
   selected in each simulation.
3. For a range of values, a value from the range [inclusive exclusive]
   will be randomly selected in each simulation.

#+begin_src clojure
{:ignition-row [10 90]
 :ignition-col [20 80]}
#+end_src

To initialize an existing burn perimeter from a raster, we have two
options. We can read rasters from a Postgresql database or a raster
file on disk. This behavior is controlled as follows:

Include the following mapping at the top level of the configuraiton
file:

- *ignition-layer*: a map of fetch specifications

For the fetch specifications include the following mappings:
- *type*: the method for fetching the layer
- *source*: the string input for the fetch method

Here's an example of fetching an intial burn perimeter from a
Postgresql database.

*Note*: be sure to include the map of database connection (*:db-spec*) as
described in section 1.
#+begin_src clojure
{:ignition-layer {:type   :postgis
                  :source "ignition.ign WHERE rid=1"}}
#+end_src

Here's an example of fetching an intial burn perimeter from a file on
disk
#+begin_src clojure
{:fetch-ignition-method :geotiff
 :ignition-layer        "test/gridfire/resources/ign.tif"}
#+end_src

GridFire makes use of clojure's multimethods to dispatch control to
different handlers for fetching ignition layers. The dispatch depends
on what is in the config file. Here's the namespace that implements
this functionality.

#+name: fetch.clj
#+begin_src clojure :results silent :exports code :tangle ../src/gridfire/fetch.clj :padline no :no-expand :comments link
(ns gridfire.fetch
  (:require [clojure.core.matrix      :as m]
            [gridfire.magellan-bridge :refer [geotiff-raster-to-matrix]]
            [gridfire.postgis-bridge  :refer [postgis-raster-to-matrix]]
            [gridfire.spec.config     :as spec]
            [gridfire.surface-fire    :refer [degrees-to-radians]]))

;;-----------------------------------------------------------------------------
;; LANDFIRE
;;-----------------------------------------------------------------------------

(def layer-names
  [:aspect
   :canopy-base-height
   :canopy-cover
   :canopy-height
   :crown-bulk-density
   :elevation
   :fuel-model
   :slope])

(defn convert-metrics
  "Converting metrics in layers:
  meters to feet
  degrees to percent"
  [landfire-layers]
  (-> landfire-layers
      (update-in [:elevation :matrix]
                 (fn [matrix] (m/emap #(* % 3.28) matrix))) ; m -> ft
      (update-in [:slope :matrix]
                 (fn [matrix] (m/emap #(Math/tan (degrees-to-radians %)) matrix))) ; degrees -> %
      (update-in [:canopy-height :matrix]
                 (fn [matrix] (m/emap #(* % 3.28) matrix))) ; m -> ft
      (update-in [:canopy-base-height :matrix]
                 (fn [matrix] (m/emap #(* % 3.28) matrix))) ; m -> ft
      (update-in [:crown-bulk-density :matrix]
                 (fn [matrix] (m/emap #(* % 0.0624) matrix))))) ; kg/m^3 -> lb/ft^3

(defmulti landfire-layer
  (fn [_ {:keys [type]}] type))

(defmethod landfire-layer :postgis
  [db-spec {:keys [source]}]
  (postgis-raster-to-matrix db-spec source))

(defmethod landfire-layer :geotiff
  [_ {:keys [source]}]
  (geotiff-raster-to-matrix source))

(defn landfire-layers
  "Returns a map of LANDFIRE rasters (represented as maps) with the following units:
   {:elevation          feet
    :slope              vertical feet/horizontal feet
    :aspect             degrees clockwise from north
    :fuel-model         fuel model numbers 1-256
    :canopy-height      feet
    :canopy-base-height feet
    :crown-bulk-density lb/ft^3
    :canopy-cover       % (0-100)}"
  [{:keys [db-spec] :as config}]
  (convert-metrics
   (let [layers (:landfire-layers config)]
     (reduce (fn [amap layer-name]
               (let [source (get layers layer-name)]
                 (assoc amap
                        layer-name
                        (if (map? source)
                          (landfire-layer db-spec source)
                          (postgis-raster-to-matrix db-spec source)))))
             {}
             layer-names))))

;;-----------------------------------------------------------------------------
;; Initial Ignition
;;-----------------------------------------------------------------------------

(defn convert-burn-values [matrix {:keys [burned unburned]}]
  (m/emap #(condp = %
             (double burned)   1.0
             (double unburned) 0.0
             -1.0)
          matrix))

(defmulti ignition-layer
  (fn [{:keys [ignition-layer]}] (:type ignition-layer)))

(defmethod ignition-layer :postgis
  [{:keys [db-spec ignition-layer]}]
  (let [layer (postgis-raster-to-matrix db-spec (:source ignition-layer))]
    (if-let [bv (:burn-values ignition-layer)]
      (assoc layer :matrix (convert-burn-values (:matrix layer) bv))
      layer)))

(defmethod ignition-layer :geotiff
  [{:keys [ignition-layer]}]
  (let [layer (geotiff-raster-to-matrix (:source ignition-layer))]
    (if-let [bv (:burn-values ignition-layer)]
      (assoc layer :matrix (convert-burn-values (:matrix layer) bv))
      layer)))

(defmethod ignition-layer :default
  [_]
  nil)

;;-----------------------------------------------------------------------------
;; Weather
;;-----------------------------------------------------------------------------

(defmulti weather
  (fn [_ {:keys [type]}] type))

(defmethod weather :postgis
  [{:keys [db-spec]} {:keys [source]}]
  (postgis-raster-to-matrix db-spec source))

(defmethod weather :geotiff
  [_ {:keys [source]}]
  (geotiff-raster-to-matrix source))

(defn weather-layers
  "Returns a map of weather layers (represented as maps) with the following units:
   {:temperature         farenheight
    :relative-humidity   %
    :wind-speed-20ft     mph
    :wind-from-direction degrees clockwise from north}"
  [config]
  (reduce (fn [acc weather-name]
            (let [weather-spec (weather-name config)]
              (if (map? weather-spec)
                (assoc acc weather-name (weather config weather-spec))
                acc)))
          {}
          spec/weather-names))
#+end_src

** Section 3: Weather data from which to build simulation inputs

For all the options in this section, you may enter values in one of
three ways (as described in section 2): single, list, or range of
values.

#+begin_src clojure
{:temperature               (50 65 80)     ; (degrees Fahrenheit)
 :relative-humidity         (1 10 20)      ; (%)
 :wind-speed-20ft           (10 15 20)     ; (miles/hour)
 :wind-from-direction       (0 90 180 270) ; (degrees clockwise from north)
 :foliar-moisture           90}            ; (%)
#+end_src

Temperature, relative humidity, wind speed, and wind direction accepts
an additional type of input. GridFire allows us to use weather data
from rasters. To use weather data from raster we have two options.
This behavior is controlled as follows:

Include the following mapping at the top level of the configuraiton
file:

- *[weather-type]*: a map of fetch specifications

For the fetch specifications include the following mappings:
- *type*: the method for fetching the layer
- *source*: the string input for the fetch method

Here's an example of fetching weather rasters from a Postgresql database.
*Note*: be sure to include the map of database connection (*:db-spec*) as
described in section 1.
#+begin_src clojure
{:temperature         {:type   :postgis
                       :source "weather.tmpf WHERE rid=100"}
 :relative-humidity   {:type   :postgis
                       :source "weather.rh WHERE rid=100"}
 :wind-speed-20ft     {:type   :postgis
                       :source "weather.ws WHERE rid=100"}
 :wind-from-direction {:type   :postgis
                       :source "weather.wd WHERE rid=100"}}
#+end_src

Here's an example of fetching weather rasters from files on disk.
#+begin_src clojure
{:temperature         {:type   :geotiff
                       :source "test/gridfire/resources/weather-test/tmpf_to_sample.tif"}
 :relative-humidity   {:type   :geotiff
                       :source "test/gridfire/resources/weather-test/rh_to_sample.tif"}
 :wind-speed-20ft     {:type   :geotiff
                       :source "test/gridfire/resources/weather-test/ws_to_sample.tif"}
 :wind-from-direction {:type   :geotiff
                       :source "test/gridfire/resources/weather-test/d_to_sample.tif"}}
#+end_src

*NOTE:* Gridfire expects weather raster's resolution and the landfire's
resolution as designated by the `:cell-size` must be exact multiples
of one another. This means you may choose to use raster's of different
cell sizes to improve preformance.

** Section 4: Number of simulations and (optional) random seed perimeter

#+begin_src clojure
{:max-runtime               60             ; (minutes)
 :simulations               10
 :ellipse-adjustment-factor 1.0            ; (< 1.0 = more circular, > 1.0 = more elliptical)
 :random-seed 1234567890}                  ; long value (optional)
#+end_src

** Section 5: Types and names of outputs

#+begin_src clojure
{:outfile-suffix          "_tile_100"
 :output-landfire-inputs? true
 :output-geotiffs?        true
 :output-pngs?            true
 :output-csvs?            true}
#+end_src

** Section 6: Perturbations

Gridfire supports puturbations of input rasters during simulations in
order to account for inherent uncertainty in the data. A uniform
random sampling of values within a given range is used to address
these uncertanties. 

To specify this in the config file include the following mappings:

- *perturbations:* a map of layer names to a map of perturbation configurations

#+begin_src clojure
{:perturbations {:canopy-height {:spatial-type :global
                                 :range        [-1.0 1.0]}}}
#+end_src

The above config specify that a randomly selected value between -1.0
and 1.0 should be added to the canopy height value. This perturbation
will be applied globally to all cells. We could also, instead, specify
that each cell should be perturbed individually by setting spatial
type to *:pixel*.

 #+name: perturbation
#+begin_src clojure :results silent :exports code :tangle ../src/gridfire/perturbation.clj :padline no :no-expand :comments link
(ns gridfire.perturbation
  (:require [gridfire.utils.random :refer [random-float]]))

(defn- enrich-info
  [perturbations rand-generator id]
  (reduce-kv
   (fn [acc k {:keys [spatial-type range rand-gen] :as v}]
     (let [simulation-id     id
           [min-val max-val] range]
       (if (= spatial-type :global)
         (update-in acc [k] merge {:global-value   (random-float min-val max-val rand-generator)
                                   :simulation-id  simulation-id
                                   :rand-generator rand-generator})
         (update-in acc [k] merge {:simulation-id  simulation-id
                                   :rand-generator rand-generator}))))
   perturbations
   perturbations))

(defn draw-samples
  [rand-generator n perturbations]
  (when perturbations
    (mapv #(enrich-info perturbations rand-generator %) (range n))))

(defn value-at
  ([perturb-info raster here]
   (value-at perturb-info raster here nil))

  ([{:keys [range spatial-type global-value rand-generator]} raster here frequency-band]
   (let [[min-val max-val] range]
     (if (= spatial-type :global)
       global-value
       (random-float min-val max-val rand-generator)))))

(def value-at
  (memoize value-at))

(defn- update?
  [global-clock next-clock frequency]
  (< (quot global-clock frequency)
     (quot next-clock frequency)))

(defn- global-temporal-perturbations
  [perturbations]
  (->> perturbations
       (filter (fn [[k v]] (and (:frequency v) (= (:spatial-type v) :global))))
       keys))

(defn update-global-vals
  [{:keys [perturbations] :as constants} current-clock next-clock]
  (let [layers-to-update (global-temporal-perturbations perturbations)]
    (reduce
     (fn [acc layer-name]
       (let [{:keys [frequency
                     range
                     rand-generator]} (get-in acc [:perturbations layer-name])
             [min-val max-val]        range
             new-global               (random-float min-val max-val rand-generator)]
         (if (update? current-clock next-clock frequency)
           (assoc-in acc [:perturbations layer-name :global-value] new-global)
           acc)))
     constants
     layers-to-update)))
#+end_src

* Example Configuration files

Here is a complete sample configuration for using landfire layers from our postigs enabled
database and initializing burn points from a range of values.

Here is a complete sample configuration for using LANDFIRE layers from
our PostGIS-enabled database with ignition points randomly sampled
from a range.

#+name: sample_postgis_config.edn
#+begin_src clojure :results silent :exports code :tangle ../resources/sample_postgis_config.edn :padline no :no-expand :comments link
{;; Section 1: Landscape data to be shared by all simulations
 :fetch-layer-method        :postgis
 :db-spec                   {:classname   "org.postgresql.Driver"
                             :subprotocol "postgresql"
                             :subname     "//localhost:5432/gridfire"
                             :user        "gridfire"
                             :password    "gridfire"}
 :landfire-layers            {:aspect             {:type   :postgis
                                                   :source "landfire.asp WHERE rid=100"}
                              :canopy-base-height {:type   :postgis
                                                   :source "landfire.cbh WHERE rid=100"}
                              :canopy-cover       {:type   :postgis
                                                   :source "landfire.cc WHERE rid=100"}
                              :canopy-height      {:type   :postgis
                                                   :source "landfire.ch WHERE rid=100"}
                              :crown-bulk-density {:type   :postgis
                                                   :source "landfire.cbd WHERE rid=100"}
                              :elevation          {:type   :postgis
                                                   :source "landfire.dem WHERE rid=100"}
                              :fuel-model         {:type   :postgis
                                                   :source "landfire.fbfm40 WHERE rid=100"}
                              :slope              {:type   :postgis
                                                   :source "landfire.slp WHERE rid=100"}}
 :srid                      "CUSTOM:900914"
 :cell-size                 98.425         ; (feet)

 ;; Section 2: Ignition data from which to build simulation inputs
 :ignition-row              [10 90]
 :ignition-col              [20 80]

 ;; Section 3: Weather data from which to build simulation inputs
 ;; For all options in this section, you may enter values in one of five ways:
 ;;   1. Single Value: 25
 ;;   2. List of Values: (2 17 9)
 ;;   3. Range of Values: [10 20]
 ;;   4. Raster from file on disk: {:type :geotiff :source "path/to/file/weather.tif"}
 ;;   5. Raster from Postgresql database: {:type :postgis :source "weather.ws WHERE rid=1"}
 ;;
 ;; If a single value is provided, it will be kept the same for all simulations.
 ;; For a list of values, the list will be randomly sampled from in each simulation.
 ;; For a range of values, the range [inclusive exclusive] will be randomly sampled from in each simulation.
 :temperature               (50 65 80)     ; (degrees Fahrenheit)
 :relative-humidity         (1 10 20)      ; (%)
 :wind-speed-20ft           (10 15 20)     ; (miles/hour)
 :wind-from-direction       (0 90 180 270) ; (degrees clockwise from north)
 :foliar-moisture           90             ; (%)

 ;; Section 4: Number of simulations and (optional) random seed parameter
 :max-runtime               60             ; (minutes)
 :ellipse-adjustment-factor 1.0            ; (< 1.0 = more circular, > 1.0 = more elliptical)
 :simulations               10
 :random-seed               1234567890     ; long value (optional)

 ;; Section 5: Types and names of outputs
 :outfile-suffix            "_tile_100"
 :output-landfire-inputs?   true
 :output-geotiffs?          true
 :output-pngs?              true
 :output-csvs?              true}
#+end_src

Here is a complete sample configuration for reading both the LANDFIRE
layers, initial burn perimeter, and weather layers from GeoTIFF
files on disk.

#+name: sample_geotiff_config.edn
#+begin_src clojure :results silent :exports code :tangle ../resources/sample_geotiff_config.edn :padline no :no-expand :comments link
{;; Section 1: Landscape data to be shared by all simulations
 :landfire-layers           {:aspect             {:type   :geotiff
                                                  :source "test/gridfire/resources/asp.tif"}
                             :canopy-base-height {:type   :geotiff
                                                  :source "test/gridfire/resources/cbh.tif"}
                             :canopy-cover       {:type   :geotiff
                                                  :source "test/gridfire/resources/cc.tif"}
                             :canopy-height      {:type   :geotiff
                                                  :source "test/gridfire/resources/ch.tif"}
                             :crown-bulk-density {:type   :geotiff
                                                  :source "test/gridfire/resources/cbd.tif"}
                             :elevation          {:type   :geotiff
                                                  :source "test/gridfire/resources/dem.tif"}
                             :fuel-model         {:type   :geotiff
                                                  :source "test/gridfire/resources/fbfm40.tif"}
                             :slope              {:type   :geotiff
                                                  :source "test/gridfire/resources/slp.tif"}}
 :srid                      "CUSTOM:900914"
 :cell-size                 98.425         ; (feet)

 ;; Section 2: Ignition data from which to build simulation inputs
 :ignition-layer            {:type   :geotiff
                             :source "test/gridfire/resources/ign.tif"}

 ;; Section 3: Weather data from which to build simulation inputs
 ;; For all options in this section, you may enter values in one of five ways:
 ;;   1. Single Value: 25
 ;;   2. List of Values: (2 17 9)
 ;;   3. Range of Values: [10 20]
 ;;   4. Raster from file on disk: {:type :geotiff :source "path/to/file/weather.tif"}
 ;;   5. Raster from Postgresql database: {:type :postgis :source "weather.ws WHERE rid=1"}
 ;;
 ;; If a single value is provided, it will be kept the same for all simulations.
 ;; For a list of values, the list will be randomly sampled from in each simulation.
 ;; For a range of values, the range [inclusive exclusive] will be randomly sampled from in each simulation.

 :temperature                      {:type   :geotiff
                                    :source "test/gridfire/resources/weather-test/tmpf_to_sample.tif"}  ; (degrees Fahrenheit)
 :relative-humidity                {:type   :geotiff
                                    :source "test/gridfire/resources/weather-test/rh_to_sample.tif"}    ; (%)
 :wind-speed-20ft                  {:type   :geotiff
                                    :source "test/gridfire/resources/weather-test/ws_to_sample.tif"}    ; (miles/hour)
 :wind-from-direction              {:type   :geotiff
                                    :source "test/gridfire/resources/weather-test/wd_to_sample.tif"}    ; (degrees clockwise from north)
 :foliar-moisture                  90                                                                   ; (%)

 ;; Section 4: Number of simulations and (optional) random seed parameter
 :max-runtime               60             ; (minutes)
 :ellipse-adjustment-factor 1.0            ; (< 1.0 = more circular, > 1.0 = more elliptical)
 :simulations               10
 :random-seed               1234567890     ; long value (optional)

 ;; Section 5: Types and names of outputs
 :outfile-suffix            "_from_raster_ignition"
 :output-landfire-inputs?   true
 :output-geotiffs?          true
 :output-pngs?              true
 :output-csvs?              true}
#+end_src

This concludes our discussion of GridFire's command line interface.

#+LATEX: \bibliographystyle{plainnat}
#+LATEX: \bibliography{GridFire}

* Monte Carlo Simulation                                           :noexport:

#+name: monte-carlo-simulation
#+begin_src clojure :results silent :exports none :tangle ../src/gridfire/monte_carlo.clj :padline no :no-expand :comments link
(ns gridfire.monte-carlo
  (:require [clojure.java.io :as io]
            [clojure.data.csv :as csv]
            [clojure.java.jdbc :as jdbc]
            [clojure.core.matrix :as m]
            [clojure.core.matrix.operators :as mop]
            [clojure.core.reducers :as r]
            [gridfire.surface-fire :refer [degrees-to-radians]]
            [gridfire.fire-spread :refer [random-cell run-fire-spread]]
            [gridfire.postgis-bridge :refer [postgis-raster-to-matrix]]))

(m/set-current-implementation :vectorz)

(defn postprocess-simulation-results
  [wrf-cell-id lon lat cell-offset-in-neighborhood output-directory results-table]
  (let [num-fires (count results-table)]
    (with-open [out-file (io/writer (io/file output-directory (str "all-fires-" wrf-cell-id ".csv")))]
      (csv/write-csv out-file
                     (cons ["wrf_cell_id" "lon" "lat" "landfire_y" "landfire_x" "offwig_percentile"
                            "ws_20ft_mph" "wdir" "mparam" "lw_moisture" "eaf" "fire_size_ac" "flame_length_mean"
                            ;; "flame_length_stddev" "fire_volume" "fire_shape"]
                            "fire_volume" "fire_shape"]
                           (mapv (fn [{:keys [ignition-site weather-sample wind-speed-20ft wind-from-direction
                                              equilibrium-moisture lw-moisture eaf fire-size flame-length-mean
                                              ;; flame-length-stddev fire-volume fire-shape]}]
                                              fire-volume fire-shape]}]
                                   (let [local-site     (mop/- ignition-site cell-offset-in-neighborhood)
                                         wrf-percentile (- 100.0 (/ weather-sample 36.0))]
                                     [wrf-cell-id
                                      lon
                                      lat
                                      (local-site 0)
                                      (local-site 1)
                                      wrf-percentile
                                      wind-speed-20ft
                                      wind-from-direction
                                      equilibrium-moisture
                                      lw-moisture
                                      eaf
                                      fire-size
                                      flame-length-mean
                                      ;; flame-length-stddev
                                      fire-volume
                                      fire-shape]))
                                 (sort-by :ignition-site results-table)))))
    (format "%s,%s,%s,%.2f,%.2f,%.2f,%.2f\n"
            wrf-cell-id lon lat
            (/ (transduce (map :fire-size)         + 0.0 results-table) num-fires)
            (/ (transduce (map :flame-length-mean) + 0.0 results-table) num-fires)
            (/ (transduce (map :fire-volume)       + 0.0 results-table) num-fires)
            (/ (transduce (map :fire-shape)        + 0.0 results-table) num-fires))))

(defn cells-to-acres
  [cell-size num-cells]
  (let [acres-per-cell (/ (* cell-size cell-size) 43560.0)]
    (* acres-per-cell num-cells)))

(defn compute-fire-behavior-metrics!
  [weather-readings lw-moisture burn-duration cell-size landfire-layers
   ellipse-adjustment-factor ignition-site weather-sample]
  (let [weather-reading      (get weather-readings weather-sample)
        wind-speed-20ft      (weather-reading :ws)     ;; mph
        wind-from-direction  (mod (+ 15 (weather-reading :wd)) 360) ;; degrees (+15 for WRF->AEA warping)
        equilibrium-moisture (weather-reading :mparam) ;; % (0-100)
        fuel-moisture        {:dead {:1hr        (* (+ equilibrium-moisture 0.2) 0.01)
                                     :10hr       (* (+ equilibrium-moisture 1.5) 0.01)
                                     :100hr      (* (+ equilibrium-moisture 2.5) 0.01)}
                              :live {:herbaceous 0.30
                                     :woody      (* lw-moisture 0.01)}}
        foliar-moisture      0.90
        fire-results         (run-fire-spread burn-duration cell-size landfire-layers
                                              wind-speed-20ft wind-from-direction
                                              fuel-moisture foliar-moisture
                                              ellipse-adjustment-factor ignition-site)]
    (if fire-results
      (let [flame-lengths       (filterv pos? (m/eseq (:flame-length-matrix fire-results)))
            burned-cells        (count flame-lengths)
            fire-size           (cells-to-acres cell-size burned-cells)
            flame-length-mean   (/ (m/esum flame-lengths) burned-cells)
            ;; flame-length-stddev (->> flame-lengths
            ;;                          (m/emap #(Math/pow (- flame-length-mean %) 2.0))
            ;;                          (m/esum)
            ;;                          (#(/ % burned-cells))
            ;;                          (Math/sqrt))]
            ]
        {:ignition-site        ignition-site
         :weather-sample       weather-sample
         :wind-speed-20ft      wind-speed-20ft
         :wind-from-direction  wind-from-direction
         :equilibrium-moisture equilibrium-moisture
         :lw-moisture          lw-moisture
         :eaf                  ellipse-adjustment-factor
         :fire-size            fire-size
         :flame-length-mean    flame-length-mean
         ;; :flame-length-stddev  flame-length-stddev
         :fire-volume          (* fire-size flame-length-mean)
         :fire-shape           (/ fire-size flame-length-mean)})
      {:ignition-site        ignition-site
       :weather-sample       weather-sample
       :wind-speed-20ft      wind-speed-20ft
       :wind-from-direction  wind-from-direction
       :equilibrium-moisture equilibrium-moisture
       :lw-moisture          lw-moisture
       :eaf                  ellipse-adjustment-factor
       :fire-size            0.0
       :flame-length-mean    0.0
       ;; :flame-length-stddev  0.0
       :fire-volume          0.0
       :fire-shape           0.0})))

(defn run-monte-carlo-fire-spread
  "Returns a vector of maps with the following fields:
   {:ignition-site :weather-sample :wind-speed-20ft :wind-from-direction :equilibrium-moisture
    :eaf :fire-size :flame-length-mean :flame-length-stddev :fire-volume :fire-shape}
   Inputs include:
   - landfire-layers  (map of core.matrix 2D double arrays)
                      {:elevation          m
                       :slope              degrees
                       :aspect             degrees from north
                       :fuel-model         category
                       :canopy-height      m
                       :canopy-base-height m
                       :crown-bulk-density kg/m^3
                       :canopy-cover       % (0-100)}
   - cell-size        cell size of matrices in landfire-layers (ft)
   - ignition-sites   (vector of [i j] points)
   - weather-readings (vector of weather records)
                      [{:ws mph :wd degrees :mparam %} ...]
   - lw-moisture      live woody fuel moisture % (0-100+)
   - samples-per-site (no-arg fn that produces a sequence of indices into weather-readings)
   - burn-duration    maximum time to allow each fire to spread (mins)
   - ellipse-adjustment-factor (< 1.0 = more circular, > 1.0 = more elliptical)"
  [landfire-layers cell-size ignition-sites weather-readings lw-moisture max-wrf-sample-index
   burn-duration ellipse-adjustment-factor]
  (let [landfire-layers (assoc landfire-layers
                               :elevation          (m/emap #(* % 3.28) (landfire-layers :elevation)) ; m -> ft
                               :slope              (m/emap #(Math/tan (degrees-to-radians %)) (landfire-layers :slope)) ; degrees -> %
                               :canopy-height      (m/emap #(* % 3.28) (landfire-layers :canopy-height)) ; m -> ft
                               :canopy-base-height (m/emap #(* % 3.28) (landfire-layers :canopy-base-height)) ; m -> ft
                               :crown-bulk-density (m/emap #(* % 0.0624) (landfire-layers :crown-bulk-density)))] ; kg/m^3 -> lb/ft^3
    (mapv (fn [ignition-site]
            (let [weather-sample (rand-int max-wrf-sample-index)]
              (compute-fire-behavior-metrics! weather-readings lw-moisture burn-duration cell-size
                                              landfire-layers ellipse-adjustment-factor ignition-site weather-sample)))
          ignition-sites)))

(defn fetch-wrf-cell-ids
  "Returns a vector of all unique wrf_cell_id strings."
  [db-spec]
  (let [query (str "SELECT j_i AS wrf_cell_id, lon, lat, lw_moisture"
                   "  FROM weather.wrf_points_ca"
                   "  ORDER BY lw_moisture DESC")]
    (jdbc/with-db-transaction [conn db-spec]
      (vec (jdbc/query conn [query])))))

(defn fetch-extreme-weather-readings
  "Returns a vector of maps for each of the top 2% weather readings by
   FFWI with these units:
   {:rank   1-73 (1 = 100th percentile, 73 = 98th percentile)
    :ws     mph (* 0.87 to adjust from 10m winds to 20ft winds)
    :wd     degrees from north
    :mparam 10 * % (0-1000)}"
  [db-spec wrf-cell-id]
  (let [query (str "SELECT rank, 0.87*ows_mph AS ws, wd_deg AS wd, mparam::int AS mparam"
                   "  FROM weather.toptwo_full_daily"
                   "  WHERE j_i_wrf_cacut='" wrf-cell-id "'"
                   "  ORDER BY rank")]
     (jdbc/with-db-transaction [conn db-spec]
       (vec (jdbc/query conn [query])))))

(defn fetch-midrange-weather-readings
  "Returns a vector of maps for each of the 74-76% weather readings by
   FFWI with these units:
   {:rank   1-73 (1 = 100th percentile, 73 = 98th percentile)
    :ws     mph (* 0.87 to adjust from 10m winds to 20ft winds)
    :wd     degrees from north
    :mparam 10 * % (0-1000)}"
  [db-spec wrf-cell-id]
  (let [query (str "SELECT rank, 0.87*ows_mph AS ws, wd_deg AS wd, mparam::int AS mparam"
                   "  FROM weather.midtwo_full_daily"
                   "  WHERE j_i_wrf_cacut='" wrf-cell-id "'"
                   "  ORDER BY rank")]
     (jdbc/with-db-transaction [conn db-spec]
       (vec (jdbc/query conn [query])))))

(defn fetch-landfire-data
  "Returns a map of LANDFIRE rasters as core.matrix 2D double arrays:
   {:elevation          m
    :slope              degrees
    :aspect             degrees
    :fuel-model         category
    :canopy-height      m
    :canopy-base-height m
    :crown-bulk-density kg/m^3
    :canopy-cover       % (0-100)}"
  [db-spec wrf-cell-id]
  (let [landfire-data
        {:elevation          (:matrix (postgis-raster-to-matrix db-spec (str "landfire.dem_wrf_tiles                WHERE j_i='" wrf-cell-id "'")))
         :slope              (:matrix (postgis-raster-to-matrix db-spec (str "landfire.slp_wrf_tiles                WHERE j_i='" wrf-cell-id "'")))
         :aspect             (:matrix (postgis-raster-to-matrix db-spec (str "landfire.asp_wrf_tiles                WHERE j_i='" wrf-cell-id "'")))
         :fuel-model         (:matrix (postgis-raster-to-matrix db-spec (str "fuel_model.fmod_iet_veg2015_wrf_tiles WHERE j_i='" wrf-cell-id "'")))
         ;; :fuel-model         (:matrix (postgis-raster-to-matrix db-spec (str "fuel_model.fmod_reax_v2005_wrf_tiles  WHERE j_i='" wrf-cell-id "'")))
         :canopy-height      (:matrix (postgis-raster-to-matrix db-spec (str "landfire.ch_wrf_tiles                 WHERE j_i='" wrf-cell-id "'")))
         :canopy-base-height (:matrix (postgis-raster-to-matrix db-spec (str "landfire.cbh_wrf_tiles                WHERE j_i='" wrf-cell-id "'")))
         :crown-bulk-density (:matrix (postgis-raster-to-matrix db-spec (str "landfire.cbd_wrf_tiles                WHERE j_i='" wrf-cell-id "'")))
         :canopy-cover       (:matrix (postgis-raster-to-matrix db-spec (str "landfire.cc_wrf_tiles                 WHERE j_i='" wrf-cell-id "'")))}]
    (if (not-any? nil? (vals landfire-data))
      landfire-data)))

(defn read-wrf-cells-list [clj-file start end]
  (-> (slurp clj-file)
      (read-string)
      (subvec start end)))

(defn launch-calfire-monte-carlo-simulation
  [db-spec output-directory wrf-cells-file start end fold-bin-size]
  ;; 1. Read in a list of wrf-cell-ids to process [{:wrf_cell_id :lon :lat :lw_moisture}...]
  ;; 2. Iterate through the wrf-cell-ids sequentially
  ;;    1. Load the live woody fuel moisture
  ;;    2. Load the top 2% extreme FFWI weather dataset as a vector of maps
  ;;    3. Load the LANDFIRE data
  ;;    4. Randomly select 1000 distinct LANDFIRE ignition-sites as a sequence of [i j] points
  ;;    5. Run run-monte-carlo-fire-spread for this WRF cell
  ;;    6. Write results-table to disk as a CSV
  (let [landfire-cell-size          98.425 ;; ft
        calfire-burn-duration       60.0   ;; mins
        max-wrf-sample-index        73
        ellipse-adjustment-factor   1.0
        cell-offset-in-neighborhood [84 83]
        num-ignitions               1000]
    (->> (read-wrf-cells-list wrf-cells-file start end)
         (r/filter (fn [{:keys [wrf_cell_id]}]
                     (not (.exists (io/file output-directory (str "all-fires-" wrf_cell_id ".csv"))))))
         (r/map (fn [{:keys [wrf_cell_id lon lat lw_moisture]}]
                  (try (let [ignition-sites   (into []
                                                    (comp (distinct) (take num-ignitions))
                                                    (repeatedly #(mop/+ cell-offset-in-neighborhood (random-cell 84 83))))
                             weather-readings (fetch-midrange-weather-readings db-spec wrf_cell_id)]
                         (when-let [landfire-data (fetch-landfire-data db-spec wrf_cell_id)]
                           (->> (run-monte-carlo-fire-spread landfire-data landfire-cell-size ignition-sites weather-readings lw_moisture
                                                             max-wrf-sample-index calfire-burn-duration ellipse-adjustment-factor)
                                (postprocess-simulation-results wrf_cell_id lon lat cell-offset-in-neighborhood output-directory))))
                       (catch Exception e (println "Exception in" wrf_cell_id "->" e)))))
         (r/remove nil?)
         (r/fold fold-bin-size r/cat r/append!)
         (cons "wrf_cell_id,lon,lat,fire_size,flame_length,fire_volume,fire_shape")
         (spit (io/file output-directory "all-fires-summary.csv")))))

(comment
  (spit "/data/CALFIRE_MAP1_RUN6/inputs/wrf_cells_to_process.clj"
        (fetch-wrf-cell-ids {:classname   "org.postgresql.Driver"
                             :subprotocol "postgresql"
                             :subname     "//iwap03:5432/calfire"
                             :user        "gridfire"}))

  (spit "/data/CALFIRE_MAP1_RUN6/inputs/wrf_cells_to_process.clj"
        (filterv (fn [{:keys [wrf_cell_id]}]
                   (not (.exists (io/file "/data/CALFIRE_MAP1_RUN6/outputs" (str "all-fires-" wrf_cell_id ".csv")))))
                 (fetch-wrf-cell-ids {:classname   "org.postgresql.Driver"
                                      :subprotocol "postgresql"
                                      :subname     "//iwap03:5432/calfire"
                                      :user        "gridfire"})))

  (spit "/data/IWAP_GRIDFIRE_RUNS/inputs/wrf_cells_to_process.clj"
        (fetch-wrf-cell-ids {:classname   "org.postgresql.Driver"
                             :subprotocol "postgresql"
                             :subname     "//iwap03:5432/calfire"
                             :user        "gridfire"}))

  (spit "/data/IWAP_GRIDFIRE_RUNS/inputs/wrf_cells_to_process.clj"
        (filterv (fn [{:keys [wrf_cell_id]}]
                   (not (.exists (io/file "/data/IWAP_GRIDFIRE_RUNS/outputs" (str "all-fires-" wrf_cell_id ".csv")))))
                 (fetch-wrf-cell-ids {:classname   "org.postgresql.Driver"
                                      :subprotocol "postgresql"
                                      :subname     "//iwap03:5432/calfire"
                                      :user        "gridfire"})))

  ;; iwap02
  (launch-calfire-monte-carlo-simulation
   {:classname   "org.postgresql.Driver"
    :subprotocol "postgresql"
    :subname     "//iwap03:5432/calfire"
    :user        "gridfire"}
   "/data/IWAP_GRIDFIRE_RUNS/outputs"
   "/data/IWAP_GRIDFIRE_RUNS/inputs/wrf_cells_to_process.clj"
   0 6000 30)

  ;; iwap03
  (launch-calfire-monte-carlo-simulation
   {:classname   "org.postgresql.Driver"
    :subprotocol "postgresql"
    :subname     "//localhost:5432/calfire"
    :user        "gridfire"}
   "/data/IWAP_GRIDFIRE_RUNS/outputs"
   "/data/IWAP_GRIDFIRE_RUNS/inputs/wrf_cells_to_process.clj"
   6000 18000 100)

  ;; iwap04
  (launch-calfire-monte-carlo-simulation
   {:classname   "org.postgresql.Driver"
    :subprotocol "postgresql"
    :subname     "//iwap03:5432/calfire"
    :user        "gridfire"}
   "/data/IWAP_GRIDFIRE_RUNS/outputs"
   "/data/IWAP_GRIDFIRE_RUNS/inputs/wrf_cells_to_process.clj"
   18000 30000 100)

  ;; iwap05
  (launch-calfire-monte-carlo-simulation
   {:classname   "org.postgresql.Driver"
    :subprotocol "postgresql"
    :subname     "//iwap03:5432/calfire"
    :user        "gridfire"}
   "/data/IWAP_GRIDFIRE_RUNS/outputs"
   "/data/IWAP_GRIDFIRE_RUNS/inputs/wrf_cells_to_process.clj"
   30000 41423 100))
#+end_src<|MERGE_RESOLUTION|>--- conflicted
+++ resolved
@@ -2277,21 +2277,13 @@
                                                        0.0
                                                        0.0)]]
                                            [index ignition-trajectories]))]
-<<<<<<< HEAD
-    (run-loop constants
-              ignited-cells
-              fire-spread-matrix
-              flame-length-matrix
-              fire-line-intensity-matrix
-              burn-time-matrix)))
-=======
     (when (seq ignited-cells)
       (run-loop constants
                 ignited-cells
                 fire-spread-matrix
                 flame-length-matrix
-                fire-line-intensity-matrix))))
->>>>>>> 6279dac0
+                fire-line-intensity-matrix
+                burn-time-matrix))))
 #+end_src
 
 This concludes our description of GridFire's raster-based fire spread

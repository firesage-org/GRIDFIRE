--- conflicted
+++ resolved
@@ -2304,6 +2304,9 @@
       (m/mset! fire-spread-matrix i j 1.0)
       (m/mset! flame-length-matrix i j 1.0)
       (m/mset! fire-line-intensity-matrix i j 1.0)
+      (m/mset! burn-time-matrix i j -1.0)
+      (m/mset! spread-rate-matrix i j -1.0)
+      (m/mset! fire-type-matrix i j -1.0)
       (let [ignited-cells {initial-ignition-site
                            (compute-neighborhood-fire-spread-rates!
                             constants
@@ -2333,7 +2336,6 @@
                                                                  num-rows
                                                                  num-cols
                                                                  %)
-<<<<<<< HEAD
                                            non-zero-indices)]
     (when (seq perimeter-indices)
       (let [flame-length-matrix        (initialize-matrix num-rows num-cols non-zero-indices)
@@ -2343,35 +2345,17 @@
             spread-rate-matrix         (initialize-matrix num-rows num-cols non-zero-indices)
             fire-type-matrix           (initialize-matrix num-rows num-cols non-zero-indices)
             ignited-cells              (generate-ignited-cells constants fire-spread-matrix perimeter-indices)]
-       (run-loop constants
-                 config
-                 {:fire-spread-matrix         fire-spread-matrix
-                  :spread-rate-matrix         spread-rate-matrix
-                  :flame-length-matrix        flame-length-matrix
-                  :fire-line-intensity-matrix fire-line-intensity-matrix
-                  :firebrand-count-matrix     firebrand-count-matrix
-                  :burn-time-matrix           burn-time-matrix
-                  :fire-type-matrix           fire-type-matrix}
-                 ignited-cells)))))
-=======
-                                           non-zero-indices)
-        burn-time-matrix           (initialize-matrix num-rows num-cols non-zero-indices)
-        firebrand-count-matrix     (when spotting (m/zero-matrix num-rows num-cols))
-        spread-rate-matrix         (initialize-matrix num-rows num-cols non-zero-indices)
-        fire-type-matrix           (initialize-matrix num-rows num-cols non-zero-indices)
-        ignited-cells              (generate-ignited-cells constants fire-spread-matrix perimeter-indices)]
-    (when (seq ignited-cells)
-      (run-loop constants
-                config
-                {:fire-spread-matrix         fire-spread-matrix
-                 :spread-rate-matrix         spread-rate-matrix
-                 :flame-length-matrix        flame-length-matrix
-                 :fire-line-intensity-matrix fire-line-intensity-matrix
-                 :firebrand-count-matrix     firebrand-count-matrix
-                 :burn-time-matrix           burn-time-matrix
-                 :fire-type-matrix           fire-type-matrix}
-                ignited-cells))))
->>>>>>> 750f891f
+        (when (seq ignited-cells)
+         (run-loop constants
+                   config
+                   {:fire-spread-matrix         fire-spread-matrix
+                    :spread-rate-matrix         spread-rate-matrix
+                    :flame-length-matrix        flame-length-matrix
+                    :fire-line-intensity-matrix fire-line-intensity-matrix
+                    :firebrand-count-matrix     firebrand-count-matrix
+                    :burn-time-matrix           burn-time-matrix
+                    :fire-type-matrix           fire-type-matrix}
+                   ignited-cells))))))
 #+end_src
 
 This concludes our description of GridFire's raster-based fire spread

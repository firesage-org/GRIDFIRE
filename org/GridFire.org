#+TITLE: The GridFire Fire Behavior Model
#+AUTHOR: Gary W. Johnson, Ph.D., David Saah, Ph.D., Max Moritz, Ph.D.
#+DATE: Copyright 2011-2020 Spatial Informatics Group, LLC
#+OPTIONS: ^:{} toc:nil h:3
#+LATEX_CLASS: article
#+LATEX_CLASS_OPTIONS: [11pt]
#+LATEX_HEADER: \usepackage{amsmath}
#+LATEX_HEADER: \usepackage{amsfonts}
#+LATEX_HEADER: \usepackage{amssymb}
#+LATEX_HEADER: \usepackage{fancyhdr}
#+LATEX_HEADER: \usepackage[left=1in]{geometry}
#+LATEX_HEADER: \usepackage{geometry}
#+LATEX_HEADER: \pagestyle{fancyplain}
#+LATEX_HEADER: \usepackage{wrapfig}
#+LATEX_HEADER: \usepackage{subfigure}
#+LATEX_HEADER: \usepackage{setspace}
#+LATEX_HEADER: \usepackage{epsfig}
#+LATEX_HEADER: \usepackage{color}
#+LATEX_HEADER: \usepackage[round,comma]{natbib}
#+LATEX_HEADER: \usepackage{tikz}
#+LATEX_HEADER: \usetikzlibrary{calc}
#+LATEX_HEADER: \usepackage{cancel}
#+LATEX_HEADER: \setlength{\headheight}{13.6pt}
#+LATEX_HEADER: \hypersetup{
#+LATEX_HEADER:     colorlinks=true,
#+LATEX_HEADER:     citecolor=black,
#+LATEX_HEADER:     linkbordercolor=black,
#+LATEX_HEADER:     linkcolor=black}

* Preface

This document is a Literate Program[fn::
https://en.wikipedia.org/wiki/Literate_programming], containing both
the source code of the software it describes as well as the rationale
used in each step of its design and implementation. The purpose of
this approach is to enable anyone sufficiently experienced in
programming to easily retrace the author's footsteps as they read
through the text and code. By the time they have reached the end of
this document, the reader should have just as strong a grasp of the
system as the original programmer.

To execute the code illustrated within this document, you will need to
install several pieces of software, all of which are open source
and/or freely available for all major operating systems. These
programs are listed in Table [[tab:required-software]] along with their
minimum required versions and URLs from which they may be downloaded.

#+NAME: tab:required-software
#+CAPTION: Software necessary to evaluate the code in this document
#+ATTR_LATEX: :align |l|r|l| :font \small
|----------------------+-------------+--------------------------------------------|
| Name                 |     Version | URL                                        |
|----------------------+-------------+--------------------------------------------|
| Java Development Kit |         11+ | https://jdk.java.net                       |
| Clojure CLI Tools    | 1.10.1.561+ | https://clojure.org/guides/getting_started |
| Postgresql           |         10+ | https://www.postgresql.org/download        |
| PostGIS              |          3+ | https://postgis.net/install                |
|----------------------+-------------+--------------------------------------------|

GridFire is written in the Clojure programming language[fn::
https://clojure.org], which is a modern dialect of Lisp hosted on the
Java Virtual Machine.\citep{Hickey2008} As a result, a Java
Development Kit is required to compile and run the code shown
throughout this document.

The Clojure CLI tools are used to download required libraries and
provide a code evaluation prompt (a.k.a. REPL) into which we will
enter the code making up this fire model.

Postgresql (along with the PostGIS spatial extensions) will be used to
load and serve raster-formatted GIS layers to the GridFire program.
Although it is beyond the scope of this document, PostGIS provides a
rich API for manipulating both raster and vector layers through SQL.
See https://postgis.net for more information.

*License Notice*: All code presented in this document is solely the
work of the authors (Gary W. Johnson, Ph.D., David Saah, Ph.D., Max
Moritz, Ph.D.) and is made available by Spatial Informatics Group,
LLC. (SIG) under the Eclipse Public License version 2.0 (EPLv2)
https://www.eclipse.org/legal/epl-2.0/. Please contact Gary Johnson
(gjohnson@sig-gis.com), David Saah (dsaah@sig-gis.com), or Max Moritz
(mmoritz@sig-gis.com) for further information about this software.

* Setting Up the Clojure Environment
** Build Configuration: deps.edn

Because Clojure is implemented on the Java Virtual Machine (JVM), we
must explicitly list all of the libraries used by our program on the
Java classpath. Fortunately, the Clojure CLI tools can handle
downloading and storing these libraries as well as making them
available to the Clojure process at runtime. However, in order for
Clojure to know which libraries are needed, we must first create its
build configuration file, called ``deps.edn'', and place it in the
directory from which we will call our Clojure program. A minimal but
complete deps.edn is shown below.

#+name: deps.edn
#+begin_src clojure :results silent :exports code :tangle ../deps.edn :padline no :no-expand :comments link
{:paths ["src" "resources"]

 :deps {org.clojure/clojure                 {:mvn/version "1.10.1"}
        org.clojure/data.csv                {:mvn/version "1.0.0"}
        org.clojure/java.jdbc               {:mvn/version "0.7.11"}
        org.postgresql/postgresql           {:mvn/version "42.2.16"}
        net.mikera/core.matrix              {:mvn/version "0.62.0"}
        net.mikera/vectorz-clj              {:mvn/version "0.48.0"}
        sig-gis/magellan                    {:mvn/version "20210113"}
        org.clojars.lambdatronic/matrix-viz {:mvn/version "0.1.7"}}

 :mvn/repos {"osgeo" {:url "https://repo.osgeo.org/repository/release/"}}

 :aliases {:build-test-db {:extra-paths ["test"]
                           :main-opts   ["-m" "gridfire.build-test-db"]}
           :run           {:main-opts ["-e" "(do,(set!,*warn-on-reflection*,true),nil)"
                                       "-m" "gridfire.cli"]}
           :repl          {:main-opts ["-e" "(do,(set!,*warn-on-reflection*,true),nil)"
                                       "-e" "(require,'gridfire.cli)"
                                       "-e" "(in-ns,'gridfire.cli)"
                                       "-r"]}
           :make-uberjar  {:extra-deps {seancorfield/depstar {:mvn/version "1.0.97"}}
                           :main-opts  ["-m" "hf.depstar.uberjar" "target/gridfire-20200909.105353.jar"
                                        "-C" "-m" "gridfire.cli"]}
           :test          {:extra-paths ["test"]
                           :extra-deps  {com.cognitect/test-runner
                                         {:git/url "https://github.com/cognitect-labs/test-runner.git"
                                          :sha     "209b64504cb3bd3b99ecfec7937b358a879f55c1"}}
                           :main-opts   ["-e" "(do,(set!,*warn-on-reflection*,true),nil)"
                                         "-m" "cognitect.test-runner"]}
           :check-deps    {:extra-deps {olical/depot {:mvn/version "1.8.4"}}
                           :main-opts  ["-m" "depot.outdated.main"]}}}
#+end_src

Once this file is created, we need to instruct Clojure to download
these library dependencies and then run the built-in test suite to
verify that GridFire compiles and runs as expected on our local
computer.

Before we run tests we'll need to setup a test database and import
rasters into it. We will be prompted for the postgres and
gridfire_test user's password. Postgres user's password will be
whatever it is when we setup Postgres. For gridfire_test user's
password refer to ``src/sql/create_test_db.sql''

#+name: clojure-test-db
#+begin_src sh :results silent :exports code
clojure -A:build-test-db
#+end_src

To run tests

#+name: clojure-test
#+begin_src sh :results silent :exports code
clojure -A:test
#+end_src

** Project Metadata: pom.xml

POM is an acronym for Project Object Model and is a necessary
component of any redistributable project built to run on the Java
Virtual Machine. The pom.xml file contains project metadata, such as
the application name and version, its dependencies and the URLs of
code repositories from which to download them, and any additional
information that is necessary to package GridFire as an ``uberjar``.
The advantage of the uberjar format (e.g., gridfire-<version>.jar) is
that the single uberjar file can be shared easily between computers
and can be run by anyone with a recent version of Java installed,
without needing to install Clojure, Git, or any of the dependency
libraries that GridFire uses.

The following command will create an initial pom.xml for our project
based on the contents of our deps.edn from the previous section.

#+name: clojure-pom
#+begin_src sh :results silent :exports code
clojure -Spom
#+end_src

Once this file is created, we need to modify the contents of its XML
tags to add any additional information that was not availabe from
deps.edn, such as the project name, version, and description.

#+name: pom.xml
#+begin_src xml :results silent :exports code :tangle ../pom.xml :padline no :no-expand :comments link
<?xml version="1.0" encoding="UTF-8"?>
<project xmlns="http://maven.apache.org/POM/4.0.0" xmlns:xsi="http://www.w3.org/2001/XMLSchema-instance" xsi:schemaLocation="http://maven.apache.org/POM/4.0.0 http://maven.apache.org/xsd/maven-4.0.0.xsd">
  <modelVersion>4.0.0</modelVersion>
  <groupId>sig-gis</groupId>
  <artifactId>gridfire</artifactId>
  <version>20200909.105353</version>
  <name>gridfire</name>
  <description>
    SIG's Raster-based Fire Behavior Model
  </description>
  <build>
    <plugins>
      <plugin>
        <configuration>
          <archive>
            <manifestEntries>
              <Specification-Title>Java Advanced Imaging Image I/O Tools</Specification-Title>
              <Specification-Version>1.1</Specification-Version>
              <Specification-Vendor>Sun Microsystems, Inc.</Specification-Vendor>
              <Implementation-Title>com.sun.media.imageio</Implementation-Title>
              <Implementation-Version>1.1</Implementation-Version>
              <Implementation-Vendor>Sun Microsystems, Inc.</Implementation-Vendor>
            </manifestEntries>
          </archive>
        </configuration>
      </plugin>
    </plugins>
    <sourceDirectory>src</sourceDirectory>
  </build>
  <dependencies>
    <dependency>
      <groupId>org.clojure</groupId>
      <artifactId>clojure</artifactId>
      <version>1.10.1</version>
    </dependency>
    <dependency>
      <groupId>sig-gis</groupId>
      <artifactId>magellan</artifactId>
      <version>20200909.105353</version>
    </dependency>
    <dependency>
      <groupId>org.postgresql</groupId>
      <artifactId>postgresql</artifactId>
      <version>42.2.16</version>
    </dependency>
    <dependency>
      <groupId>org.clojars.lambdatronic</groupId>
      <artifactId>matrix-viz</artifactId>
      <version>0.1.7</version>
    </dependency>
    <dependency>
      <groupId>org.clojure</groupId>
      <artifactId>data.csv</artifactId>
      <version>1.0.0</version>
    </dependency>
    <dependency>
      <groupId>org.clojure</groupId>
      <artifactId>java.jdbc</artifactId>
      <version>0.7.11</version>
    </dependency>
    <dependency>
      <groupId>net.mikera</groupId>
      <artifactId>vectorz-clj</artifactId>
      <version>0.48.0</version>
    </dependency>
    <dependency>
      <groupId>net.mikera</groupId>
      <artifactId>core.matrix</artifactId>
      <version>0.62.0</version>
    </dependency>
  </dependencies>
  <repositories>
    <repository>
      <id>clojars</id>
      <url>https://repo.clojars.org/</url>
    </repository>
    <repository>
      <id>osgeo</id>
      <url>https://repo.osgeo.org/repository/release/</url>
    </repository>
  </repositories>
</project>
#+end_src

Once the pom.xml has been configured correctly, we can compile
GridFire and package it up as an uberjar (under
target/gridfire-<version>.jar) by running the following command:

#+name: clojure-make-uberjar
#+begin_src sh :results silent :exports code
clojure -A:make-uberjar
#+end_src

* Setting Up the PostGIS Database

GridFire may make use of any raster-formatted GIS layers that are
loaded into a PostGIS database. Therefore, we must begin by creating a
spatially-enabled database on our local Postgresql server.

When installing Postgresql, we should have been prompted to create an
initial superuser called *postgres*, who has full permissions to
create new databases and roles. We can log into the Postgresql server
as this user with the following *psql* command.

#+name: connect-to-postgresql-server-as-postgres
#+begin_src sh :results silent :exports code
psql -U postgres
#+end_src

Once logged in, we issue the following commands to first create a new
database role and to then create a new database (owned by this role)
in which to store our raster data. Finally, we import the PostGIS
spatial extensions into the new database.

#+name: create-gridfire-db
#+begin_src sql :engine postgresql :cmdline -U postgres :results silent :exports code
CREATE ROLE gridfire WITH LOGIN CREATEDB;
CREATE DATABASE gridfire WITH OWNER gridfire;
\c gridfire
CREATE EXTENSION postgis;
#+end_src

* Importing Rasters into the Database

Whenever we want to add a new raster-formatted GIS layer to our
database, we can simply issue the *raster2pgsql* command as follows,
replacing the raster name and table name to match our own datasets.

#+name: raster2pgsql-import-example-single
#+begin_src sh :results silent :exports code
SRID=4326
RASTER=dem.tif
TABLE=dem
DATABASE=gridfire
raster2pgsql -s $SRID $RASTER $TABLE | psql $DATABASE
#+end_src

*Note:* The raster2pgsql command has several useful command line
options, including automatic tiling of the raster layer in the
database, creating fast spatial indeces after import, or setting
raster constraints on the newly created table. Run *raster2pgsql -?*
from the command line for more details.

Here's an example shell script that will tile multiple large rasters
(asp.tif, cbd.tif, cbh.tif, etc) into 100x100 tiles and import them
into our database.

*Note:* Here we specified a schema (e.g, landfire) along with the table
name so as to match the sample config file in
``resources/sample_config.edn''.

First create the schema in our database.

#+name: create-landfire-schema
#+begin_src sql :engine postgresql :cmdline -U gridfire :results silent :exports code
CREATE SCHEMA landfire;
#+end_src

Then we can use the following script to import LANDFIRE layers into
our database given the username and schema as inputs.

*Note:* This script needs to be run in the same folder as where these
rasters reside. The filenames of these rasters should match the
elements in the for loop (i.e. asp.tif, cbd.tif etc)
#+name: raster2pgsql-import-example-all
#+begin_src sh :results silent :exports code :tangle ../resources/import_landfire_rasters.sh :padline no :no-expand :comments link
#!/bin/sh

USERNAME=$1
SCHEMA=$2
SRID=$3

for LAYER in asp cbd cbh cc ch dem fbfm13 fbfm40 slp
do
    raster2pgsql -t auto -I -C -s $SRID $LAYER.tif $SCHEMA.$LAYER | psql -h localhost -U $USERNAME
done
#+end_src

To run the script, give it our username, schema, and srid we wish the layers to
have.

#+begin_src sh
sh import_landfire_rasters.sh gridfire landfire 90914
#+end_src

Whenever we want to add a new spatial reference system to our
database, we can insert a record into our spatial_ref_sys table.

#+name: insert-spatial-reference-systems
#+begin_src sql :engine postgresql :cmdline -U gridfire :results silent :exports code
INSERT INTO public.spatial_ref_sys (srid, auth_name, auth_srid, srtext, proj4text)
VALUES (900914, 'user-generated', 900914,
        'PROJCS["USA_Contiguous_Albers_Equal_Area_Conic_USGS_version",' ||
        'GEOGCS["NAD83",' ||
        'DATUM["North_American_Datum_1983",' ||
        'SPHEROID["GRS 1980",6378137,298.2572221010002,' ||
        'AUTHORITY["EPSG","7019"]],' ||
        'AUTHORITY["EPSG","6269"]],' ||
        'PRIMEM["Greenwich",0],' ||
        'UNIT["degree",0.0174532925199433],' ||
        'AUTHORITY["EPSG","4269"]],' ||
        'PROJECTION["Albers_Conic_Equal_Area"],' ||
        'PARAMETER["standard_parallel_1",29.5],' ||
        'PARAMETER["standard_parallel_2",45.5],' ||
        'PARAMETER["latitude_of_center",23],' ||
        'PARAMETER["longitude_of_center",-96],' ||
        'PARAMETER["false_easting",0],' ||
        'PARAMETER["false_northing",0],' ||
        'UNIT["metre",1,' ||
        'AUTHORITY["EPSG","9001"]]]',
        '+proj=aea +lat_1=29.5 +lat_2=45.5 +lat_0=23 +lon_0=-96 +x_0=0 +y_0=0' ||
        ' +datum=NAD83 +units=m +no_defs');
#+end_src

We may also want to import initial ignition rasters into our database.
We can do so with a similar script as importing LANDFIRE rasters.

First create a new schema.

#+name: create-ignition-schema
#+begin_src sql :engine postgresql :cmdline -U gridfire :results silent :exports code
CREATE SCHEMA ignition;
#+end_src

Then we can use the following script to import an ignition raster into
our database given the schema and username as inputs.

*Note:* This script needs to be run in the same folder as where this
raster resides. The filename of this raster should match the
elements in the for loop (i.e. ign.tif)

#+name: raster2pgsql-import-ignition-raster
#+begin_src sh :results silent :exports code :tangle ../resources/import_ignition_rasters.sh :padline no :no-expand :comments link
#!/bin/sh

USERNAME=$1
SCHEMA=$2
SRID=$3

LAYER="ign"
raster2pgsql -I -C -t auto -s $SRID $LAYER.tif $SCHEMA.$LAYER | psql -h localhost -U $USERNAME
#+end_src

To run the script, give it the username, schema name, and srid we wish the layers to have.

#+begin_src bash
sh import_ignition_rasters.sh gridfire ignition 90014
#+end_src

We may also want to import weather rasters into our database.
We can do so with a similar script as importing LANDFIRE rasters.

First create a new schema.

#+name: create-weather-schema
#+begin_src sql :engine postgresql :cmdline -U gridfire :results silent :exports code
CREATE SCHEMA weather;
#+end_src

Then we can use the following script to import weather rasters into
our database given the schema and username as inputs.

*Note:* This script needs to be run in the same folder as where this
rasters resides. The filename of these rasters should match the
elements in the for loop (i.e. tmpf_to_sample.tif)

#+name: raster2pgsql-import-weather-rasters
#+begin_src sh :results silent :exports code :tangle ../resources/import_weather_rasters.sh :padline no :no-expand :comments link
#!/bin/sh

USERNAME=$1
SCHEMA=$2
SRID=$3
TILING=$4

echo $4

for LAYER in tmpf wd ws rh
do
    if [ -z "$4" ]
    then
        raster2pgsql -I -C -t auto -s $SRID ${LAYER}_to_sample.tif $SCHEMA.$LAYER | psql -h localhost -U $USERNAME
    else
        raster2pgsql -I -C -t $TILING -s $SRID ${LAYER}_to_sample.tif $SCHEMA.$LAYER | psql -h localhost -U $USERNAME

    fi
done
#+end_src

To run the script, give it the username, schema name, and srid we wish the layers to have.

#+begin_src bash
sh import_weather_rasters.sh gridfire weather 90014
#+end_src

You may optionally include a fourth argument to set the tiling (defaults to auto).

#+begin_src bash
sh import_weather_rasters.sh gridfire weather 90014 800x800
#+end_src

* Fire Spread Model

GridFire implements the following fire behavior formulas from the fire
science literature:

- Surface Fire Spread: Rothermel 1972 with FIREMODS adjustments from Albini 1976
- Crown Fire Initiation: Van Wagner 1977
- Passive/Active Crown Fire Spread: Cruz 2005
- Flame Length and Fire Line Intensity: Byram 1959
- Midflame Wind Adjustment Factor: Albini & Baughman 1979 parameterized as in BehavePlus, FARSITE, FlamMap, FSPro, and FPA according to Andrews 2012\nocite{Albini1979,Andrews2012}
- Fire Spread on a Raster Grid: Morais 2001 (method of adaptive timesteps and fractional distances)

The following fuel models are supported:

- Anderson 13: no dynamic loading
- Scott & Burgan 40: dynamic loading implemented according to Scott & Burgan 2005

The method used to translate linear fire spread rates to a
2-dimensional raster grid were originally developed by Marco Morais at
UCSB as part of his HFire
system.\citep{Peterson2011,Peterson2009,Morais2001} Detailed
information about this software, including its source code and
research article references can be found here:

  http://firecenter.berkeley.edu/hfire/about.html

Outputs from GridFire include fire size (ac), fire line intensity
(Btu/ft/s), flame length (ft), fire volume (ac*ft), fire shape (ac/ft)
and conditional burn probability (times burned/fires initiated). Fire
line intensity and flame length may both be exported as either average
values per fire or as maps of the individual values per burned cell.

In the following sections, we describe the operation of this system in
detail.

** Fuel Model Definitions

All fires ignite and travel through some form of burnable fuel.
Although the effects of wind and slope on the rate of fire spread can
be quite pronounced, its fundamental thermodynamic characteristics are
largely determined by the fuel type in which it is sustained. For
wildfires, these fuels are predominantly herbaceous and woody
vegetation (both alive and dead) as well as decomposing elements of
dead vegetation, such as duff or leaf litter. To estimate the heat
output and rate of spread of a fire burning through any of these
fuels, we must determine those physical properties that affect heat
absorption and release.

Of course, measuring these fuel properties for every kind of
vegetation that may be burned in a wildfire is an intractable task. To
cope with this, fuels are classified into categories called ``fuel
models'' which share similar burning characteristics. Each fuel model
is then assigned a set of representative values for each of the
thermally relevant physical properties shown in Table
[[tab:fuel-model-properties]].

#+NAME: tab:fuel-model-properties
#+CAPTION: Physical properties assigned to each fuel model
#+ATTR_LATEX: :align |l|l|l| :font \small
|----------+--------------------------------------------+-----------------------------------------|
| Property | Description                                | Units                                   |
|----------+--------------------------------------------+-----------------------------------------|
| \delta   | fuel depth                                 | ft                                      |
| w_{o}    | ovendry fuel loading                       | lb/ft^{2}                               |
| \sigma   | fuel particle surface-area-to-volume ratio | ft^{2}/ft^{3}                           |
| M_{x}    | moisture content of extinction             | lb moisture/lb ovendry wood             |
| h        | fuel particle low heat content             | Btu/lb                                  |
| \rho_{p} | ovendry particle density                   | lb/ft^{3}                               |
| S_{T}    | fuel particle total mineral content        | lb minerals/lb ovendry wood             |
| S_{e}    | fuel particle effective mineral content    | lb silica-free minerals/lb ovendry wood |
| M_{f}    | fuel particle moisture content             | lb moisture/lb ovendry wood             |
|----------+--------------------------------------------+-----------------------------------------|

*Note:* While M_{f} is not, in fact, directly assigned to any of these
fuel models, their definitions remain incomplete for the purposes of
fire spread modelling (particularly those reliant on the curing
formulas of dynamic fuel loading) until it is provided as a
characteristic of local weather conditions.

The fuel models supported by GridFire include the standard 13 fuel
models of Rothermel, Albini, and Anderson\citep{Anderson1982} and the
additional 40 fuel models defined by Scott and
Burgan\citep{Scott2005}. These are all concisely encoded in an
internal data structure, which may be updated to include additional
custom fuel models desired by the user.

#+name: fuel-model-definitions
#+begin_src clojure :results silent :exports code :tangle ../src/gridfire/fuel_models.clj :padline no :no-expand :comments link
(ns gridfire.fuel-models)

(def fuel-models
  "Lookup table including one entry for each of the Anderson 13 and
   Scott & Burgan 40 fuel models. The fields have the following
   meanings:
   {number
    [name delta M_x-dead h
     [w_o-dead-1hr w_o-dead-10hr w_o-dead-100hr w_o-live-herbaceous w_o-live-woody]
     [sigma-dead-1hr sigma-dead-10hr sigma-dead-100hr sigma-live-herbaceous sigma-live-woody]]
   }"
  {
   ;; Grass and Grass-dominated (short-grass,timber-grass-and-understory,tall-grass)
   1   [:R01 1.0 12 8 [0.0340 0.0000 0.0000 0.0000 0.0000] [3500.0   0.0  0.0    0.0    0.0]]
   2   [:R02 1.0 15 8 [0.0920 0.0460 0.0230 0.0230 0.0000] [3000.0 109.0 30.0 1500.0    0.0]]
   3   [:R03 2.5 25 8 [0.1380 0.0000 0.0000 0.0000 0.0000] [1500.0   0.0  0.0    0.0    0.0]]
   ;; Chaparral and Shrubfields (chaparral,brush,dormant-brush-hardwood-slash,southern-rough)
   4   [:R04 6.0 20 8 [0.2300 0.1840 0.0920 0.2300 0.0000] [2000.0 109.0 30.0 1500.0    0.0]]
   5   [:R05 2.0 20 8 [0.0460 0.0230 0.0000 0.0920 0.0000] [2000.0 109.0  0.0 1500.0    0.0]]
   6   [:R06 2.5 25 8 [0.0690 0.1150 0.0920 0.0000 0.0000] [1750.0 109.0 30.0    0.0    0.0]]
   7   [:R07 2.5 40 8 [0.0520 0.0860 0.0690 0.0170 0.0000] [1750.0 109.0 30.0 1550.0    0.0]]
   ;; Timber Litter (closed-timber-litter,hardwood-litter,timber-litter-and-understory)
   8   [:R08 0.2 30 8 [0.0690 0.0460 0.1150 0.0000 0.0000] [2000.0 109.0 30.0    0.0    0.0]]
   9   [:R09 0.2 25 8 [0.1340 0.0190 0.0070 0.0000 0.0000] [2500.0 109.0 30.0    0.0    0.0]]
   10  [:R10 1.0 25 8 [0.1380 0.0920 0.2300 0.0920 0.0000] [2000.0 109.0 30.0 1500.0    0.0]]
   ;; Logging Slash (light-logging-slash,medium-logging-slash,heavy-logging-slash)
   11  [:R11 1.0 15 8 [0.0690 0.2070 0.2530 0.0000 0.0000] [1500.0 109.0 30.0    0.0    0.0]]
   12  [:R12 2.3 20 8 [0.1840 0.6440 0.7590 0.0000 0.0000] [1500.0 109.0 30.0    0.0    0.0]]
   13  [:R13 3.0 25 8 [0.3220 1.0580 1.2880 0.0000 0.0000] [1500.0 109.0 30.0    0.0    0.0]]
   ;; Nonburnable (NB)
   91  [:NB1 0.0  0 0 [0.0000 0.0000 0.0000 0.0000 0.0000] [   0.0   0.0  0.0    0.0    0.0]]
   92  [:NB2 0.0  0 0 [0.0000 0.0000 0.0000 0.0000 0.0000] [   0.0   0.0  0.0    0.0    0.0]]
   93  [:NB3 0.0  0 0 [0.0000 0.0000 0.0000 0.0000 0.0000] [   0.0   0.0  0.0    0.0    0.0]]
   98  [:NB4 0.0  0 0 [0.0000 0.0000 0.0000 0.0000 0.0000] [   0.0   0.0  0.0    0.0    0.0]]
   99  [:NB5 0.0  0 0 [0.0000 0.0000 0.0000 0.0000 0.0000] [   0.0   0.0  0.0    0.0    0.0]]
   ;; Grass (GR)
   101 [:GR1 0.4 15 8 [0.0046 0.0000 0.0000 0.0138 0.0000] [2200.0 109.0 30.0 2000.0    0.0]]
   102 [:GR2 1.0 15 8 [0.0046 0.0000 0.0000 0.0459 0.0000] [2000.0 109.0 30.0 1800.0    0.0]]
   103 [:GR3 2.0 30 8 [0.0046 0.0184 0.0000 0.0689 0.0000] [1500.0 109.0 30.0 1300.0    0.0]]
   104 [:GR4 2.0 15 8 [0.0115 0.0000 0.0000 0.0872 0.0000] [2000.0 109.0 30.0 1800.0    0.0]]
   105 [:GR5 1.5 40 8 [0.0184 0.0000 0.0000 0.1148 0.0000] [1800.0 109.0 30.0 1600.0    0.0]]
   106 [:GR6 1.5 40 9 [0.0046 0.0000 0.0000 0.1561 0.0000] [2200.0 109.0 30.0 2000.0    0.0]]
   107 [:GR7 3.0 15 8 [0.0459 0.0000 0.0000 0.2479 0.0000] [2000.0 109.0 30.0 1800.0    0.0]]
   108 [:GR8 4.0 30 8 [0.0230 0.0459 0.0000 0.3352 0.0000] [1500.0 109.0 30.0 1300.0    0.0]]
   109 [:GR9 5.0 40 8 [0.0459 0.0459 0.0000 0.4132 0.0000] [1800.0 109.0 30.0 1600.0    0.0]]
   ;; Grass-Shrub (GS)
   121 [:GS1 0.9 15 8 [0.0092 0.0000 0.0000 0.0230 0.0298] [2000.0 109.0 30.0 1800.0 1800.0]]
   122 [:GS2 1.5 15 8 [0.0230 0.0230 0.0000 0.0275 0.0459] [2000.0 109.0 30.0 1800.0 1800.0]]
   123 [:GS3 1.8 40 8 [0.0138 0.0115 0.0000 0.0666 0.0574] [1800.0 109.0 30.0 1600.0 1600.0]]
   124 [:GS4 2.1 40 8 [0.0872 0.0138 0.0046 0.1561 0.3260] [1800.0 109.0 30.0 1600.0 1600.0]]
   ;; Shrub (SH)
   141 [:SH1 1.0 15 8 [0.0115 0.0115 0.0000 0.0069 0.0597] [2000.0 109.0 30.0 1800.0 1600.0]]
   142 [:SH2 1.0 15 8 [0.0620 0.1102 0.0344 0.0000 0.1768] [2000.0 109.0 30.0    0.0 1600.0]]
   143 [:SH3 2.4 40 8 [0.0207 0.1377 0.0000 0.0000 0.2847] [1600.0 109.0 30.0    0.0 1400.0]]
   144 [:SH4 3.0 30 8 [0.0390 0.0528 0.0092 0.0000 0.1171] [2000.0 109.0 30.0 1800.0 1600.0]]
   145 [:SH5 6.0 15 8 [0.1653 0.0964 0.0000 0.0000 0.1331] [ 750.0 109.0 30.0    0.0 1600.0]]
   146 [:SH6 2.0 30 8 [0.1331 0.0666 0.0000 0.0000 0.0643] [ 750.0 109.0 30.0    0.0 1600.0]]
   147 [:SH7 6.0 15 8 [0.1607 0.2433 0.1010 0.0000 0.1561] [ 750.0 109.0 30.0    0.0 1600.0]]
   148 [:SH8 3.0 40 8 [0.0941 0.1561 0.0390 0.0000 0.1997] [ 750.0 109.0 30.0    0.0 1600.0]]
   149 [:SH9 4.4 40 8 [0.2066 0.1125 0.0000 0.0712 0.3214] [ 750.0 109.0 30.0 1800.0 1500.0]]
   ;; Timber-Understory (TU)
   161 [:TU1 0.6 20 8 [0.0092 0.0413 0.0689 0.0092 0.0413] [2000.0 109.0 30.0 1800.0 1600.0]]
   162 [:TU2 1.0 30 8 [0.0436 0.0826 0.0574 0.0000 0.0092] [2000.0 109.0 30.0    0.0 1600.0]]
   163 [:TU3 1.3 30 8 [0.0505 0.0069 0.0115 0.0298 0.0505] [1800.0 109.0 30.0 1600.0 1400.0]]
   164 [:TU4 0.5 12 8 [0.2066 0.0000 0.0000 0.0000 0.0918] [2300.0 109.0 30.0    0.0 2000.0]]
   165 [:TU5 1.0 25 8 [0.1837 0.1837 0.1377 0.0000 0.1377] [1500.0 109.0 30.0    0.0  750.0]]
   ;; Timber Litter (TL)
   181 [:TL1 0.2 30 8 [0.0459 0.1010 0.1653 0.0000 0.0000] [2000.0 109.0 30.0    0.0    0.0]]
   182 [:TL2 0.2 25 8 [0.0643 0.1056 0.1010 0.0000 0.0000] [2000.0 109.0 30.0    0.0    0.0]]
   183 [:TL3 0.3 20 8 [0.0230 0.1010 0.1286 0.0000 0.0000] [2000.0 109.0 30.0    0.0    0.0]]
   184 [:TL4 0.4 25 8 [0.0230 0.0689 0.1928 0.0000 0.0000] [2000.0 109.0 30.0    0.0    0.0]]
   185 [:TL5 0.6 25 8 [0.0528 0.1148 0.2020 0.0000 0.0000] [2000.0 109.0 30.0    0.0 1600.0]]
   186 [:TL6 0.3 25 8 [0.1102 0.0551 0.0551 0.0000 0.0000] [2000.0 109.0 30.0    0.0    0.0]]
   187 [:TL7 0.4 25 8 [0.0138 0.0643 0.3719 0.0000 0.0000] [2000.0 109.0 30.0    0.0    0.0]]
   188 [:TL8 0.3 35 8 [0.2663 0.0643 0.0505 0.0000 0.0000] [1800.0 109.0 30.0    0.0    0.0]]
   189 [:TL9 0.6 35 8 [0.3053 0.1515 0.1905 0.0000 0.0000] [1800.0 109.0 30.0    0.0 1600.0]]
   ;; Slash-Blowdown (SB)
   201 [:SB1 1.0 25 8 [0.0689 0.1377 0.5051 0.0000 0.0000] [2000.0 109.0 30.0    0.0    0.0]]
   202 [:SB2 1.0 25 8 [0.2066 0.1951 0.1837 0.0000 0.0000] [2000.0 109.0 30.0    0.0    0.0]]
   203 [:SB3 1.2 25 8 [0.2525 0.1263 0.1377 0.0000 0.0000] [2000.0 109.0 30.0    0.0    0.0]]
   204 [:SB4 2.7 25 8 [0.2410 0.1607 0.2410 0.0000 0.0000] [2000.0 109.0 30.0    0.0    0.0]]
   })
#+end_src

Once fuel moisture is added to the base fuel model definitions, they
will each contain values for the following six fuel size classes:

#+ATTR_LATEX: :options \setlength{\itemsep}{-3mm}
1. Dead 1 hour ($<$ 1/4" diameter)
2. Dead 10 hour (1/4"--1" diameter)
3. Dead 100 hour (1"--3" diameter)
4. Dead herbaceous (dynamic fuel models only)
5. Live herbaceous
6. Live woody

In order to more easily encode mathematical operations over these size
classes, we define a collection of utility functions that will later
be used in both the fuel moisture and fire spread algorithms.

#+name: fuel-category-and-size-class-functions
#+begin_src clojure :results silent :exports code :tangle ../src/gridfire/fuel_models.clj :no-expand :comments link
(defn map-category [f]
  {:dead (f :dead) :live (f :live)})

(defn map-size-class [f]
  {:dead {:1hr        (f :dead :1hr)
          :10hr       (f :dead :10hr)
          :100hr      (f :dead :100hr)
          :herbaceous (f :dead :herbaceous)}
   :live {:herbaceous (f :live :herbaceous)
          :woody      (f :live :woody)}})

(defn category-sum [f]
  (+ (f :dead) (f :live)))

(defn size-class-sum [f]
  {:dead (+ (f :dead :1hr) (f :dead :10hr) (f :dead :100hr) (f :dead :herbaceous))
   :live (+ (f :live :herbaceous) (f :live :woody))})
#+end_src

Using these new size class processing functions, we can translate the
encoded fuel model definitions into human-readable representations of
the fuel model properties.

#+name: fuel-model-constructor-functions
#+begin_src clojure :results silent :exports code :tangle ../src/gridfire/fuel_models.clj :no-expand :comments link
(defn build-fuel-model
  [fuel-model-number]
  (let [[name delta M_x-dead h
         [w_o-dead-1hr w_o-dead-10hr w_o-dead-100hr
          w_o-live-herbaceous w_o-live-woody]
         [sigma-dead-1hr sigma-dead-10hr sigma-dead-100hr
          sigma-live-herbaceous sigma-live-woody]]
        (fuel-models fuel-model-number)
        M_x-dead (* M_x-dead 0.01)
        h        (* h 1000.0)]
    {:name   name
     :number fuel-model-number
     :delta  delta
     :M_x    {:dead {:1hr        M_x-dead
                     :10hr       M_x-dead
                     :100hr      M_x-dead
                     :herbaceous 0.0}
              :live {:herbaceous 0.0
                     :woody      0.0}}
     :w_o    {:dead {:1hr        w_o-dead-1hr
                     :10hr       w_o-dead-10hr
                     :100hr      w_o-dead-100hr
                     :herbaceous 0.0}
              :live {:herbaceous w_o-live-herbaceous
                     :woody      w_o-live-woody}}
     :sigma  {:dead {:1hr        sigma-dead-1hr
                     :10hr       sigma-dead-10hr
                     :100hr      sigma-dead-100hr
                     :herbaceous 0.0}
              :live {:herbaceous sigma-live-herbaceous
                     :woody      sigma-live-woody}}
     :h      {:dead {:1hr        h
                     :10hr       h
                     :100hr      h
                     :herbaceous h}
              :live {:herbaceous h
                     :woody      h}}
     :rho_p  {:dead {:1hr        32.0
                     :10hr       32.0
                     :100hr      32.0
                     :herbaceous 32.0}
              :live {:herbaceous 32.0
                     :woody      32.0}}
     :S_T    {:dead {:1hr        0.0555
                     :10hr       0.0555
                     :100hr      0.0555
                     :herbaceous 0.0555}
              :live {:herbaceous 0.0555
                     :woody      0.0555}}
     :S_e    {:dead {:1hr        0.01
                     :10hr       0.01
                     :100hr      0.01
                     :herbaceous 0.01}
              :live {:herbaceous 0.01
                     :woody      0.01}}}))
#+end_src

Although most fuel model properties are static with respect to
environmental conditions, the fuel moisture content can have two
significant impacts on a fuel model's burning potential:

#+ATTR_LATEX: :options \setlength{\itemsep}{-3mm}
1. Dynamic fuel loading
2. Live moisture of extinction

These two topics are discussed in the remainder of this section.

*** Dynamic Fuel Loading

All of the Scott & Burgan 40 fuel models with a live herbaceous
component are considered dynamic. In these models, a fraction of the
live herbaceous load is transferred to a new dead herbaceous category
as a function of live herbaceous moisture content (see equation
below).\citep{Burgan1979} The dead herbaceous category uses the dead 1
hour moisture content, dead moisture of extinction, and live
herbaceous surface-area-to-volume-ratio. In the following formula,
$M_{f}^{lh}$ is the live herbaceous moisture content.

\begin{align*}
  \textrm{FractionGreen} &= \left\{
    \begin{array}{lr}
      0 & M_{f}^{lh} \le 0.3 \\
      1 & M_{f}^{lh} \ge 1.2 \\
      \frac{M_{f}^{lh}}{0.9} - \frac{1}{3} & \textrm{else}
    \end{array}
  \right. \\
  \textrm{FractionCured} &= 1 - \textrm{FractionGreen}
\end{align*}

#+name: add-dynamic-fuel-loading
#+begin_src clojure :results silent :exports code :tangle ../src/gridfire/fuel_models.clj :no-expand :comments link
(defn add-dynamic-fuel-loading
  [{:keys [number M_x M_f w_o sigma] :as fuel-model}]
  (let [live-herbaceous-load (-> w_o :live :herbaceous)]
    (if (and (> number 100) (pos? live-herbaceous-load))
      ;; dynamic fuel model
      (let [fraction-green (max 0.0 (min 1.0 (- (/ (-> M_f :live :herbaceous) 0.9) 1/3)))
            fraction-cured (- 1.0 fraction-green)]
        (-> fuel-model
            (assoc-in [:M_f   :dead :herbaceous] (-> M_f :dead :1hr))
            (assoc-in [:M_x   :dead :herbaceous] (-> M_x :dead :1hr))
            (assoc-in [:w_o   :dead :herbaceous] (* live-herbaceous-load fraction-cured))
            (assoc-in [:w_o   :live :herbaceous] (* live-herbaceous-load fraction-green))
            (assoc-in [:sigma :dead :herbaceous] (-> sigma :live :herbaceous))))
      ;; static fuel model
      fuel-model)))
#+end_src

Once the dynamic fuel loading is applied, we can compute the size
class weighting factors expressed in equations 53-57 in Rothermel
1972\citep{Rothermel1972}. For brevity, these formulas are elided from
this text.

#+name: add-weighting-factors
#+begin_src clojure :results silent :exports code :tangle ../src/gridfire/fuel_models.clj :no-expand :comments link
(defn add-weighting-factors
  [{:keys [w_o sigma rho_p] :as fuel-model}]
  (let [A_ij (map-size-class (fn [i j] (/ (* (-> sigma i j) (-> w_o i j))
                                          (-> rho_p i j))))

        A_i  (size-class-sum (fn [i j] (-> A_ij i j)))

        A_T  (category-sum (fn [i] (-> A_i i)))

        f_ij (map-size-class (fn [i j] (if (pos? (-> A_i i))
                                         (/ (-> A_ij i j)
                                            (-> A_i i))
                                         0.0)))

        f_i  (map-category (fn [i] (if (pos? A_T)
                                     (/ (-> A_i i) A_T)
                                     0.0)))

        firemod-size-classes (map-size-class
                              (fn [i j] (condp <= (-> sigma i j)
                                          1200 1
                                          192  2
                                          96   3
                                          48   4
                                          16   5
                                          0    6)))

        firemod-weights (into {}
                              (for [[category size-classes] firemod-size-classes]
                                [category
                                 (apply merge-with +
                                        (for [[size-class firemod-size-class] size-classes]
                                          {firemod-size-class (get-in f_ij [category size-class])}))]))

        g_ij (map-size-class (fn [i j]
                               (let [firemod-size-class (-> firemod-size-classes i j)]
                                 (get-in firemod-weights [i firemod-size-class]))))]
    (-> fuel-model
        (assoc :f_ij f_ij)
        (assoc :f_i  f_i)
        (assoc :g_ij g_ij))))
#+end_src

*** Live Moisture of Extinction

The live moisture of extinction for each fuel model is determined from
the dead fuel moisture content, the dead moisture of extinction, and
the ratio of dead fuel loading to live fuel loading using Equation 88
from Rothermel 1972, adjusted according to Albini 1976 Appendix III to
match the behavior of Albini's original FIREMODS
library.\citep{Rothermel1972,Albini1976} Whenever the fuel moisture
content becomes greater than or equal to the moisture of extinction, a
fire will no longer spread through that fuel. Here are the formulas
referenced above:

\begin{align*}
  M_{x}^{l} &= \max(M_{x}^{d}, 2.9 \, W' \, (1 - \frac{M_{f}^{d}}{M_{x}^{d}}) - 0.226) \\
  W' &= \frac{\sum_{c \in D}{w_{o}^{c} \> e^{-138/\sigma^{c}}}}{\sum_{c \in L}{w_{o}^{c} \> e^{-500/\sigma^{c}}}} \\
  M_{f}^{d} &= \frac{\sum_{c \in D}{w_{o}^{c} \> M_{f}^{c} \> e^{-138/\sigma^{c}}}}{\sum_{c \in D}{w_{o}^{c} \> e^{-138/\sigma^{c}}}}
\end{align*}

where $M_{x}^{l}$ is the live moisture of extinction, $M_{x}^{d}$ is
the dead moisture of extinction, $D$ is the set of dead fuel size
classes (1hr, 10hr, 100hr, herbaceous), $L$ is the set of live fuel
size classes (herbaceous, woody), $w_{o}^{c}$ is the dry weight
loading of size class $c$, $\sigma^{c}$ is the surface area to volume
ratio of size class $c$, and $M_{f}^{c}$ is the moisture content of
size class $c$.

#+name: add-live-moisture-of-extinction
#+begin_src clojure :results silent :exports code :tangle ../src/gridfire/fuel_models.clj :no-expand :comments link
(defn add-live-moisture-of-extinction
  "Equation 88 from Rothermel 1972 adjusted by Albini 1976 Appendix III."
  [{:keys [w_o sigma M_f M_x] :as fuel-model}]
  (let [dead-loading-factor  (:dead (size-class-sum
                                     (fn [i j] (if (pos? (-> sigma i j))
                                                 (* (-> w_o i j)
                                                    (Math/exp (/ -138.0 (-> sigma i j))))
                                                 0.0))))
        live-loading-factor  (:live (size-class-sum
                                     (fn [i j] (if (pos? (-> sigma i j))
                                                 (* (-> w_o i j)
                                                    (Math/exp (/ -500.0 (-> sigma i j))))
                                                 0.0))))
        dead-moisture-factor (:dead (size-class-sum
                                     (fn [i j] (if (pos? (-> sigma i j))
                                                 (* (-> w_o i j)
                                                    (Math/exp (/ -138.0 (-> sigma i j)))
                                                    (-> M_f i j))
                                                 0.0))))
        dead-to-live-ratio   (if (pos? live-loading-factor)
                               (/ dead-loading-factor live-loading-factor))
        dead-fuel-moisture   (if (pos? dead-loading-factor)
                               (/ dead-moisture-factor dead-loading-factor)
                               0.0)
        M_x-dead             (-> M_x :dead :1hr)
        M_x-live             (if (pos? live-loading-factor)
                               (max M_x-dead
                                    (- (* 2.9
                                          dead-to-live-ratio
                                          (- 1.0 (/ dead-fuel-moisture M_x-dead)))
                                       0.226))
                               M_x-dead)]
    (-> fuel-model
        (assoc-in [:M_x :live :herbaceous] M_x-live)
        (assoc-in [:M_x :live :woody]      M_x-live))))

(defn moisturize
  [fuel-model fuel-moisture]
  (-> fuel-model
      (assoc :M_f fuel-moisture)
      (assoc-in [:M_f :dead :herbaceous] 0.0)
      (add-dynamic-fuel-loading)
      (add-weighting-factors)
      (add-live-moisture-of-extinction)))
#+end_src

This concludes our coverage of fuel models and and fuel moisture.

** Surface Fire Formulas

To simulate fire behavior in as similar a way as possible to the US
government-sponsored fire models (e.g., FARSITE, FlamMap, FPA,
BehavePlus), we adopt the surface fire spread and reaction intensity
formulas from Rothermel's 1972 publication ``A Mathematical Model for
Predicting Fire Spread in Wildland Fuels''.\citep{Rothermel1972}

Very briefly, the surface rate of spread of a fire's leading edge $R$
is described by the following formula:

\begin{displaymath}
R = \frac{I_{R} \, \xi \, (1 + \phi_{W} + \phi_{S})}{\rho_{b} \, \epsilon \, Q_{ig}}
\end{displaymath}

where these terms have the meanings shown in Table
[[tab:fire-spread-inputs]].

#+NAME: tab:fire-spread-inputs
#+CAPTION: Inputs to Rothermel's surface fire rate of spread equation
#+ATTR_LATEX: :align |l|l| :font \small
|----------+--------------------------------|
| Term     | Meaning                        |
|----------+--------------------------------|
| R        | surface fire spread rate       |
| I_{R}    | reaction intensity             |
| \xi      | propagating flux ratio         |
| \phi_{W} | wind coefficient               |
| \phi_{S} | slope factor                   |
| \rho_{b} | oven-dry fuel bed bulk density |
| \epsilon | effective heating number       |
| Q_{ig}   | heat of preignition            |
|----------+--------------------------------|

For a full description of each of the subcomponents of Rothermel's
surface fire spread rate equation, see the Rothermel 1972 reference
above. In addition to applying the base Rothermel equations, GridFire
reduces the spread rates for all of the Scott & Burgan 40 fuel models
of the grass subgroup (101-109) by 50%. This addition was originally
suggested by Chris Lautenberger of REAX Engineering.

For efficiency, the surface fire spread equation given above is
computed first without introducing the effects of wind and slope
($\phi_{W} = \phi_{S} = 0$).

#+name: rothermel-surface-fire-spread-no-wind-no-slope
#+begin_src clojure :results silent :exports code :tangle ../src/gridfire/surface_fire.clj :padline no :no-expand :comments link
(ns gridfire.surface-fire
  (:require [gridfire.fuel-models :refer [map-category map-size-class
                                          category-sum size-class-sum]]))

(def grass-fuel-model? #(and (> % 100) (< % 110)))

(defn rothermel-surface-fire-spread-no-wind-no-slope
  "Returns the rate of surface fire spread in ft/min and the reaction
   intensity (i.e., amount of heat output) of a fire in Btu/ft^2*min
   given a map containing these keys:
   - number [fuel model number]
   - delta [fuel depth (ft)]
   - w_o [ovendry fuel loading (lb/ft^2)]
   - sigma [fuel particle surface-area-to-volume ratio (ft^2/ft^3)]
   - h [fuel particle low heat content (Btu/lb)]
   - rho_p [ovendry particle density (lb/ft^3)]
   - S_T [fuel particle total mineral content (lb minerals/lb ovendry wood)]
   - S_e [fuel particle effective mineral content (lb silica-free minerals/lb ovendry wood)]
   - M_x [moisture content of extinction (lb moisture/lb ovendry wood)]
   - M_f [fuel particle moisture content (lb moisture/lb ovendry wood)]
   - f_ij [percent of load per size class (%)]
   - f_i [percent of load per category (%)]
   - g_ij [percent of load per size class from Albini_1976_FIREMOD, page 20]"
  [{:keys [number delta w_o sigma h rho_p S_T S_e M_x M_f f_ij f_i g_ij] :as fuel-model}]
  (let [S_e_i      (size-class-sum (fn [i j] (* (-> f_ij i j) (-> S_e i j))))

        ;; Mineral damping coefficient
        eta_S_i    (map-category (fn [i] (let [S_e_i (-> S_e_i i)]
                                           (if (pos? S_e_i)
                                             (/ 0.174 (Math/pow S_e_i 0.19))
                                             1.0))))

        M_f_i      (size-class-sum (fn [i j] (* (-> f_ij i j) (-> M_f i j))))

        M_x_i      (size-class-sum (fn [i j] (* (-> f_ij i j) (-> M_x i j))))

        r_M_i      (map-category (fn [i] (let [M_f (-> M_f_i i)
                                               M_x (-> M_x_i i)]
                                           (if (pos? M_x)
                                             (min 1.0 (/ M_f M_x))
                                             1.0))))

        ;; Moisture damping coefficient
        eta_M_i    (map-category (fn [i] (+ 1.0
                                            (* -2.59 (-> r_M_i i))
                                            (* 5.11 (Math/pow (-> r_M_i i) 2))
                                            (* -3.52 (Math/pow (-> r_M_i i) 3)))))

        h_i        (size-class-sum (fn [i j] (* (-> f_ij i j) (-> h i j))))

        ;; Net fuel loading (lb/ft^2)
        W_n_i      (size-class-sum (fn [i j] (* (-> g_ij i j)
                                                (-> w_o i j)
                                                (- 1.0 (-> S_T i j)))))

        beta_i     (size-class-sum (fn [i j] (/ (-> w_o i j) (-> rho_p i j))))

        ;; Packing ratio
        beta       (if (pos? delta)
                     (/ (category-sum (fn [i] (-> beta_i i))) delta)
                     0.0)

        sigma'_i   (size-class-sum (fn [i j] (* (-> f_ij i j) (-> sigma i j))))

        sigma'     (category-sum (fn [i] (* (-> f_i i) (-> sigma'_i i))))

        ;; Optimum packing ratio
        beta_op    (if (pos? sigma')
                     (/ 3.348 (Math/pow sigma' 0.8189))
                     1.0)

        ;; Albini 1976 replaces (/ 1 (- (* 4.774 (Math/pow sigma' 0.1)) 7.27))
        A          (if (pos? sigma')
                     (/ 133.0 (Math/pow sigma' 0.7913))
                     0.0)

        ;; Maximum reaction velocity (1/min)
        Gamma'_max (/ (Math/pow sigma' 1.5)
                      (+ 495.0 (* 0.0594 (Math/pow sigma' 1.5))))

        ;; Optimum reaction velocity (1/min)
        Gamma'     (* Gamma'_max
                      (Math/pow (/ beta beta_op) A)
                      (Math/exp (* A (- 1.0 (/ beta beta_op)))))

        ;; Reaction intensity (Btu/ft^2*min)
        I_R        (* Gamma' (category-sum (fn [i] (* (W_n_i i) (h_i i)
                                                      (eta_M_i i) (eta_S_i i)))))

        ;; Propagating flux ratio
        xi         (/ (Math/exp (* (+ 0.792 (* 0.681 (Math/pow sigma' 0.5)))
                                   (+ beta 0.1)))
                      (+ 192.0 (* 0.2595 sigma')))

        E          (* 0.715 (Math/exp (* -3.59 (/ sigma' 10000.0))))

        B          (* 0.02526 (Math/pow sigma' 0.54))

        C          (* 7.47 (Math/exp (* -0.133 (Math/pow sigma' 0.55))))

        ;; Derive wind factor
        get-phi_W  (fn [midflame-wind-speed]
                     (if (and (pos? beta) (pos? midflame-wind-speed))
                       (-> midflame-wind-speed
                           (Math/pow B)
                           (* C)
                           (/ (Math/pow (/ beta beta_op) E)))
                       0.0))

        ;; Derive wind speed from wind factor
        get-wind-speed (fn [phi_W]
                         (-> phi_W
                             (* (Math/pow (/ beta beta_op) E))
                             (/ C)
                             (Math/pow (/ 1.0 B))))

        ;; Derive slope factor
        get-phi_S  (fn [slope]
                     (if (and (pos? beta) (pos? slope))
                       (* 5.275 (Math/pow beta -0.3) (Math/pow slope 2.0))
                       0.0))

        ;; Heat of preignition (Btu/lb)
        Q_ig       (map-size-class (fn [i j] (+ 250.0 (* 1116.0 (-> M_f i j)))))

        foo_i      (size-class-sum (fn [i j] (let [sigma_ij (-> sigma i j)
                                                   Q_ig_ij  (-> Q_ig  i j)]
                                               (if (pos? sigma_ij)
                                                 (* (-> f_ij i j)
                                                    (Math/exp (/ -138 sigma_ij))
                                                    Q_ig_ij)
                                                 0.0))))

        rho_b_i    (size-class-sum (fn [i j] (-> w_o i j)))

        ;; Ovendry bulk density (lb/ft^3)
        rho_b      (if (pos? delta)
                     (/ (category-sum (fn [i] (-> rho_b_i i))) delta)
                     0.0)

        rho_b-epsilon-Q_ig (* rho_b (category-sum (fn [i] (* (-> f_i i) (-> foo_i i)))))

        ;; Surface fire spread rate (ft/min)
        R          (if (pos? rho_b-epsilon-Q_ig)
                     (/ (* I_R xi) rho_b-epsilon-Q_ig)
                     0.0)

        ;; Addition proposed by Chris Lautenberger (REAX 2015)
        spread-rate-multiplier (if (grass-fuel-model? number) 0.5 1.0)]

    {:spread-rate        (* R spread-rate-multiplier)
     :reaction-intensity I_R
     :residence-time     (/ 384.0 sigma')
     :get-phi_W          get-phi_W
     :get-phi_S          get-phi_S
     :get-wind-speed     get-wind-speed}))
#+end_src

Later, this no-wind-no-slope value is used to compute the maximum
spread rate and direction for the leading edge of the surface fire
under analysis. Since Rothermel's original equations assume that the
wind direction and slope are aligned, the effects of cross-slope winds
must be taken into effect. Like Morais' HFire system, GridFire implements
the vector addition procedure defined in Rothermel 1983 that combines
the wind-only and slope-only spread rates independently to calculate
the effective fire spread direction and
magnitude.\citep{Peterson2011,Peterson2009,Morais2001,Rothermel1983}

A minor wrinkle is introduced when putting these calculations into
practice because Rothermel's formulas all expect a measure of midflame
wind speed. However, wind speed data is often collected at a height 20
feet above either unsheltered ground or a tree canopy layer if
present. To convert this 20-ft wind speed to the required midflame
wind speed value, GridFire uses the *wind adjustment factor* formula
from Albini & Baughman 1979, parameterized as in BehavePlus, FARSITE,
FlamMap, FSPro, and FPA according to Andrews
2012\citep{Albini1979,Andrews2012}. This formula is shown below:

\begin{displaymath}
  WAF &= \left\{
    \begin{array}{lr}
      \frac{1.83}{ \ln(\frac{20.0 + 0.36 FBD}{0.13 FBD}) } & CC = 0 \\
      \frac{0.555}{ \sqrt(CH (CC/300.0)) \ln(\frac{20 + 0.36 CH}{0.13 CH}) } & CC > 0
    \end{array}
  \right.
\end{displaymath}

where WAF is the unitless wind adjustment factor, FBD is the fuel bed
depth in feet, CH is the canopy height in ft, and CC is the canopy
cover percentage (0-100).

#+name: wind-adjustment-factor
#+begin_src clojure :results silent :exports code :tangle ../src/gridfire/surface_fire.clj :no-expand :comments link
(defn wind-adjustment-factor
  "ft ft 0-100"
  [fuel-bed-depth canopy-height canopy-cover]
  (cond
    ;; sheltered: equation 2 based on CC and CH, CR=1 (Andrews 2012)
    (and (pos? canopy-cover)
         (pos? canopy-height))
    (/ 0.555 (* (Math/sqrt (* (/ canopy-cover 300.0) canopy-height))
                (Math/log (/ (+ 20.0 (* 0.36 canopy-height)) (* 0.13 canopy-height)))))

    ;; unsheltered: equation 6 H_F = H (Andrews 2012)
    (pos? fuel-bed-depth)
    (/ 1.83 (Math/log (/ (+ 20.0 (* 0.36 fuel-bed-depth)) (* 0.13 fuel-bed-depth))))

    ;; non-burnable fuel model
    :otherwise
    0.0))

(defn wind-adjustment-factor-elmfire
  "ft m 0-1"
  [fuel-bed-depth canopy-height canopy-cover]
  (cond
    ;; sheltered WAF
    (and (pos? canopy-cover)
         (pos? canopy-height))
    (* (/ 1.0 (Math/log (/ (+ 20.0 (* 0.36 (/ canopy-height 0.3048)))
                           (* 0.13 (/ canopy-height 0.3048)))))
       (/ 0.555 (Math/sqrt (* (/ canopy-cover 3.0) (/ canopy-height 0.3048)))))

    ;; unsheltered WAF
    (pos? fuel-bed-depth)
    (* (/ (+ 1.0 (/ 0.36 1.0))
          (Math/log (/ (+ 20.0 (* 0.36 fuel-bed-depth))
                       (* 0.13 fuel-bed-depth))))
       (- (Math/log (/ (+ 1.0 0.36) 0.13)) 1.0))

    ;; non-burnable fuel model
    :otherwise
    0.0))
#+end_src

The midflame wind speed that would be required to produce the combined
spread rate in a no-slope scenario is termed the effective windspeed
$U_{\textrm{eff}}$. Following the recommendations given in Appendix
III of Albini 1976, these midflame wind speeds are all limited to $0.9
I_{R}$.\citep{Albini1976}

Next, the effective wind speed is used to compute the length to width
ratio $\frac{L}{W}$ of an ellipse that approximates the fire front
using equation 9 from Rothermel 1991.\citep{Rothermel1991} This length
to width ratio is then converted into an eccentricity measure of the
ellipse using equation 8 from Albini and Chase 1980.\citep{Albini1980}
Finally, this eccentricity $E$ is used to project the maximum spread
rate to any point along the fire front. Here are the formulas used:

\begin{align*}
  \frac{L}{W} &= 1 + 0.002840909 \, U_{\textrm{eff}} \, \textrm{EAF} \\
  E &= \frac{\sqrt{(\frac{L}{W})^{2} - 1}}{\frac{L}{W}} \\
  R_{\theta} &= R_{\max}\left(\frac{1-E}{1-E\cos\theta}\right)
\end{align*}

where \theta is the angular offset from the direction of maximum fire
spread, R_{max} is the maximum spread rate, R_{\theta} is the spread
rate in direction \theta, and EAF is the ellipse adjustment factor, a
term introduced by Marco Morais and Seth Peterson in their HFire work
that can be increased or decreased to make the fire shape more
elliptical or circular respectively.\citep{Peterson2009}

*Note:* The coefficient 0.002840909 in the $\frac{L}{W}$ formula is in
units of min/ft. The original equation from Rothermel 1991 used 0.25
in units of hr/mi, so this was converted to match GridFire's use of
ft/min for $U_{\textrm{eff}}$.

#+name: rothermel-surface-fire-spread-max-and-any
#+begin_src clojure :results silent :exports code :tangle ../src/gridfire/surface_fire.clj :no-expand :comments link
(defn almost-zero? [^double x]
  (< (Math/abs x) 0.000001))

(defn degrees-to-radians
  [degrees]
  (/ (* degrees Math/PI) 180.0))

(defn radians-to-degrees
  [radians]
  (/ (* radians 180.0) Math/PI))

(defn scale-spread-to-max-wind-speed
  [{:keys [effective-wind-speed max-spread-direction] :as spread-properties}
   spread-rate max-wind-speed phi-max]
  (if (> effective-wind-speed max-wind-speed)
    {:max-spread-rate      (* spread-rate (+ 1.0 phi-max))
     :max-spread-direction max-spread-direction
     :effective-wind-speed max-wind-speed}
    spread-properties))

(defn add-eccentricity
  [{:keys [effective-wind-speed] :as spread-properties} ellipse-adjustment-factor]
  (let [length-width-ratio (+ 1.0 (* 0.002840909
                                     effective-wind-speed
                                     ellipse-adjustment-factor))
        eccentricity       (/ (Math/sqrt (- (Math/pow length-width-ratio 2.0) 1.0))
                              length-width-ratio)]
    (assoc spread-properties :eccentricity eccentricity)))

(defn smallest-angle-between [theta1 theta2]
  (let [angle (Math/abs ^double (- theta1 theta2))]
    (if (> angle 180.0)
      (- 360.0 angle)
      angle)))

(defn rothermel-surface-fire-spread-max
  "Note: fire ellipse adjustment factor, < 1.0 = more circular, > 1.0 = more elliptical"
  [{:keys [spread-rate reaction-intensity get-phi_W get-phi_S get-wind-speed]}
   midflame-wind-speed wind-from-direction slope aspect ellipse-adjustment-factor]
  (let [phi_W             (get-phi_W midflame-wind-speed)
        phi_S             (get-phi_S slope)
        slope-direction   (mod (+ aspect 180.0) 360.0)
        wind-to-direction (mod (+ wind-from-direction 180.0) 360.0)
        max-wind-speed    (* 0.9 reaction-intensity)
        phi-max           (get-phi_W max-wind-speed)]
    (->
     (cond (and (almost-zero? midflame-wind-speed) (almost-zero? slope))
           ;; no wind, no slope
           {:max-spread-rate      spread-rate
            :max-spread-direction 0.0
            :effective-wind-speed 0.0}

           (almost-zero? slope)
           ;; wind only
           {:max-spread-rate      (* spread-rate (+ 1.0 phi_W))
            :max-spread-direction wind-to-direction
            :effective-wind-speed midflame-wind-speed}

           (almost-zero? midflame-wind-speed)
           ;; slope only
           {:max-spread-rate      (* spread-rate (+ 1.0 phi_S))
            :max-spread-direction slope-direction
            :effective-wind-speed (get-wind-speed phi_S)}

           (< (smallest-angle-between wind-to-direction slope-direction) 15.0)
           ;; wind blows (within 15 degrees of) upslope
           {:max-spread-rate      (* spread-rate (+ 1.0 phi_W phi_S))
            :max-spread-direction slope-direction
            :effective-wind-speed (get-wind-speed (+ phi_W phi_S))}

           :else
           ;; wind blows across slope
           (let [slope-magnitude    (* spread-rate phi_S)
                 wind-magnitude     (* spread-rate phi_W)
                 difference-angle   (degrees-to-radians
                                     (mod (- wind-to-direction slope-direction) 360.0))
                 x                  (+ slope-magnitude
                                       (* wind-magnitude (Math/cos difference-angle)))
                 y                  (* wind-magnitude (Math/sin difference-angle))
                 combined-magnitude (Math/sqrt (+ (* x x) (* y y)))]
             (if (almost-zero? combined-magnitude)
               {:max-spread-rate      spread-rate
                :max-spread-direction 0.0
                :effective-wind-speed 0.0}
               (let [max-spread-rate      (+ spread-rate combined-magnitude)
                     phi-combined         (- (/ max-spread-rate spread-rate) 1.0)
                     offset               (radians-to-degrees
                                           (Math/asin (/ (Math/abs y) combined-magnitude)))
                     offset'              (if (>= x 0.0)
                                            (if (>= y 0.0)
                                              offset
                                              (- 360.0 offset))
                                            (if (>= y 0.0)
                                              (- 180.0 offset)
                                              (+ 180.0 offset)))
                     max-spread-direction (mod (+ slope-direction offset') 360.0)
                     effective-wind-speed (get-wind-speed phi-combined)]
                 {:max-spread-rate      max-spread-rate
                  :max-spread-direction max-spread-direction
                  :effective-wind-speed effective-wind-speed}))))
     (scale-spread-to-max-wind-speed spread-rate max-wind-speed phi-max)
     (add-eccentricity ellipse-adjustment-factor))))

(defn rothermel-surface-fire-spread-any
  [{:keys [max-spread-rate max-spread-direction eccentricity]} spread-direction]
  (let [theta (smallest-angle-between max-spread-direction spread-direction)]
    (if (or (almost-zero? eccentricity) (almost-zero? theta))
      max-spread-rate
      (* max-spread-rate (/ (- 1.0 eccentricity)
                            (- 1.0 (* eccentricity
                                      (Math/cos (degrees-to-radians theta)))))))))
#+end_src

Using these surface fire spread rate and reaction intensity values, we
next calculate fire intensity values by applying Anderson's flame
depth formula and Byram's fire line intensity and flame length
equations as described below.\citep{Anderson1969,Byram1959}

\begin{align*}
  t &= \frac{384}{\sigma} \\
  D &= Rt \\
  I &= \frac{I_{R}D}{60} \\
  L &= 0.45(I)^{0.46}
\end{align*}

where $\sigma$ is the weighted sum by size class of the fuel model's
surface area to volume ratio in ft^{2}/ft^{3}, $t$ is the residence
time in minutes, $R$ is the surface fire spread rate in ft/min, $D$ is
the flame depth in ft, $I_{R}$ is the reaction intensity in
Btu/ft^{2}/min, $I$ is the fire line intensity in Btu/ft/s, and $L$ is
the flame length in ft.

#+name: surface-fire-intensity-formulas
#+begin_src clojure :results silent :exports code :tangle ../src/gridfire/surface_fire.clj :no-expand :comments link
(defn anderson-flame-depth
  "Returns the depth, or front-to-back distance, of the actively flaming zone
   of a free-spreading fire in ft given:
   - spread-rate (ft/min)
   - residence-time (min)"
  [spread-rate residence-time]
  (* spread-rate residence-time))

(defn byram-fire-line-intensity
  "Returns the rate of heat release per unit of fire edge in Btu/ft*s given:
   - reaction-intensity (Btu/ft^2*min)
   - flame-depth (ft)"
  [reaction-intensity flame-depth]
  (/ (* reaction-intensity flame-depth) 60.0))

(defn byram-flame-length
  "Returns the average flame length in ft given:
   - fire-line-intensity (Btu/ft*s)"
  [fire-line-intensity]
  (* 0.45 (Math/pow fire-line-intensity 0.46)))
#+end_src

This concludes our coverage of the surface fire behavior equations
implemented in GridFire. In Section [[Fire Spread on a Raster Grid]],
these formulas will be translated from one-dimension to
two-dimensional spread on a raster grid. Before we move on to that,
however, the following section explains how crown fire behavior
metrics are incorporated into our model.

** Crown Fire Formulas

In order to incorporate the effects of crown fire behavior, GridFire
includes the crown fire initiation routine from Van Wagner
1977.\citep{VanWagner1977} According to this approach, there are two
threshold values (/critical intensity/ and /critical spread rate/)
that must be calculated in order to determine whether a fire will
become an active or passive crown fire or simply remain a surface
fire. The formulas for these thresholds are as follows:

\begin{align*}
  H &= 460 + 2600 M^{f} \\
  I^{*} &= (0.01 \, Z_{b} \, H)^{1.5} \\
  R^{*} &= \frac{3.0}{B_{m}}
\end{align*}

where $H$ is the heat of ignition for the herbaceous material in the
canopy in kJ/kg, $M^{f}$ is the foliar moisture content in lb
moisture/lb ovendry weight, $Z_{b}$ is the canopy base height in
meters, $I^{*}$ is the critical intensity in kW/m, $B_{m}$ is the
crown bulk density in kg/m^{3}, and $R^{*}$ is the critical spread
rate in m/min.

If the canopy cover is greater than 40% and the surface fire line
intensity is greater than the critical intensity ($I > I^{*}$), then
crown fire initiation occurs.

#+name: van-wagner-crown-fire-initiation
#+begin_src clojure :results silent :exports code :tangle ../src/gridfire/crown_fire.clj :padline no :no-expand :comments link
(ns gridfire.crown-fire)

(defn ft->m [ft] (* 0.3048 ft))

(defn kW-m->Btu-ft-s [kW-m] (* 0.288894658272 kW-m))

(defn van-wagner-crown-fire-initiation?
  "- canopy-cover (0-100 %)
   - canopy-base-height (ft)
   - foliar-moisture (lb moisture/lb ovendry weight)
   - fire-line-intensity (Btu/ft*s)"
  [canopy-cover canopy-base-height foliar-moisture fire-line-intensity]
  (and (> canopy-cover 40.0)
       (-> (+ 460.0 (* 2600.0 foliar-moisture)) ;; heat-of-ignition = kJ/kg
           (* 0.01 (ft->m canopy-base-height))
           (Math/pow 1.5) ;; critical-intensity = kW/m
           (kW-m->Btu-ft-s)
           (< fire-line-intensity))))
#+end_src

If crowning occurs, then the active and passive crown fire spread
rates are calculated from the formulas given in Cruz
2005.\citep{Cruz2005}

\begin{align*}
  \textrm{CROS}_{A} &= 11.02 \> U_{10m}^{0.90} \> B_{m}^{0.19} \> e^{-0.17 \, \textrm{EFFM}} \\
  \textrm{CROS}_{P} &= \textrm{CROS}_{A} \> e^{\frac{-\textrm{CROS}_{A}}{R^{*}}}
\end{align*}

where $\textrm{CROS}_{A}$ is the active crown fire spread rate in
m/min, $U_{10m}$ is the 10 meter windspeed in km/hr, $B_{m}$ is the
crown bulk density in kg/m^{3}, EFFM is the estimated fine fuel
moisture as a percent (0-100), and $\textrm{CROS}_{P}$ is the passive
crown fire spread rate in m/min.

If the active crown fire spread rate is greater than the critical
spread rate ($\textrm{CROS}_{A} > R^{*}$), then the crown fire will be
active, otherwise passive.

#+name: cruz-crown-fire-spread
#+begin_src clojure :results silent :exports code :tangle ../src/gridfire/crown_fire.clj :no-expand :comments link
(defn mph->km-hr [mph] (* 1.609344 mph))

(defn lb-ft3->kg-m3 [lb-ft3] (* 16.01846 lb-ft3))

(defn m->ft [m] (* 3.281 m))

(defn cruz-crown-fire-spread
  "Returns spread-rate in ft/min given:
   - wind-speed-20ft (mph)
   - crown-bulk-density (lb/ft^3)
   - estimated-fine-fuel-moisture (-> M_f :dead :1hr) (0-1)"
  [wind-speed-20ft crown-bulk-density estimated-fine-fuel-moisture]
  (let [wind-speed-10m               (/ (mph->km-hr wind-speed-20ft) 0.87) ;; km/hr
        crown-bulk-density           (lb-ft3->kg-m3 crown-bulk-density) ;; kg/m^3
        estimated-fine-fuel-moisture (* 100.0 estimated-fine-fuel-moisture)
        active-spread-rate           (* 11.02
                                        (Math/pow wind-speed-10m 0.90)
                                        (Math/pow crown-bulk-density 0.19)
                                        (Math/exp (* -0.17 estimated-fine-fuel-moisture)))
                                        ;; m/min
        critical-spread-rate         (/ 3.0 crown-bulk-density) ;; m/min
        criteria-for-active-crowning (/ active-spread-rate critical-spread-rate)]
    (m->ft
     (if (> active-spread-rate critical-spread-rate)
       active-spread-rate
       (* active-spread-rate (Math/exp (- criteria-for-active-crowning)))))))
#+end_src

Once the crown fire spread rate is determined, the crown fire line
intensity and flame lengths may be derived using the following
formulas:

\begin{align*}
  I_{c} &= \frac{R_{c} B (Z - Z_{b}) h}{60} \\
  L_{c} &= 0.45(I + I_{c})^{0.46}
\end{align*}

where $I_{c}$ is the crown fire line intensity in Btu/ft/s, $R_{c}$ is
the crown fire spread rate (either $\textrm{CROS}_{A}$ or
$\textrm{CROS}_{P}$) in ft/min, $B$ is the crown bulk density in
lb/ft^{3}, $Z$ is the canopy height in ft, $Z_{b}$ is the canopy base
height in ft, $h$ is the fuel model heat of combustion (generally 8000
Btu/lb), $L_{c}$ is the crown flame length in ft, and $I$ is the
surface fire line intensity in Btu/ft/s.

#+name: crown-fire-line-intensity
#+begin_src clojure :results silent :exports code :tangle ../src/gridfire/crown_fire.clj :no-expand :comments link
;; heat of combustion is h from the fuel models (generally 8000 Btu/lb)
(defn crown-fire-line-intensity
  "(ft/min * lb/ft^3 * ft * Btu/lb)/60 = (Btu/ft*min)/60 = Btu/ft*s"
  [crown-spread-rate crown-bulk-density canopy-height canopy-base-height heat-of-combustion]
  (/ (* crown-spread-rate
        crown-bulk-density
        (- canopy-height canopy-base-height)
        heat-of-combustion)
     60.0))

(defn crown-fire-line-intensity-elmfire ;; kW/m
  [surface-fire-line-intensity crown-spread-rate crown-bulk-density
   canopy-height canopy-base-height]
  (let [heat-of-combustion 18000] ;; kJ/m^2
    (+ surface-fire-line-intensity ;; kW/m
       (/ (* 0.3048 ;; m/ft
             crown-spread-rate ;; ft/min
             crown-bulk-density ;; kg/m^3
             (- canopy-height canopy-base-height) ;; m
             heat-of-combustion) ;; kJ/kg
          60.0)))) ;; s/min
#+end_src

As with surface fire spread, the wind speed (this time the 20-ft wind
speed in mph $U_{20}$) is used to compute the length to width ratio
$\frac{L}{W}$ of an ellipse that approximates the crown fire front
using equation 9 from Rothermel 1991.\citep{Rothermel1991} This length
to width ratio is then converted into an eccentricity measure of the
ellipse using equation 8 from Albini and Chase 1980.\citep{Albini1980}
Finally, this eccentricity $E$ is used to project the maximum spread
rate to any point along the fire front. Here are the formulas used:

\begin{align*}
  \frac{L}{W} &= 1 + 0.125 \, U_{20} \, \textrm{EAF} \\
  E &= \frac{\sqrt{(\frac{L}{W})^{2} - 1}}{\frac{L}{W}} \\
  R_{\theta} &= R_{\max}\left(\frac{1-E}{1-E\cos\theta}\right)
\end{align*}

where \theta is the angular offset from the direction of maximum fire
spread, R_{max} is the maximum spread rate, R_{\theta} is the spread
rate in direction \theta, and EAF is the ellipse adjustment factor, a
term introduced by Marco Morais and Seth Peterson in their HFire work
that can be increased or decreased to make the fire shape more
elliptical or circular respectively.\citep{Peterson2009}

#+name: crown-eccentricity
#+begin_src clojure :results silent :exports code :tangle ../src/gridfire/crown_fire.clj :no-expand :comments link
(defn crown-fire-eccentricity
  "mph"
  [wind-speed-20ft ellipse-adjustment-factor]
  (let [length-width-ratio (+ 1.0 (* 0.125
                                     wind-speed-20ft
                                     ellipse-adjustment-factor))]
    (/ (Math/sqrt (- (Math/pow length-width-ratio 2.0) 1.0))
       length-width-ratio)))

(defn elmfire-length-to-width-ratio
  "true/false mph int>0 ft/min
   Crown L/W = min(1.0 + 0.125*U20_mph, L/W_max)
   Surface L/W = 0.936*e^(0.2566*Ueff_mph) + 0.461*e^(-0.1548*Ueff_mph) - 0.397"
  [crown-fire? wind-speed-20ft max-length-to-width-ratio effective-wind-speed]
  (if crown-fire?
    (min (+ 1.0 (* 0.125 wind-speed-20ft)) max-length-to-width-ratio)
    (min (+ (* 0.936 (Math/exp (/ (* 0.2566 effective-wind-speed 60.0) 5280.0)))
            (* 0.461 (Math/exp (/ (* -0.1548 effective-wind-speed 60.0) 5280.0)))
            -0.397)
         8.0)))
#+end_src

This concludes our discussion of the crown fire behavior formulas used
in GridFire.

** Fire Spread on a Raster Grid

Although Rothermel's spread rate formula provides some useful insight
into how quickly a fire's leading edge may travel, it offers no
specific mechanism for simulating fire movement in two or more
dimensions. Therefore, when attempting to use the Rothermel equations
in any spatial analysis, one must begin by choosing a model of space
and then decide how best to employ the spread rate equations along
each possible burn trajectory.

In GridFire, SIG adopted a raster grid view of space so as to reduce the
potentially exponential complexity of modeling a fractal shape (i.e.,
fire front) at high resolutions using vector approximation. This also
provided the practical benefit of being able to work directly with
widely used raster datasets, such as LANDFIRE, without a geometric
lookup step or /a priori/ translation to vector space.

In simulation tests versus FARSITE on several historical California
fires, Marco Morais wrote that he saw similarly accurate results from
both his HFire model and from FARSITE but experienced several orders
of magnitude improvement in runtime
efficiency.\citep{Peterson2011,Peterson2009,Morais2001} His
explanation for this phenomenon was in the same vein as that described
above, namely, that it was FARSITE's choice of vector space that
slowed it down versus the faster raster-based HFire system.

Taking a cue from HFire's success in this regard, GridFire has adopted
HFire's two-dimensional spread algorithm, called the
/method of adaptive timesteps and fractional distances/.
\citep{Peterson2011,Peterson2009,Morais2001} The following
pseudo-code lays out the steps taken in this procedure:

1. Inputs

   1. Read in the values shown in Table [[tab:fire-model-inputs]].

   #+NAME: tab:fire-model-inputs
   #+CAPTION: Inputs to SIG's raster-based fire behavior model
   #+ATTR_LATEX: :align |l|l|l| :font \small
   |---------------------------+-------------------------------------+------------------------------------|
   | Value                     | Units                               | Type                               |
   |---------------------------+-------------------------------------+------------------------------------|
   | max-runtime               | minutes                             | double                             |
   | cell-size                 | feet                                | double                             |
   | elevation-matrix          | feet                                | core.matrix 2D double array        |
   | slope-matrix              | vertical feet/horizontal feet       | core.matrix 2D double array        |
   | aspect-matrix             | degrees clockwise from north        | core.matrix 2D double array        |
   | fuel-model-matrix         | fuel model numbers 1-256            | core.matrix 2D double array        |
   | canopy-height-matrix      | feet                                | core.matrix 2D double array        |
   | canopy-base-height-matrix | feet                                | core.matrix 2D double array        |
   | crown-bulk-density-matrix | lb/ft^{3}                           | core.matrix 2D double array        |
   | canopy-cover-matrix       | 0-100                               | core.matrix 2D double array        |
   | wind-speed-20ft           | miles/hour                          | double                             |
   | wind-from-direction       | degrees clockwise from North        | double                             |
   | fuel-moisture             | %                                   | map of doubles per fuel size class |
   | foliar-moisture           | %                                   | double                             |
   | ellipse-adjustment-factor | $< 1.0 =$ circle, $> 1.0 =$ ellipse | double                             |
   | initial-ignition-site     | point represented as [row col]      | vector                             |
   |---------------------------+-------------------------------------+------------------------------------|

2. Initialization

   1. Verify that *initial-ignition-site* and at least one of its
      neighboring cells has a burnable fuel model (not 91-99).
      Otherwise, terminate the simulation, indicating that no fire
      spread is possible.

   2. Create three new matrices, called *fire-spread-matrix*,
      *flame-length-matrix*, and *fire-line-intensity-matrix*. All
      three are initialized to zero except for a value of 1 at the
      *initial-ignition-site*.

   3. Set *global-clock* to 0. This will track the amount of time that
      has passed since the initial ignition in minutes.

   4. Create a new hash-map, called *ignited-cells*, which maps the
      *initial-ignition-site* to a set of trajectories into each of
      its burnable neighbors. See ``Computing Burn Trajectories''
      below for the steps used in this procedure.

3. Computing Burn Trajectories

   1. Look up the fuel model, slope, aspect, canopy height, canopy
      base height, crown bulk density, and canopy cover associated
      with the ignited cell in the input matrices.

   2. Calculate the dead herbaceous size class parameters, live
      moisture of extinction, and size class weighting factors for
      this fuel model.

   3. Use the Rothermel equations to calculate the minimum surface
      rate of spread (i.e., wind = slope = 0) leaving this cell.

   4. Compute Albini and Baughman's wind adjustment factor for this
      cell using the fuel bed depth, canopy height, and canopy cover.
      Multiply this value by the 20-ft wind speed to derive the local
      midflame wind speed.

   5. Calculate the maximum surface rate of spread (and bearing)
      originating from this cell using the Rothermel equations and
      taking into account the effects of downhill and cross-slope
      winds as described in Rothermel 1983.

   6. Use the Cruz formulas to calculate the maximum crown fire spread
      rate from the 20-ft wind speed, crown bulk density, and dead
      1-hr fuel moisture.

   7. Determine the surface and crown elliptical eccentricities by
      calculating their length-to-width ratios using the equations
      from Rothermel 1991.

   8. For each burnable neighboring cell:

      1. Use the eccentricity values to determine the possible surface
         and crown rates of spread into it from the ignited cell.

      2. Compute Byram's surface fire line intensity and Rothermel's
         crown intensity from these spread rates.

      3. Apply Van Wagner's crown initiation model to determine if the
         fire will be a passive or active crown fire or remain a
         surface fire.

      4. In the surface fire case, the spread rate into this neighbor
         will simply be the surface spread rate calculated above. The
         fire line intensity is the surface fire line intensity, and
         the flame length is calculated from this intensity value
         using Byram's relation.

      5. In the case of a crown fire, the spread rate into this
         neighbor will be the maximum of the surface and crown spread
         rates. The fire line intensity is the sum of the surface and
         crown intensities, and the flame length is once again
         computed from Byram's relation.

      6. Store this neighboring cell, the bearing to it from the
         ignited cell, and the spread rate, fire line intensity, and
         flame length values computed above in a burn trajectory
         record. Also include the terrain (e.g., 3d) distance between
         this cell and the ignited cell. Finally, set its
         *fractional-distance* value to be 0, or in the event that
         this bearing matches an overflow bearing from a previous
         iteration, set it to the *overflow-heat* value.

   9. Return a collection of burn trajectory records, one per burnable
      neighboring cell.

4. Main Loop

   1. If *global-clock* has not yet reached *max-runtime* and
      *ignited-cells* is not empty, proceed to 4.(b). Otherwise, jump
      to 5.(a).

   2. The timestep for this iteration of the model is calculated by
      dividing *cell-size* by the maximum spread rate into any cell
      from those cells in the *ignited-cells* map. As spread rates
      increase, the timesteps grow shorter and the model takes more
      iterations to complete. Similarly, the model has longer
      timesteps and takes less iterations as spread rates decrease.
      This is called the /method of adaptive timesteps/.

   3. If the timestep calculated in 4.(b) would cause the
      *global-clock* to exceed the max-runtime, then the timestep is
      set to the difference between *max-runtime* and *global-clock*.

   4. For each burn trajectory in *ignited-cells*:

      1. Multiply the spread rate (ft/min) by the timestep (min) to
         get the distance traveled by the fire (ft) along this path
         during this iteration.

      2. Divide this distance traveled by the terrain distance between
         these two cells to get the new spread fraction $\in [0,1]$
         and increment the *fractional-distance* associated with the
         trajectory by this value.

      3. If the new *fractional-distance* is greater than or equal to
         1, append this updated burn trajectory record to a list
         called *ignition-events*.

   5. If more than one trajectory in *ignition-events* shares the same
      target cell, retain only the trajectory with the largest
      *fractional-distance* value.

   6. For each trajectory in *ignition-events*:

      1. Set the target cell's value to 1 in *fire-spread-matrix*,
         *flame-length* in *flame-length-matrix*, and
         *fire-line-intensity* in *fire-line-intensity-matrix*.

      2. If the target cell has any burnable neighbors, append an
         entry to *ignited-cells*, mapping this cell to each of the
         burn trajectories emanating from it, which are calculated by
         following the steps in section ``Computing Burn
         Trajectories'' above. If its *fractional-distance* value is
         greater than 1, add the overflow amount above 1 to the
         outgoing trajectory with the same bearing along which this
         cell was ignited. That is, if this cell was ignited by a
         neighbor to the southeast, then pass any overflow heat onto
         the trajectory leading to the northwest.

   7. Remove any trajectories from *ignited-cells* that have as their
      targets any of the cells in *ignition-events*.

   8. Remove any cells from *ignited-cells* that no longer have any
      burnable neighbors.

   9. Increment the *global-clock* by this iteration's *timestep*.

   10. Repeat from 4.(a).

5. Outputs

   1. Return an associative map with the fields shown in Table
      [[tab:fire-model-outputs]].

   #+NAME: tab:fire-model-outputs
   #+CAPTION: Outputs from SIG's raster-based fire behavior model
   #+ATTR_LATEX: :align |l|l|l| :font \small
   |----------------------------+-----------------------------------------+-----------------------------|
   | Value                      | Units                                   | Type                        |
   |----------------------------+-----------------------------------------+-----------------------------|
   | global-clock               | minutes                                 | double                      |
   | initial-ignition-site      | point represented as [row col]          | vector                      |
   | ignited-cells              | list of points represented as [row col] | list of vectors             |
   | fire-spread-matrix         | [0,1]                                   | core.matrix 2D double array |
   | flame-length-matrix        | feet                                    | core.matrix 2D double array |
   | fire-line-intensity-matrix | Btu/ft/s                                | core.matrix 2D double array |
   |----------------------------+-----------------------------------------+-----------------------------|

#+name: fire-spread-algorithm
#+begin_src clojure :results silent :exports code :tangle ../src/gridfire/fire_spread.clj :padline no :no-expand :comments link
(ns gridfire.fire-spread
  (:require [clojure.core.matrix           :as m]
            [clojure.core.matrix.operators :as mop]
<<<<<<< HEAD
            [gridfire.fuel-models :refer [build-fuel-model moisturize]]
            [gridfire.surface-fire :refer [rothermel-surface-fire-spread-no-wind-no-slope
                                           rothermel-surface-fire-spread-max
                                           rothermel-surface-fire-spread-any
                                           anderson-flame-depth byram-fire-line-intensity
                                           byram-flame-length wind-adjustment-factor]]
            [gridfire.crown-fire :refer [van-wagner-crown-fire-initiation?
                                         cruz-crown-fire-spread
                                         crown-fire-line-intensity
                                         crown-fire-eccentricity]]
            [mikera.vectorz.core :as v]))
=======
            [gridfire.fuel-models          :refer [build-fuel-model moisturize]]
            [gridfire.surface-fire         :refer [rothermel-surface-fire-spread-no-wind-no-slope
                                                   rothermel-surface-fire-spread-max
                                                   rothermel-surface-fire-spread-any
                                                   anderson-flame-depth byram-fire-line-intensity
                                                   byram-flame-length wind-adjustment-factor]]
            [gridfire.crown-fire           :refer [van-wagner-crown-fire-initiation?
                                                   cruz-crown-fire-spread
                                                   crown-fire-line-intensity
                                                   crown-fire-eccentricity]]))
>>>>>>> 9a6b570a

(m/set-current-implementation :vectorz)

;; for surface fire, tau = 10 mins, t0 = 0, and t = global-clock
;; for crown fire, tau = 20 mins, t0 = time of first torch, t = global-clock
;; (defn lautenberger-spread-acceleration
;;   [equilibrium-spread-rate t0 t tau]
;;   (* equilibrium-spread-rate (- 1.0 (Math/exp (/ (- t0 t 0.2) tau)))))
;;
;; Note: Because of our use of adaptive timesteps, if the spread rate on
;;       the first timestep is not at least 83 ft/min, then the timestep will
;;       be calculated as greater than 60 minutes, which will terminate the
;;       one hour fire simulation instantly.

(defn random-cell
  "Returns a random [i j] pair with i < num-rows and j < num-cols."
  [num-rows num-cols]
  [(rand-int num-rows)
   (rand-int num-cols)])

(defn get-neighbors
  "Returns the eight points adjacent to the passed-in point."
  [[i j]]
  (let [i- (- i 1)
        i+ (+ i 1)
        j- (- j 1)
        j+ (+ j 1)]
    (vector [i- j-] [i- j] [i- j+]
            [i  j-]        [i  j+]
            [i+ j-] [i+ j] [i+ j+])))

(defn in-bounds?
  "Returns true if the point lies within the bounds [0,rows) by [0,cols)."
  [rows cols [i j]]
  (and (>= i 0)
       (>= j 0)
       (< i rows)
       (< j cols)))

(defn burnable-fuel-model?
  [^double number]
  (and (pos? number)
       (or (< number 91.0)
           (> number 99.0))))

(defn burnable?
  "Returns true if cell [i j] has not yet been ignited (but could be)."
  [fire-spread-matrix fuel-model-matrix [i j]]
  (and (zero? (m/mget fire-spread-matrix i j))
       (burnable-fuel-model? (m/mget fuel-model-matrix i j))))

(defn distance-3d
  "Returns the terrain distance between two points in feet."
  [elevation-matrix cell-size [i1 j1] [i2 j2]]
  (let [di (* cell-size (- i1 i2))
        dj (* cell-size (- j1 j2))
        dz (- (m/mget elevation-matrix i1 j1)
              (m/mget elevation-matrix i2 j2))]
    (Math/sqrt (+ (* di di) (* dj dj) (* dz dz)))))

(def offset-to-degrees
  "Returns clockwise degrees from north."
  {[-1  0]   0.0   ; N
   [-1  1]  45.0   ; NE
   [ 0  1]  90.0   ; E
   [ 1  1] 135.0   ; SE
   [ 1  0] 180.0   ; S
   [ 1 -1] 225.0   ; SW
   [ 0 -1] 270.0   ; W
   [-1 -1] 315.0}) ; NW

(def rothermel-fast-wrapper
  (memoize
   (fn [fuel-model-number fuel-moisture]
     (let [fuel-model      (-> (build-fuel-model (int fuel-model-number))
                               (moisturize fuel-moisture))
           spread-info-min (rothermel-surface-fire-spread-no-wind-no-slope fuel-model)]
       [fuel-model spread-info-min]))))

(defn compute-burn-trajectory
  [neighbor here spread-info-min spread-info-max fuel-model crown-bulk-density
   canopy-cover canopy-height canopy-base-height foliar-moisture crown-spread-max
   crown-eccentricity landfire-rasters cell-size overflow-trajectory overflow-heat]
  (let [trajectory          (mop/- neighbor here)
        spread-direction    (offset-to-degrees trajectory)
        surface-spread-rate (rothermel-surface-fire-spread-any spread-info-max
                                                               spread-direction)
        residence-time      (:residence-time spread-info-min)
        reaction-intensity  (:reaction-intensity spread-info-min)
        surface-intensity   (->> (anderson-flame-depth surface-spread-rate residence-time)
                                 (byram-fire-line-intensity reaction-intensity))
        crown-fire?         (van-wagner-crown-fire-initiation? canopy-cover
                                                               canopy-base-height
                                                               foliar-moisture
                                                               surface-intensity)
        crown-spread-rate   (if crown-fire?
                              (rothermel-surface-fire-spread-any
                               (assoc spread-info-max
                                      :max-spread-rate crown-spread-max
                                      :eccentricity crown-eccentricity)
                               spread-direction))
        crown-intensity     (if crown-fire?
                              (crown-fire-line-intensity
                               crown-spread-rate
                               crown-bulk-density
                               canopy-height
                               canopy-base-height
                               (-> fuel-model :h :dead :1hr)))
        spread-rate         (if crown-fire?
                              (max surface-spread-rate crown-spread-rate)
                              surface-spread-rate)
        fire-line-intensity (if crown-fire?
                              (+ surface-intensity crown-intensity)
                              surface-intensity)
        flame-length        (byram-flame-length fire-line-intensity)]
    {:cell                neighbor
     :trajectory          trajectory
     :terrain-distance    (distance-3d (:elevation landfire-rasters) cell-size here neighbor)
     :spread-rate         spread-rate
     :fire-line-intensity fire-line-intensity
     :flame-length        flame-length
     :fractional-distance (volatile! (if (= trajectory overflow-trajectory)
                                       overflow-heat
                                       0.0))}))

(defn calc-emc
  "Computes the Equilibrium Moisture Content (EMC) from rh (relative
   humidity in %) and temp (temperature in F)."
  [rh temp]
  (/ (cond (< rh 10)  (+ 0.03229 (* 0.281073 rh) (* -0.000578 rh temp))
           (< rh 50)  (+ 2.22749 (* 0.160107 rh) (* -0.01478 temp))
           :otherwise (+ 21.0606 (* 0.005565 rh rh) (* -0.00035 rh temp) (* -0.483199 rh)))
     30))

(defn sample-at
  [[i j] global-clock raster]
  (let [band (int (quot global-clock 60.0))] ;; Assuming each band is 1 hour
    (m/mget raster band i j)))

(defn fuel-moisture [here temperature relative-humidity global-clock]
  (let [tmp                  (if (v/vectorz? temperature)
                               (sample-at here global-clock temperature)
                               temperature)
        rh                   (if (v/vectorz? relative-humidity)
                               (sample-at here global-clock relative-humidity)
                               relative-humidity)
        equilibrium-moisture (calc-emc rh tmp)]
    {:dead {:1hr   (+ equilibrium-moisture 0.002)
            :10hr  (+ equilibrium-moisture 0.015)
            :100hr (+ equilibrium-moisture 0.025)}
     :live {:herbaceous (* equilibrium-moisture 2.0)
            :woody      (* equilibrium-moisture 0.5)}}))

(defn compute-neighborhood-fire-spread-rates!
  "Returns a vector of entries of the form:
  {:cell [i j],
   :trajectory [di dj],
   :terrain-distance ft,
   :spread-rate ft/min,
   :fire-line-intensity Btu/ft/s,
   :flame-length ft,
   :fractional-distance [0-1]}, one for each cell adjacent to here."
  [{:keys [landfire-rasters
           wind-speed-20ft
           wind-from-direction
           temperature
           relative-humidity
           foliar-moisture
           ellipse-adjustment-factor
           cell-size
           num-rows
           num-cols]}
   fire-spread-matrix
   [i j :as here]
   overflow-trajectory
   overflow-heat
   global-clock]
  (let [wind-speed-20ft     (if (v/vectorz? wind-speed-20ft)
                              (sample-at here global-clock wind-speed-20ft)
                              wind-speed-20ft)
        wind-from-direction (if (v/vectorz? wind-from-direction)
                              (sample-at here global-clock wind-from-direction)
                              wind-from-direction)
        fuel-moisture       (fuel-moisture here temperature relative-humidity global-clock)
        fuel-model-number   (m/mget (:fuel-model         landfire-rasters) i j)
        slope               (m/mget (:slope              landfire-rasters) i j)
        aspect              (m/mget (:aspect             landfire-rasters) i j)
        canopy-height       (m/mget (:canopy-height      landfire-rasters) i j)
        canopy-base-height  (m/mget (:canopy-base-height landfire-rasters) i j)
        crown-bulk-density  (m/mget (:crown-bulk-density landfire-rasters) i j)
        canopy-cover        (m/mget (:canopy-cover       landfire-rasters) i j)
        [fuel-model
         spread-info-min]   (rothermel-fast-wrapper fuel-model-number fuel-moisture)
        midflame-wind-speed (* wind-speed-20ft 88.0
                               (wind-adjustment-factor (:delta fuel-model) canopy-height canopy-cover)) ; mi/hr -> ft/min
        spread-info-max     (rothermel-surface-fire-spread-max spread-info-min
                                                               midflame-wind-speed
                                                               wind-from-direction
                                                               slope
                                                               aspect
                                                               ellipse-adjustment-factor)
        crown-spread-max    (cruz-crown-fire-spread wind-speed-20ft crown-bulk-density
                                                    (-> fuel-moisture :dead :1hr))
        crown-eccentricity  (crown-fire-eccentricity wind-speed-20ft
                                                     ellipse-adjustment-factor)]
    (into []
          (comp
           (filter #(and (in-bounds? num-rows num-cols %)
                         (burnable? fire-spread-matrix (:fuel-model landfire-rasters) %)))
           (map #(compute-burn-trajectory % here spread-info-min spread-info-max fuel-model
                                          crown-bulk-density canopy-cover canopy-height
                                          canopy-base-height foliar-moisture crown-spread-max
                                          crown-eccentricity landfire-rasters cell-size
                                          overflow-trajectory overflow-heat)))
          (get-neighbors here))))

(defn burnable-neighbors?
  [fire-spread-matrix fuel-model-matrix num-rows num-cols cell]
  (some #(and (in-bounds? num-rows num-cols %)
              (burnable? fire-spread-matrix fuel-model-matrix %))
        (get-neighbors cell)))

(defn select-random-ignition-site
  [fuel-model-matrix]
  (let [num-rows           (m/row-count    fuel-model-matrix)
        num-cols           (m/column-count fuel-model-matrix)
        fire-spread-matrix (m/zero-matrix num-rows num-cols)]
    (loop [[i j :as ignition-site] (random-cell num-rows num-cols)]
      (if (and (burnable-fuel-model? (m/mget fuel-model-matrix i j))
               (burnable-neighbors? fire-spread-matrix fuel-model-matrix
                                    num-rows num-cols ignition-site))
        ignition-site
        (recur (random-cell num-rows num-cols))))))

(defn identify-ignition-events
  [ignited-cells timestep]
  (->> (for [[_ destinations] ignited-cells
             {:keys [cell trajectory terrain-distance spread-rate flame-length
                     fire-line-intensity fractional-distance]} destinations]
         (let [new-spread-fraction (/ (* spread-rate timestep) terrain-distance)
               new-total           (vreset! fractional-distance
                                            (+ @fractional-distance new-spread-fraction))]
           (if (>= new-total 1.0)
             {:cell cell :trajectory trajectory :fractional-distance @fractional-distance
              :flame-length flame-length :fire-line-intensity fire-line-intensity})))
       (remove nil?)
       (group-by :cell)
       (map (fn [[_ trajectories]] (apply max-key :fractional-distance trajectories)))
       (into [])))

(defn update-ignited-cells
  [{:keys [landfire-rasters num-rows num-cols] :as constants}
   ignited-cells
   ignition-events
   fire-spread-matrix
   global-clock]
  (let [newly-ignited-cells (into #{} (map :cell) ignition-events)
        fuel-model-matrix   (:fuel-model landfire-rasters)]
    (into {}
          (concat
           (for [[cell spread-info] ignited-cells
                 :when (burnable-neighbors? fire-spread-matrix fuel-model-matrix
                                            num-rows num-cols cell)]
             [cell (remove #(contains? newly-ignited-cells (:cell %)) spread-info)])
           (for [{:keys [cell trajectory fractional-distance]} ignition-events
                 :when (burnable-neighbors? fire-spread-matrix fuel-model-matrix
                                            num-rows num-cols cell)]
             [cell (compute-neighborhood-fire-spread-rates!
                    constants
                    fire-spread-matrix
                    cell
                    trajectory
                    (- fractional-distance 1.0)
                    global-clock)])))))

(defn run-loop
  [{:keys [max-runtime cell-size] :as constants}
   ignited-cells
   fire-spread-matrix
   flame-length-matrix
   fire-line-intensity-matrix]
  (loop [global-clock  0.0
         ignited-cells ignited-cells]
    (if (and (< global-clock max-runtime)
             (seq ignited-cells))
      (let [dt              (->> ignited-cells
                                 (vals)
                                 (apply concat)
                                 (map :spread-rate)
                                 (reduce max 0.0)
                                 (/ cell-size))
            timestep        (if (> (+ global-clock dt) max-runtime)
                              (- max-runtime global-clock)
                              dt)
            ignition-events (identify-ignition-events ignited-cells timestep)]
        ;; [{:cell :trajectory :fractional-distance
        ;;   :flame-length :fire-line-intensity} ...]
        (doseq [{:keys [cell flame-length fire-line-intensity]} ignition-events]
          (let [[i j] cell]
            (m/mset! fire-spread-matrix         i j 1.0)
            (m/mset! flame-length-matrix        i j flame-length)
            (m/mset! fire-line-intensity-matrix i j fire-line-intensity)))
        (recur (+ global-clock timestep)
               (update-ignited-cells constants ignited-cells ignition-events fire-spread-matrix global-clock)))
      {:exit-condition             (if (seq ignited-cells) :max-runtime-reached :no-burnable-fuels)
       :fire-spread-matrix         fire-spread-matrix
       :flame-length-matrix        flame-length-matrix
       :fire-line-intensity-matrix fire-line-intensity-matrix})))

(defn- initialize-matrix
  [num-rows num-cols indices]
  (let [matrix (m/zero-matrix num-rows num-cols)]
    (doseq [[i j] indices
            :when (in-bounds? num-rows num-cols [i j])]
      (m/mset! matrix i j -1.0))
    matrix))

(defn- get-non-zero-indices [m]
  (for [[r cols] (map-indexed vector (m/non-zero-indices m))
        c        cols]
    [r c]))

(defmulti run-fire-spread
  "Runs the raster-based fire spread model with a map of these arguments:
  - max-runtime: double (minutes)
  - cell-size: double (feet)
  - landfire-rasters: map containing these entries;
    - elevation: core.matrix 2D double array (feet)
    - slope: core.matrix 2D double array (vertical feet/horizontal feet)
    - aspect: core.matrix 2D double array (degrees clockwise from north)
    - fuel-model: core.matrix 2D double array (fuel model numbers 1-256)
    - canopy-height: core.matrix 2D double array (feet)
    - canopy-base-height: core.matrix 2D double array (feet)
    - crown-bulk-density: core.matrix 2D double array (lb/ft^3)
    - canopy-cover: core.matrix 2D double array (0-100)
  - wind-speed-20ft: double (miles/hour)
  - wind-from-direction: double (degrees clockwise from north)
  - fuel-moisture: doubles (%){:dead {:1hr :10hr :100hr} :live {:herbaceous :woody}}
  - foliar-moisture: double (%)
  - ellipse-adjustment-factor: (< 1.0 = more circular, > 1.0 = more elliptical)
  - initial-ignition-site: One of the following:
     - point represented as [row col]
     - map containing a :matrix field of type core.matrix 2D double array (0-2)
     - nil (this causes GridFire to select a random ignition-point)
  - num-rows: integer
  - num-cols: integer"
  (fn [{:keys [initial-ignition-site]}]
    (condp = (type initial-ignition-site)
      clojure.lang.PersistentHashMap :ignition-perimeter
      clojure.lang.PersistentVector  :ignition-point
      :random-ignition-point)))

(defmethod run-fire-spread :random-ignition-point
  [{:keys [landfire-rasters] :as constants}]
  (run-fire-spread (assoc constants
                          :initial-ignition-site
                          (select-random-ignition-site (:fuel-model landfire-rasters)))))

(defmethod run-fire-spread :ignition-point
  [{:keys [landfire-rasters num-rows num-cols initial-ignition-site] :as constants}]
  (let [[i j]                      initial-ignition-site
        fuel-model-matrix          (:fuel-model landfire-rasters)
        fire-spread-matrix         (m/zero-matrix num-rows num-cols)
        flame-length-matrix        (m/zero-matrix num-rows num-cols)
        fire-line-intensity-matrix (m/zero-matrix num-rows num-cols)]
    (when (and (in-bounds? num-rows num-cols initial-ignition-site)
               (burnable-fuel-model? (m/mget fuel-model-matrix i j))
               (burnable-neighbors? fire-spread-matrix fuel-model-matrix
                                    num-rows num-cols initial-ignition-site))
      ;; initialize the ignition site
      (m/mset! fire-spread-matrix i j 1.0)
      (m/mset! flame-length-matrix i j 1.0)
      (m/mset! fire-line-intensity-matrix i j 1.0)
      (let [ignited-cells {initial-ignition-site
                           (compute-neighborhood-fire-spread-rates!
                            constants
                            fire-spread-matrix
                            initial-ignition-site
                            nil
                            0.0
                            0.0)}]
        (run-loop constants
                  ignited-cells
                  fire-spread-matrix
                  flame-length-matrix
                  fire-line-intensity-matrix)))))

(defmethod run-fire-spread :ignition-perimeter
  [{:keys [num-rows num-cols initial-ignition-site landfire-rasters] :as constants}]
  (let [fire-spread-matrix         (first (:matrix initial-ignition-site))
        non-zero-indices           (get-non-zero-indices fire-spread-matrix)
        flame-length-matrix        (initialize-matrix num-rows num-cols non-zero-indices)
        fire-line-intensity-matrix (initialize-matrix num-rows num-cols non-zero-indices)
        perimeter-indices          (filter #(burnable-neighbors? fire-spread-matrix
                                                                 (:fuel-model landfire-rasters)
                                                                 num-rows
                                                                 num-cols
                                                                 %)
                                           non-zero-indices)
        ignited-cells              (into {}
                                         (for [index perimeter-indices
                                               :let  [ignition-trajectories
                                                      (compute-neighborhood-fire-spread-rates!
                                                       constants
                                                       fire-spread-matrix
                                                       index
                                                       nil
                                                       0.0
                                                       0.0)]]
                                           [index ignition-trajectories]))]
    (run-loop constants
              ignited-cells
              fire-spread-matrix
              flame-length-matrix
              fire-line-intensity-matrix)))
#+end_src

This concludes our description of GridFire's raster-based fire spread
algorithm.

* User Interface

The GridFire model described in the previous section may be called
directly from the REPL through the *run-fire-spread* function.
However, this would require that the user had already prepared all of
their map layers as 2D Clojure core.matrix values. In order to enable
GridFire to easily access a wide range of raster formatted GIS layers
directly, we have the following options:

1. A simple Clojure interface to a Postgresql database, containing
   the PostGIS spatial extensions. This interface is described in
   Section [[PostGIS Bridge]].

2. Magellan, a Clojure library for interacting with geospatial
   datasets. This interface is described in Section [[Magellan]].

Section [[Command Line Interface]] describes GridFire's command line
interface along with its input configuration file format, which
allows users to select between the PostGIS and Magellan data import
options easily.

Using one of these options along with a simple client interface in
clojure Section [[Command Line Interface]] which describes GridFire's
command line interface along with its input configuration file format.

** PostGIS Bridge

Extracting raster layers from a PostGIS database is performed by a
single function, called *postgis-raster-to-matrix*, which constructs a
SQL query for the layer, sends it to the database in a transaction,
and returns the result as a core.matrix 2D double array with nodata
values represented as -1.0. The georeferencing information associated
with this tile is also included in the returned results. This function
may be called directly from the REPL or indirectly through GridFire's
command line interface.

#+name: postgis-bridge
#+begin_src clojure :results silent :exports code :tangle ../src/gridfire/postgis_bridge.clj :padline no :no-expand :comments link
(ns gridfire.postgis-bridge
  (:require [clojure.core.matrix :as m]
            [clojure.java.jdbc   :as jdbc]
            [clojure.string      :as s])
  (:import org.postgresql.jdbc.PgArray))

(m/set-current-implementation :vectorz)

(defn extract-matrix [result]
  (->> result
       :matrix
       .getValue
       read-string
       second
       (#(s/replace % #"\{" "["))
       (#(s/replace % #"\}" "]"))
       read-string
       (m/emap #(or % -1.0))
       m/matrix))

(defn postgis-raster-to-matrix
  "Send a SQL query to the PostGIS database given by db-spec for a
  raster tile from table table-name. Optionally resample the raster to
  match resolution and set any values below threshold to 0. Return the
  post-processed raster values as a Clojure matrix using the
  core.matrix API along with all of the georeferencing information
  associated with this tile in a hash-map with the following form:
  {:srid 900916,
   :upperleftx -321043.875,
   :upperlefty -1917341.5,
   :width 486,
   :height 534,
   :scalex 2000.0,
   :scaley -2000.0,
   :skewx 0.0,
   :skewy 0.0,
   :numbands 10,
   :matrix #vectorz/matrix Large matrix with shape: [10,534,486]}"
  ([db-spec table-name]
   (let [meta-query (str "SELECT (ST_Metadata(rast)).* FROM " table-name)
         data-query (str "SELECT ST_DumpValues(rast) AS matrix FROM " table-name)]
     (jdbc/with-db-transaction [conn db-spec]
       (let [metadata (first (jdbc/query conn [meta-query]))
             matrix   (when-let [results (seq (jdbc/query conn [data-query]))]
                        (m/matrix (mapv extract-matrix results)))]
         (assoc metadata :matrix matrix)))))
  ([db-spec table-name resolution threshold]
   (let [rescale-query   (if resolution
                           (format "ST_Rescale(rast,%s,-%s,'NearestNeighbor')"
                                   resolution resolution)
                           "rast")
         threshold-query (if threshold
                           (format (str "ST_MapAlgebra(%s,NULL,"
                                        "'CASE WHEN [rast.val] < %s"
                                        " THEN 0.0 ELSE [rast.val] END')")
                                   rescale-query threshold)
                           rescale-query)
         meta-query      (format "SELECT (ST_Metadata(%s)).* FROM %s"
                                 threshold-query table-name)
         data-query      (format "SELECT ST_DumpValues(%s) AS matrix FROM %s"
                                 threshold-query table-name)]
     (jdbc/with-db-transaction [conn db-spec]
       (let [metadata (first (jdbc/query conn [meta-query]))
             matrix   (when-let [results (seq (jdbc/query conn [data-query]))]
                        (m/matrix (mapv extract-matrix results)))]
         (assoc metadata :matrix matrix))))))
#+end_src

** Magellan

Reading raster layers from disk is performed by a single function,
called *geotiff-raster-to-matrix*. Given the location of a GeoTIFF
file, this function will read the raster into memory and return the
same map of information as the *postgis-raster-to-matrix* function,
described in the previous section.

#+begin_src clojure :results silent :exports code :tangle ../src/gridfire/magellan_bridge.clj :padline no :no-expand :comments link
(ns gridfire.magellan-bridge
<<<<<<< HEAD
  (:require [clojure.core.matrix :as m]
            [magellan.core :refer [read-raster resample-raster]]
=======
  (:require [clojure.core.matrix     :as m]
            [magellan.core           :refer [read-raster]]
>>>>>>> 9a6b570a
            [magellan.raster.inspect :as inspect]))

(defn geotiff-raster-to-matrix
  "Reads a raster from a file using the magellan.core library. Returns the
   post-processed raster values as a Clojure matrix using the core.matrix API
   along with all of the georeferencing information associated with this tile in a
   hash-map with the following form:
  {:srid 900916,
   :upperleftx -321043.875,
   :upperlefty -1917341.5,
   :width 486,
   :height 534,
   :scalex 2000.0,
   :scaley -2000.0,
   :skewx 0.0,
   :skewy 0.0,
   :numbands 10,
   :matrix #vectorz/matrix Large matrix with shape: [10,534,486]}"
  [file-path]
  (let [raster   (read-raster file-path)
        grid     (:grid raster)
        r-info   (inspect/describe-raster raster)
        matrix   (inspect/extract-matrix raster)
        image    (:image r-info)
        envelope (:envelope r-info)]
    {:srid       (:srid r-info)
     :upperleftx (get-in envelope [:x :min])
     :upperlefty (get-in envelope [:y :min])
     :width      (:width image)
     :height     (:height image)
     :scalex     (.getScaleX (.getGridToCRS2D grid))
     :scaley     (.getScaleY (.getGridToCRS2D grid))
     :skewx      0.0 ;FIXME not used?
     :skewy      0.0 ;FIXME not used?
     :numbands   (:bands image)
     :matrix     (m/matrix matrix)}))
#+end_src

** Command Line Interface

The entire GridFire system is available for use directly from the
Clojure REPL. This enables straightforward analysis and introspection
of the fire behavior functions and their results over a range of
inputs. However, if you just want to simulate an individual
ignition event, GridFire comes with a simple command line interface
that can be parameterized by a single configuration file, specifying
the ignition location, burn duration, weather values, and the location
of the PostGIS raster layers to use for topography and fuels.

The executable may be created using the Clojure CLI tools as follows:

#+name: build-jar
#+begin_src sh :results silent :exports code
clojure -A:make-uberjar
#+end_src

This command will generate a Java Archive (JAR) file in
the *target* directory that may be run from the command line as
follows:

#+name: run-gridfire-jar
#+begin_src sh :results silent :exports code
java -jar gridfire-<version>.jar myconfig.edn
#+end_src

When run, the executable connects to the PostGIS database specified in
the passed-in config file, downloads the necessary raster layers,
simulates the ignition event for the requested duration, and returns
2D maps showing the spatial distributions of fire spread, flame
length, and fire line intensity respectively. Finally, it prints out
the final clock time from when the simulation was terminated as well
as the total number of ignited cells on the raster grid at that point.

Which maps are created (and in what formats) may be configured by
setting the following options in GridFire's input config file to true
or false:

#+ATTR_LATEX: :options \setlength{\itemsep}{-3mm}
1. :output-landfire-inputs?
2. :output-geotiffs?
3. :output-pngs?

#+name: command-line-interface
#+begin_src clojure :results silent :exports code :tangle ../src/gridfire/cli.clj :padline no :no-expand :comments link
(ns gridfire.cli
  (:gen-class)
  (:require [clojure.core.matrix  :as m]
            [clojure.data.csv     :as csv]
            [clojure.edn          :as edn]
            [clojure.java.io      :as io]
            [clojure.string       :as s]
            [gridfire.fetch       :as fetch]
            [gridfire.fire-spread :refer [run-fire-spread]]
            [magellan.core        :refer [make-envelope matrix-to-raster
                                          register-new-crs-definitions-from-properties-file!
                                          write-raster]]
            [matrix-viz.core      :refer [save-matrix-as-png]])
  (:import java.util.Random))

(m/set-current-implementation :vectorz)

(register-new-crs-definitions-from-properties-file! "CUSTOM"
                                                    (io/resource "custom_projections.properties"))

(defn my-rand
  ([^Random rand-generator] (.nextDouble rand-generator))
  ([^Random rand-generator n] (* n (my-rand rand-generator))))

(defn my-rand-int
  [rand-generator n]
  (int (my-rand rand-generator n)))

(defn my-rand-nth
  [rand-generator coll]
  (nth coll (my-rand-int rand-generator (count coll))))

(defn sample-from-list
  [rand-generator n xs]
  (repeatedly n #(my-rand-nth rand-generator xs)))

(defn sample-from-range
  [rand-generator n [min max]]
  (let [range (- max min)]
    (repeatedly n #(+ min (my-rand-int rand-generator range)))))

(defn draw-samples
  [rand-generator n x]
  (into []
        (cond (list? x)   (sample-from-list rand-generator n x)
              (vector? x) (sample-from-range rand-generator n x)
              :else       (repeat n x))))

(defn cells-to-acres
  [cell-size num-cells]
  (let [acres-per-cell (/ (* cell-size cell-size) 43560.0)]
    (* acres-per-cell num-cells)))

(defn summarize-fire-spread-results
  [fire-spread-results cell-size]
  (let [flame-lengths              (filterv pos? (m/eseq (:flame-length-matrix fire-spread-results)))
        fire-line-intensities      (filterv pos? (m/eseq (:fire-line-intensity-matrix fire-spread-results)))
        burned-cells               (count flame-lengths)
        fire-size                  (cells-to-acres cell-size burned-cells)
        flame-length-mean          (/ (m/esum flame-lengths) burned-cells)
        fire-line-intensity-mean   (/ (m/esum fire-line-intensities) burned-cells)
        flame-length-stddev        (->> flame-lengths
                                        (m/emap #(Math/pow (- flame-length-mean %) 2.0))
                                        (m/esum)
                                        (#(/ % burned-cells))
                                        (Math/sqrt))
        fire-line-intensity-stddev (->> fire-line-intensities
                                        (m/emap #(Math/pow (- fire-line-intensity-mean %) 2.0))
                                        (m/esum)
                                        (#(/ % burned-cells))
                                        (Math/sqrt))]
    {:fire-size                  fire-size
     :flame-length-mean          flame-length-mean
     :flame-length-stddev        flame-length-stddev
     :fire-line-intensity-mean   fire-line-intensity-mean
     :fire-line-intensity-stddev fire-line-intensity-stddev}))

(defn calc-emc
  "Computes the Equilibrium Moisture Content (EMC) from rh (relative
   humidity in %) and temp (temperature in F)."
  [rh temp]
  (/ (cond (< rh 10)  (+ 0.03229 (* 0.281073 rh) (* -0.000578 rh temp))
           (< rh 50)  (+ 2.22749 (* 0.160107 rh) (* -0.01478 temp))
           :otherwise (+ 21.0606 (* 0.005565 rh rh) (* -0.00035 rh temp) (* -0.483199 rh)))
     30))

(defn calc-ffwi
  "Computes the Fosberg Fire Weather Index value from rh (relative
   humidity in %), temp (temperature in F), wsp (wind speed in mph),
   and a constant x (gust multiplier).
   ------------------------------------------------------------------
   Note: ffwi can be computed with (calc-ffwi rh temp wsp 1.0)
         ffwi-max can be computed with (calc-ffwi minrh maxtemp wsp 1.75)
   Geek points: Uses Cramer's rule: (+ d (* x (+ c (* x (+ b (* x a))))))
                for an efficient cubic calculation on tmp."
  [rh temp wsp x]
  (let [m   (calc-emc rh temp)
        eta (+ 1 (* m (+ -2 (* m (+ 1.5 (* m -0.5))))))]
    (/ (* eta (Math/sqrt (+ 1 (Math/pow (* x wsp) 2))))
       0.3002)))

(defn run-simulations
  [simulations landfire-rasters envelope cell-size ignition-row
   ignition-col max-runtime temperature relative-humidity wind-speed-20ft
   wind-from-direction foliar-moisture ellipse-adjustment-factor
   outfile-suffix output-geotiffs? output-pngs? output-csvs? ignition-layer config]
  (mapv
   (fn [i]
     (let [initial-ignition-site (or ignition-layer
                                     [(ignition-row i) (ignition-col i)])
           temperature           (if (config :fetch-temperature-method) temperature (temperature i))
           wind-speed-20ft       (if (config :fetch-wind-speed-20ft-method) wind-speed-20ft (wind-speed-20ft i))
           wind-from-direction   (if (config :fetch-wind-from-direction-method) wind-from-direction (wind-from-direction i))
           relative-humidity     (if (config :fetch-relative-humidity-method) relative-humidity (relative-humidity i))]
       (if-let [fire-spread-results (run-fire-spread
                                     {:max-runtime               (max-runtime i)
                                      :cell-size                 cell-size
                                      :landfire-rasters          landfire-rasters
                                      :wind-speed-20ft           wind-speed-20ft
                                      :wind-from-direction       wind-from-direction
                                      :temperature               temperature
                                      :relative-humidity         relative-humidity
                                      :foliar-moisture           (* 0.01 (foliar-moisture i))
                                      :ellipse-adjustment-factor (ellipse-adjustment-factor i)
                                      :num-rows                  (m/row-count (:fuel-model landfire-rasters))
                                      :num-cols                  (m/column-count (:fuel-model landfire-rasters))
                                      :initial-ignition-site     initial-ignition-site})]
         (do
           (doseq [[name layer] [["fire_spread"         :fire-spread-matrix]
                                 ["flame_length"        :flame-length-matrix]
                                 ["fire_line_intensity" :fire-line-intensity-matrix]]]
             (when output-geotiffs?
               (-> (matrix-to-raster name (fire-spread-results layer) envelope)
                   (write-raster (str name outfile-suffix "_" i ".tif"))))
             (when output-pngs?
               (save-matrix-as-png :color 4 -1.0
                                   (fire-spread-results layer)
                                   (str name outfile-suffix "_" i ".png"))))
           (when output-csvs?
             (merge
              {:ignition-row              (ignition-row i)
               :ignition-col              (ignition-col i)
               :max-runtime               (max-runtime i)
               :temperature               temperature
               :relative-humidity         relative-humidity
               :wind-speed-20ft           wind-speed-20ft
               :wind-from-direction       wind-from-direction
               :foliar-moisture           (foliar-moisture i)
               :ellipse-adjustment-factor (ellipse-adjustment-factor i)
               :exit-condition            (:exit-condition fire-spread-results)}
              (summarize-fire-spread-results fire-spread-results cell-size))))
         (when output-csvs?
           {:ignition-row               (ignition-row i)
            :ignition-col               (ignition-col i)
            :max-runtime                (max-runtime i)
            :temperature                temperature
            :relative-humidity          relative-humidity
            :wind-speed-20ft            wind-speed-20ft
            :wind-from-direction        wind-from-direction
            :foliar-moisture            (foliar-moisture i)
            :ellipse-adjustment-factor  (ellipse-adjustment-factor i)
            :fire-size                  0.0
            :flame-length-mean          0.0
            :flame-length-stddev        0.0
            :fire-line-intensity-mean   0.0
            :fire-line-intensity-stddev 0.0
            :exit-condition             :no-fire-spread}))))
   (range simulations)))

(defn write-csv-outputs
  [output-csvs? output-filename results-table]
  (when output-csvs?
    (with-open [out-file (io/writer output-filename)]
      (->> results-table
           (sort-by #(vector (:ignition-row %) (:ignition-col %)))
           (mapv (fn [{:keys [ignition-row ignition-col max-runtime temperature relative-humidity wind-speed-20ft
                              wind-from-direction foliar-moisture ellipse-adjustment-factor fire-size flame-length-mean
                              flame-length-stddev fire-line-intensity-mean fire-line-intensity-stddev]}]
                   [ignition-row
                    ignition-col
                    max-runtime
                    temperature
                    relative-humidity
                    wind-speed-20ft
                    wind-from-direction
                    foliar-moisture
                    ellipse-adjustment-factor
                    fire-size
                    flame-length-mean
                    flame-length-stddev
                    fire-line-intensity-mean
                    fire-line-intensity-stddev]))
           (cons ["ignition-row" "ignition-col" "max-runtime" "temperature" "relative-humidity" "wind-speed-20ft"
                  "wind-from-direction" "foliar-moisture" "ellipse-adjustment-factor" "fire-size" "flame-length-mean"
                  "flame-length-stddev" "fire-line-intensity-mean" "fire-line-intensity-stddev"])
           (csv/write-csv out-file)))))

(defn get-envelope
  [config landfire-layers]
  (let [{:keys [upperleftx upperlefty width height scalex scaley]} (landfire-layers :elevation)]
    (make-envelope (:srid config)
                   upperleftx
                   (+ upperlefty (* height scaley))
                   (* width scalex)
                   (* -1.0 height scaley))))

(defn get-weather [{:keys [simulations] :as config} rand-generator weather-type]
  (if-let [method ((keyword (s/join "-" ["fetch" (name weather-type) "method"])) config)]
    (fetch/weather config method weather-type)
    (draw-samples rand-generator simulations (get config weather-type))))

(defn -main
  [& config-files]
  (doseq [config-file config-files]
    (let [config           (edn/read-string (slurp config-file))
          landfire-layers  (fetch/landfire-layers config)
          landfire-rasters (into {}
                                 (map (fn [[layer info]] [layer (first (:matrix info))]))
                                 landfire-layers)
          ignition-layer   (fetch/ignition-layer config)
          envelope         (get-envelope config landfire-layers)
          simulations      (:simulations config)
          rand-generator   (if-let [seed (:random-seed config)]
                             (Random. seed)
                             (Random.))]
      (when (:output-landfire-inputs? config)
        (doseq [[layer matrix] landfire-rasters]
          (-> (matrix-to-raster (name layer) matrix envelope)
              (write-raster (str (name layer) (:outfile-suffix config) ".tif")))))
      (->> (run-simulations
            simulations
            landfire-rasters
            envelope
            (:cell-size config)
            (draw-samples rand-generator simulations (:ignition-row config))
            (draw-samples rand-generator simulations (:ignition-col config))
            (draw-samples rand-generator simulations (:max-runtime config))
            (get-weather config rand-generator :temperature)
            (get-weather config rand-generator :relative-humidity)
            (get-weather config rand-generator :wind-speed-20ft)
            (get-weather config rand-generator :wind-from-direction)
            (draw-samples rand-generator simulations (:foliar-moisture config))
            (draw-samples rand-generator simulations (:ellipse-adjustment-factor config))
            (:outfile-suffix config)
            (:output-geotiffs? config)
            (:output-pngs? config)
            (:output-csvs? config)
            ignition-layer
            config)
           (write-csv-outputs
            (:output-csvs? config)
            (str "summary_stats" (:outfile-suffix config) ".csv"))))))
#+end_src

* Configuration File

The configuration file for GridFire's command line interface is a text
file in Extensible Data Notation (EDN) format.[fn::
https://github.com/edn-format/edn] A sample configuration file is
provided below and in ``resources/sample_config.edn''. The format
should be self-evident at a glance, but it is worth noting that EDN is
case-sensitive but whitespace-insensitive. Comments are anything
following two semi-colons (;;). Strings are contained in double-quotes
(``''). Keywords are prefixed with a colon (:). Vectors are delimited
with square brackets ([]). Associative lookup tables (a.k.a. maps) are
delimited with curly braces ({}) and are used to express key-value
relationships.

The configuration file can be broken up into 5 sections as described
below:

** Section 1: Landscape data to be shared by all simulations

GridFire allows us to choose how we want to ingest landscape data
through the configuration file. We can choose to get LANDFIRE layers
from our PostGIS database, or we can read raster files from disk. This
behavior is controlled as follows:

To fetch LANDFIRE layers from a Postgresql database, include the
following mappings:

- *fetch-layer-method*: a keyword to denote which method we want to use
- *db-spec*: a map of database connection information for our Postgresql
  database
- *landfire-layers*: a map of layer names to a partial sql statement

#+begin_src clojure
{:fetch-layer-method :postgis
 :db-spec            {:classname   "org.postgresql.Driver"
                      :subprotocol "postgresql"
                      :subname     "//localhost:5432/gridfire"
                      :user        "gridfire"}
 :landfire-layers    {:aspect             "landfire.asp WHERE rid=100"
                      :canopy-base-height "landfire.cbh WHERE rid=100"
                      :canopy-cover       "landfire.cc WHERE rid=100"
                      :canopy-height      "landfire.ch WHERE rid=100"
                      :crown-bulk-density "landfire.cbd WHERE rid=100"
                      :fuel-model         "landfire.fbfm40 WHERE rid=100"
                      :slope              "landfire.slp WHERE rid=100"
                      :elevation          "landfire.dem WHERE rid=100"}}
#+end_src

To fetch LANDFIRE layers from GeoTIFF files, include the
following mappings:

- *fetch-layer-method*: a keyword to denote which method we want to use
- *landfire-layers*: a map of layer names to file paths (paths are
  relative to the GridFire project root)

#+begin_src clojure
{:fetch-layer-method :geotiff
 :landfire-layers    {:aspect             "test/gridfire/resources/asp.tif"
                      :canopy-base-height "test/gridfire/resources/cbh.tif"
                      :canopy-cover       "test/gridfire/resources/cc.tif"
                      :canopy-height      "test/gridfire/resources/ch.tif"
                      :crown-bulk-density "test/gridfire/resources/cbd.tif"
                      :elevation          "test/gridfire/resources/dem.tif"
                      :fuel-model         "test/gridfire/resources/fbfm40.tif"
                      :slope              "test/gridfire/resources/slp.tif"}}
#+end_src

Include the following required mapping on all configurations:

#+begin_src clojure
{:srid      "CUSTOM:900914"
 :cell-size 98.425} ; (feet)
#+end_src

** Section 2: Ignition data from which to build simulation inputs

GridFire allows us to choose how we want to initialize the ignition
area. We can choose one of 2 options: to initialize a single point or
an existing burn perimeter (raster).

To initialize a single point, include the following mappings:

- *ignition-row*: (single, list, or range of values)
- *ignition-col*: (single, list, or range of values)

For this method of ignition, values may be entered in one of three ways:

1. If a single value is provided, it will be kept the same for all
   simulations.
2. For a list of values, a value from the list will be randomly
   selected in each simulation.
3. For a range of values, a value from the range [inclusive exclusive]
   will be randomly selected in each simulation.

#+begin_src clojure
{:ignition-row [10 90]
 :ignition-col [20 80]}
#+end_src

To initialize an existing burn perimeter from a raster, we have two
options. We can read rasters from a Postgresql database or a raster
file on disk.

To initialize a burn perimeter from a raster in our PostGIS database,
include the following mappings:

- *fetch-ignition-method*: a keyword to denote which method we want to
  use
- *ignition-layer*: a partial sql statement

#+begin_src clojure
{:fetch-ignition-method :postgis
 :ignition-layer       "ignition.ign WHERE rid=1"}
#+end_src

To initialize a burn perimeter from a raster file on disk, include the
following mappings:

- *fetch-ignition-method*: a keyword to denote which method we want to use
- *ignition-layer*: a filepath

#+begin_src clojure
{:fetch-ignition-method :geotiff
 :ignition-layer       "test/gridfire/resources/ign.tif"}
#+end_src

GridFire makes use of clojure's multimethods to dispatch control to
different handlers for fetching ignition layers. The dispatch depends
on what is in the config file. Here's the namespace that implements
this functionality.

#+begin_src clojure :results silent :exports code :tangle ../src/gridfire/fetch.clj :padline no :no-expand :comments link
(ns gridfire.fetch
  (:require [clojure.core.matrix      :as m]
            [clojure.string           :as s]
            [gridfire.magellan-bridge :refer [geotiff-raster-to-matrix]]
            [gridfire.postgis-bridge  :refer [postgis-raster-to-matrix]]
            [gridfire.surface-fire    :refer [degrees-to-radians]]))

;;-----------------------------------------------------------------------------
;; LANDFIRE
;;-----------------------------------------------------------------------------

(def layer-names
  [:aspect
   :canopy-base-height
   :canopy-cover
   :canopy-height
   :crown-bulk-density
   :elevation
   :fuel-model
   :slope])

(defn convert-metrics
  "Converting metrics in layers:
  meters to feet
  degrees to percent"
  [landfire-layers]
  (-> landfire-layers
      (update-in [:elevation :matrix]
                 (fn [matrix] (m/emap #(* % 3.28) matrix))) ; m -> ft
      (update-in [:slope :matrix]
                 (fn [matrix] (m/emap #(Math/tan (degrees-to-radians %)) matrix))) ; degrees -> %
      (update-in [:canopy-height :matrix]
                 (fn [matrix] (m/emap #(* % 3.28) matrix))) ; m -> ft
      (update-in [:canopy-base-height :matrix]
                 (fn [matrix] (m/emap #(* % 3.28) matrix))) ; m -> ft
      (update-in [:crown-bulk-density :matrix]
                 (fn [matrix] (m/emap #(* % 0.0624) matrix))))) ; kg/m^3 -> lb/ft^3

(defmulti landfire-layers
  "Returns a map of LANDFIRE rasters (represented as maps) with the following units:
   {:elevation          feet
    :slope              vertical feet/horizontal feet
    :aspect             degrees clockwise from north
    :fuel-model         fuel model numbers 1-256
    :canopy-height      feet
    :canopy-base-height feet
    :crown-bulk-density lb/ft^3
    :canopy-cover       % (0-100)}"
  (fn [config]
    (:fetch-layer-method config)))

(defmethod landfire-layers :postgis
  [{:keys [db-spec] :as config}]
  (convert-metrics
   (let [tables (:landfire-layers config)]
     (reduce (fn [amap layer-name]
               (let [table (get tables layer-name)]
                 (assoc amap layer-name
                        (postgis-raster-to-matrix db-spec table))))
             {}
             layer-names))))

(defmethod landfire-layers :geotiff
  [config]
  (convert-metrics
   (let [file-names (:landfire-layers config)]
    (reduce (fn [amap layer-name]
              (let [file-name (get file-names layer-name)]
                (assoc amap layer-name
                       (geotiff-raster-to-matrix file-name))))
            {}
            layer-names))))

;;-----------------------------------------------------------------------------
;; Initial Ignition
;;-----------------------------------------------------------------------------

(defmulti ignition-layer
  (fn [config]
    (:fetch-ignition-method config)))

(defmethod ignition-layer :postgis
  [{:keys [db-spec] :as config}]
  (postgis-raster-to-matrix db-spec (:ignition-layer config)))

(defmethod ignition-layer :geotiff
  [config]
  (geotiff-raster-to-matrix (:ignition-layer config)))

(defmethod ignition-layer :default
  [_]
  nil)

;;-----------------------------------------------------------------------------
;; Weather
;;-----------------------------------------------------------------------------

(defmulti weather
  (fn [_ fetch-method weather-type]
    (keyword (s/join "-" [(name fetch-method) (name weather-type)]))))

(defmethod weather :postgis-temperature
  [{:keys [temperature db-spec]} _ _]
  (:matrix (postgis-raster-to-matrix db-spec temperature)))

(defmethod weather :geotiff-temperature
  [{:keys [temperature]} _ _]
  (:matrix (geotiff-raster-to-matrix temperature)))

(defmethod weather :postgis-relative-humidity
  [{:keys [relative-humidity db-spec]} _ _]
  (:matrix (postgis-raster-to-matrix db-spec relative-humidity)))

(defmethod weather :geotiff-relative-humidity
  [{:keys [relative-humidity]} _ _]
  (:matrix (geotiff-raster-to-matrix relative-humidity)))

(defmethod weather :postgis-wind-speed-20ft
  [{:keys [wind-speed-20ft db-spec]} _ _]
  (:matrix (postgis-raster-to-matrix db-spec wind-speed-20ft)))

(defmethod weather :geotiff-wind-speed-20ft
  [{:keys [wind-speed-20ft]} _ _]
  (:matrix (geotiff-raster-to-matrix wind-speed-20ft)))

(defmethod weather :postgis-wind-from-direction
  [{:keys [wind-from-direction db-spec]} _ _]
  (:matrix (postgis-raster-to-matrix db-spec wind-from-direction)))

(defmethod weather :geotiff-wind-from-direction
  [{:keys [wind-from-direction]} _ _]
  (:matrix (geotiff-raster-to-matrix wind-from-direction)))
#+end_src

** Section 3: Weather data from which to build simulation inputs

For all the options in this section, you may enter values in one of
three ways (as described in section 2): single, list, or range of
values.

#+begin_src clojure
{:temperature               (50 65 80)     ; (degrees Fahrenheit)
 :relative-humidity         (1 10 20)      ; (%)
 :wind-speed-20ft           (10 15 20)     ; (miles/hour)
 :wind-from-direction       (0 90 180 270) ; (degrees clockwise from north)
 :foliar-moisture           90}            ; (%)
#+end_src

Temperature, relative humidity, wind speed, and wind direction accepts
an additional type of input. GridFire allows us to use weather data
from rasters. To use weather data from raster we have two options.
This behavior is controlled as follows:

To fetch weather raster in our PostGIS database include the following
mappings:

- *fetch-[weather-type]-method*: a keyword to denote which method we want to use
- *[weather-type]*: a mapping of layer names to a partial sql statement

#+begin_src clojure
{:fetch-temperature-method         :postgis
 :temperature                      "weather.temp WHERE rid=100"
 :fetch-relative-humidity-method   :postgis
 :relative-humidity                "weather.rh WHERE rid=100"
 :fetch-wind-speed-20ft-method     :postgis
 :wind-speed-20ft                  "weather.ws WHERE rid=100"
 :fetch-wind-from-direction-method :postgis
 :wind-from-direction              "weather.wd WHERE rid=100"}
#+end_src

To fetch weather raster from a raster file on disk include the
following mappings:

- *fetch-[weather-type]-method*: a keyword to denote which method we want to use
- *[weather-type]*: a mapping of layer names to file paths

#+begin_src clojure
{:fetch-temperature-method         :geotiff
 :temperature                      "test/gridfire/resources/weather-test/tmpf_to_sample.tif"
 :fetch-relative-humidity-method   :geotiff
 :relative-humidity                "test/gridfire/resources/weather-test/rh_to_sample.tif"
 :fetch-wind-speed-20ft-method     :geotiff
 :wind-speed-20ft                  "test/gridfire/resources/weather-test/ws_to_sample.tif"
 :fetch-wind-from-direction-method :geotiff
 :wind-from-direction              "test/gridfire/resources/weather-test/d_to_sample.tif"}
#+end_src

** Section 4: Number of simulations and (optional) random seed perimeter

#+begin_src clojure
{:max-runtime               60             ; (minutes)
 :simulations               10
 :ellipse-adjustment-factor 1.0            ; (< 1.0 = more circular, > 1.0 = more elliptical)
 :random-seed 1234567890}                  ; long value (optional)
#+end_src

** Section 5: Types and names of outputs

#+begin_src clojure
{:outfile-suffix          "_tile_100"
 :output-landfire-inputs? true
 :output-geotiffs?        true
 :output-pngs?            true
 :output-csvs?            true}
#+end_src

* Configuration Examples

Here is a complete sample configuration for using LANDFIRE layers from
our PostGIS-enabled database with ignition points randomly sampled
from a range.

#+name: sample_postgis_config.edn
#+begin_src clojure :results silent :exports code :tangle ../resources/sample_postgis_config.edn :padline no :no-expand :comments link
{;; Section 1: Landscape data to be shared by all simulations
 :fetch-layer-method        :postgis
 :db-spec                   {:classname   "org.postgresql.Driver"
                             :subprotocol "postgresql"
                             :subname     "//localhost:5432/gridfire"
                             :user        "gridfire"
                             :password    "gridfire"}
 :landfire-layers           {:aspect             "landfire.asp WHERE rid=100"
                             :canopy-base-height "landfire.cbh WHERE rid=100"
                             :canopy-cover       "landfire.cc WHERE rid=100"
                             :canopy-height      "landfire.ch WHERE rid=100"
                             :crown-bulk-density "landfire.cbd WHERE rid=100"
                             :fuel-model         "landfire.fbfm40 WHERE rid=100"
                             :slope              "landfire.slp WHERE rid=100"
                             :elevation          "landfire.dem WHERE rid=100"}
 :srid                      "CUSTOM:900914"
 :cell-size                 98.425         ; (feet)

 ;; Section 2: Ignition data from which to build simulation inputs
 :ignition-row              [10 90]
 :ignition-col              [20 80]

 ;; Section 3: Weather data from which to build simulation inputs
 ;; For all options in this section, you may enter values in one of three ways:
 ;;   1. Single Value: 25
 ;;   2. List of Values: (2 17 9)
 ;;   3. Range of Values: [10 20]
 ;;   4. Raster from file on disk: "path/to/file/weather.tif"
 ;;   5. Raster from Postgres database: "weather.ws WHERE rid=1"
 ;;
 ;; If a single value is provided, it will be kept the same for all simulations.
 ;; For a list of values, the list will be randomly sampled from in each simulation.
 ;; For a range of values, the range [inclusive exclusive] will be randomly sampled from in each simulation.
 :temperature               (50 65 80)     ; (degrees Fahrenheit)
 :relative-humidity         (1 10 20)      ; (%)
 :wind-speed-20ft           (10 15 20)     ; (miles/hour)
 :wind-from-direction       (0 90 180 270) ; (degrees clockwise from north)
 :foliar-moisture           90             ; (%)

 ;; Section 4: Number of simulations and (optional) random seed parameter
 :max-runtime               60             ; (minutes)
 :ellipse-adjustment-factor 1.0            ; (< 1.0 = more circular, > 1.0 = more elliptical)
 :simulations               10
 :random-seed               1234567890     ; long value (optional)

 ;; Section 5: Types and names of outputs
 :outfile-suffix            "_tile_100"
 :output-landfire-inputs?   true
 :output-geotiffs?          true
 :output-pngs?              true
 :output-csvs?              true}
#+end_src

Here is a complete sample configuration for reading both the LANDFIRE
layers, initial burn perimeter, and weather layers from GeoTIFF
files on disk.

#+name: sample_geotiff_config.edn
#+begin_src clojure :results silent :exports code :tangle ../resources/sample_geotiff_config.edn :padline no :no-expand :comments link
{;; Section 1: Landscape data to be shared by all simulations
 :fetch-layer-method        :geotiff
 :landfire-layers           {:aspect             "test/gridfire/resources/asp.tif"
                             :canopy-base-height "test/gridfire/resources/cbh.tif"
                             :canopy-cover       "test/gridfire/resources/cc.tif"
                             :canopy-height      "test/gridfire/resources/ch.tif"
                             :crown-bulk-density "test/gridfire/resources/cbd.tif"
                             :elevation          "test/gridfire/resources/dem.tif"
                             :fuel-model         "test/gridfire/resources/fbfm40.tif"
                             :slope              "test/gridfire/resources/slp.tif"}
 :srid                      "CUSTOM:900914"
 :cell-size                 98.425         ; (feet)

 ;; Section 2: Ignition data from which to build simulation inputs
 :fetch-ignition-method     :geotiff
 :ignition-layer            "test/gridfire/resources/ign.tif"

 ;; Section 3: Weather data from which to build simulation inputs
 ;; For all options in this section, you may enter values in one of five ways:
 ;;   1. Single Value: 25
 ;;   2. List of Values: (2 17 9)
 ;;   3. Range of Values: [10 20]
 ;;   4. Raster from file on disk: "path/to/file/weather.tif"
 ;;   5. Raster from Postgres database: "weather.ws WHERE rid=1"
 ;;
 ;; If a single value is provided, it will be kept the same for all simulations.
 ;; For a list of values, the list will be randomly sampled from in each simulation.
 ;; For a range of values, the range [inclusive exclusive] will be randomly sampled from in each simulation.

 :fetch-temperature-method         :geotiff
 :temperature                      "test/gridfire/resources/weather-test/tmpf_to_sample.tif" ; (degrees Fahrenheit)
 :fetch-relative-humidity-method   :geotiff
 :relative-humidity                "test/gridfire/resources/weather-test/rh_to_sample.tif"   ; (%)
 :fetch-wind-speed-20ft-method     :geotiff
 :wind-speed-20ft                  "test/gridfire/resources/weather-test/ws_to_sample.tif"   ; (miles/hour)
 :fetch-wind-from-direction-method :geotiff
 :wind-from-direction              "test/gridfire/resources/weather-test/d_to_sample.tif"    ; (degrees clockwise from north)
 :foliar-moisture                  90                                                        ; (%)

 ;; Section 4: Number of simulations and (optional) random seed parameter
 :max-runtime               60             ; (minutes)
 :ellipse-adjustment-factor 1.0            ; (< 1.0 = more circular, > 1.0 = more elliptical)
 :simulations               10
 :random-seed               1234567890     ; long value (optional)

 ;; Section 5: Types and names of outputs
 :outfile-suffix            "_from_raster_ignition"
 :output-landfire-inputs?   true
 :output-geotiffs?          true
 :output-pngs?              true
 :output-csvs?              true}
#+end_src

This concludes our discussion of GridFire's command line interface.

#+LATEX: \bibliographystyle{plainnat}
#+LATEX: \bibliography{GridFire}

* Monte Carlo Simulation :noexport:

#+name: monte-carlo-simulation
#+begin_src clojure :results silent :exports none :tangle ../src/gridfire/monte_carlo.clj :padline no :no-expand :comments link
(ns gridfire.monte-carlo
  (:require [clojure.java.io :as io]
            [clojure.data.csv :as csv]
            [clojure.java.jdbc :as jdbc]
            [clojure.core.matrix :as m]
            [clojure.core.matrix.operators :as mop]
            [clojure.core.reducers :as r]
            [gridfire.surface-fire :refer [degrees-to-radians]]
            [gridfire.fire-spread :refer [random-cell run-fire-spread]]
            [gridfire.postgis-bridge :refer [postgis-raster-to-matrix]]))

(m/set-current-implementation :vectorz)

(defn postprocess-simulation-results
  [wrf-cell-id lon lat cell-offset-in-neighborhood output-directory results-table]
  (let [num-fires (count results-table)]
    (with-open [out-file (io/writer (io/file output-directory (str "all-fires-" wrf-cell-id ".csv")))]
      (csv/write-csv out-file
                     (cons ["wrf_cell_id" "lon" "lat" "landfire_y" "landfire_x" "offwig_percentile"
                            "ws_20ft_mph" "wdir" "mparam" "lw_moisture" "eaf" "fire_size_ac" "flame_length_mean"
                            ;; "flame_length_stddev" "fire_volume" "fire_shape"]
                            "fire_volume" "fire_shape"]
                           (mapv (fn [{:keys [ignition-site weather-sample wind-speed-20ft wind-from-direction
                                              equilibrium-moisture lw-moisture eaf fire-size flame-length-mean
                                              ;; flame-length-stddev fire-volume fire-shape]}]
                                              fire-volume fire-shape]}]
                                   (let [local-site     (mop/- ignition-site cell-offset-in-neighborhood)
                                         wrf-percentile (- 100.0 (/ weather-sample 36.0))]
                                     [wrf-cell-id
                                      lon
                                      lat
                                      (local-site 0)
                                      (local-site 1)
                                      wrf-percentile
                                      wind-speed-20ft
                                      wind-from-direction
                                      equilibrium-moisture
                                      lw-moisture
                                      eaf
                                      fire-size
                                      flame-length-mean
                                      ;; flame-length-stddev
                                      fire-volume
                                      fire-shape]))
                                 (sort-by :ignition-site results-table)))))
    (format "%s,%s,%s,%.2f,%.2f,%.2f,%.2f\n"
            wrf-cell-id lon lat
            (/ (transduce (map :fire-size)         + 0.0 results-table) num-fires)
            (/ (transduce (map :flame-length-mean) + 0.0 results-table) num-fires)
            (/ (transduce (map :fire-volume)       + 0.0 results-table) num-fires)
            (/ (transduce (map :fire-shape)        + 0.0 results-table) num-fires))))

(defn cells-to-acres
  [cell-size num-cells]
  (let [acres-per-cell (/ (* cell-size cell-size) 43560.0)]
    (* acres-per-cell num-cells)))

(defn compute-fire-behavior-metrics!
  [weather-readings lw-moisture burn-duration cell-size landfire-layers
   ellipse-adjustment-factor ignition-site weather-sample]
  (let [weather-reading      (get weather-readings weather-sample)
        wind-speed-20ft      (weather-reading :ws)     ;; mph
        wind-from-direction  (mod (+ 15 (weather-reading :wd)) 360) ;; degrees (+15 for WRF->AEA warping)
        equilibrium-moisture (weather-reading :mparam) ;; % (0-100)
        fuel-moisture        {:dead {:1hr        (* (+ equilibrium-moisture 0.2) 0.01)
                                     :10hr       (* (+ equilibrium-moisture 1.5) 0.01)
                                     :100hr      (* (+ equilibrium-moisture 2.5) 0.01)}
                              :live {:herbaceous 0.30
                                     :woody      (* lw-moisture 0.01)}}
        foliar-moisture      0.90
        fire-results         (run-fire-spread burn-duration cell-size landfire-layers
                                              wind-speed-20ft wind-from-direction
                                              fuel-moisture foliar-moisture
                                              ellipse-adjustment-factor ignition-site)]
    (if fire-results
      (let [flame-lengths       (filterv pos? (m/eseq (:flame-length-matrix fire-results)))
            burned-cells        (count flame-lengths)
            fire-size           (cells-to-acres cell-size burned-cells)
            flame-length-mean   (/ (m/esum flame-lengths) burned-cells)
            ;; flame-length-stddev (->> flame-lengths
            ;;                          (m/emap #(Math/pow (- flame-length-mean %) 2.0))
            ;;                          (m/esum)
            ;;                          (#(/ % burned-cells))
            ;;                          (Math/sqrt))]
            ]
        {:ignition-site        ignition-site
         :weather-sample       weather-sample
         :wind-speed-20ft      wind-speed-20ft
         :wind-from-direction  wind-from-direction
         :equilibrium-moisture equilibrium-moisture
         :lw-moisture          lw-moisture
         :eaf                  ellipse-adjustment-factor
         :fire-size            fire-size
         :flame-length-mean    flame-length-mean
         ;; :flame-length-stddev  flame-length-stddev
         :fire-volume          (* fire-size flame-length-mean)
         :fire-shape           (/ fire-size flame-length-mean)})
      {:ignition-site        ignition-site
       :weather-sample       weather-sample
       :wind-speed-20ft      wind-speed-20ft
       :wind-from-direction  wind-from-direction
       :equilibrium-moisture equilibrium-moisture
       :lw-moisture          lw-moisture
       :eaf                  ellipse-adjustment-factor
       :fire-size            0.0
       :flame-length-mean    0.0
       ;; :flame-length-stddev  0.0
       :fire-volume          0.0
       :fire-shape           0.0})))

(defn run-monte-carlo-fire-spread
  "Returns a vector of maps with the following fields:
   {:ignition-site :weather-sample :wind-speed-20ft :wind-from-direction :equilibrium-moisture
    :eaf :fire-size :flame-length-mean :flame-length-stddev :fire-volume :fire-shape}
   Inputs include:
   - landfire-layers  (map of core.matrix 2D double arrays)
                      {:elevation          m
                       :slope              degrees
                       :aspect             degrees from north
                       :fuel-model         category
                       :canopy-height      m
                       :canopy-base-height m
                       :crown-bulk-density kg/m^3
                       :canopy-cover       % (0-100)}
   - cell-size        cell size of matrices in landfire-layers (ft)
   - ignition-sites   (vector of [i j] points)
   - weather-readings (vector of weather records)
                      [{:ws mph :wd degrees :mparam %} ...]
   - lw-moisture      live woody fuel moisture % (0-100+)
   - samples-per-site (no-arg fn that produces a sequence of indices into weather-readings)
   - burn-duration    maximum time to allow each fire to spread (mins)
   - ellipse-adjustment-factor (< 1.0 = more circular, > 1.0 = more elliptical)"
  [landfire-layers cell-size ignition-sites weather-readings lw-moisture max-wrf-sample-index
   burn-duration ellipse-adjustment-factor]
  (let [landfire-layers (assoc landfire-layers
                               :elevation          (m/emap #(* % 3.28) (landfire-layers :elevation)) ; m -> ft
                               :slope              (m/emap #(Math/tan (degrees-to-radians %)) (landfire-layers :slope)) ; degrees -> %
                               :canopy-height      (m/emap #(* % 3.28) (landfire-layers :canopy-height)) ; m -> ft
                               :canopy-base-height (m/emap #(* % 3.28) (landfire-layers :canopy-base-height)) ; m -> ft
                               :crown-bulk-density (m/emap #(* % 0.0624) (landfire-layers :crown-bulk-density)))] ; kg/m^3 -> lb/ft^3
    (mapv (fn [ignition-site]
            (let [weather-sample (rand-int max-wrf-sample-index)]
              (compute-fire-behavior-metrics! weather-readings lw-moisture burn-duration cell-size
                                              landfire-layers ellipse-adjustment-factor ignition-site weather-sample)))
          ignition-sites)))

(defn fetch-wrf-cell-ids
  "Returns a vector of all unique wrf_cell_id strings."
  [db-spec]
  (let [query (str "SELECT j_i AS wrf_cell_id, lon, lat, lw_moisture"
                   "  FROM weather.wrf_points_ca"
                   "  ORDER BY lw_moisture DESC")]
    (jdbc/with-db-transaction [conn db-spec]
      (vec (jdbc/query conn [query])))))

(defn fetch-extreme-weather-readings
  "Returns a vector of maps for each of the top 2% weather readings by
   FFWI with these units:
   {:rank   1-73 (1 = 100th percentile, 73 = 98th percentile)
    :ws     mph (* 0.87 to adjust from 10m winds to 20ft winds)
    :wd     degrees from north
    :mparam 10 * % (0-1000)}"
  [db-spec wrf-cell-id]
  (let [query (str "SELECT rank, 0.87*ows_mph AS ws, wd_deg AS wd, mparam::int AS mparam"
                   "  FROM weather.toptwo_full_daily"
                   "  WHERE j_i_wrf_cacut='" wrf-cell-id "'"
                   "  ORDER BY rank")]
     (jdbc/with-db-transaction [conn db-spec]
       (vec (jdbc/query conn [query])))))

(defn fetch-midrange-weather-readings
  "Returns a vector of maps for each of the 74-76% weather readings by
   FFWI with these units:
   {:rank   1-73 (1 = 100th percentile, 73 = 98th percentile)
    :ws     mph (* 0.87 to adjust from 10m winds to 20ft winds)
    :wd     degrees from north
    :mparam 10 * % (0-1000)}"
  [db-spec wrf-cell-id]
  (let [query (str "SELECT rank, 0.87*ows_mph AS ws, wd_deg AS wd, mparam::int AS mparam"
                   "  FROM weather.midtwo_full_daily"
                   "  WHERE j_i_wrf_cacut='" wrf-cell-id "'"
                   "  ORDER BY rank")]
     (jdbc/with-db-transaction [conn db-spec]
       (vec (jdbc/query conn [query])))))

(defn fetch-landfire-data
  "Returns a map of LANDFIRE rasters as core.matrix 2D double arrays:
   {:elevation          m
    :slope              degrees
    :aspect             degrees
    :fuel-model         category
    :canopy-height      m
    :canopy-base-height m
    :crown-bulk-density kg/m^3
    :canopy-cover       % (0-100)}"
  [db-spec wrf-cell-id]
  (let [landfire-data
        {:elevation          (:matrix (postgis-raster-to-matrix db-spec (str "landfire.dem_wrf_tiles                WHERE j_i='" wrf-cell-id "'")))
         :slope              (:matrix (postgis-raster-to-matrix db-spec (str "landfire.slp_wrf_tiles                WHERE j_i='" wrf-cell-id "'")))
         :aspect             (:matrix (postgis-raster-to-matrix db-spec (str "landfire.asp_wrf_tiles                WHERE j_i='" wrf-cell-id "'")))
         :fuel-model         (:matrix (postgis-raster-to-matrix db-spec (str "fuel_model.fmod_iet_veg2015_wrf_tiles WHERE j_i='" wrf-cell-id "'")))
         ;; :fuel-model         (:matrix (postgis-raster-to-matrix db-spec (str "fuel_model.fmod_reax_v2005_wrf_tiles  WHERE j_i='" wrf-cell-id "'")))
         :canopy-height      (:matrix (postgis-raster-to-matrix db-spec (str "landfire.ch_wrf_tiles                 WHERE j_i='" wrf-cell-id "'")))
         :canopy-base-height (:matrix (postgis-raster-to-matrix db-spec (str "landfire.cbh_wrf_tiles                WHERE j_i='" wrf-cell-id "'")))
         :crown-bulk-density (:matrix (postgis-raster-to-matrix db-spec (str "landfire.cbd_wrf_tiles                WHERE j_i='" wrf-cell-id "'")))
         :canopy-cover       (:matrix (postgis-raster-to-matrix db-spec (str "landfire.cc_wrf_tiles                 WHERE j_i='" wrf-cell-id "'")))}]
    (if (not-any? nil? (vals landfire-data))
      landfire-data)))

(defn read-wrf-cells-list [clj-file start end]
  (-> (slurp clj-file)
      (read-string)
      (subvec start end)))

(defn launch-calfire-monte-carlo-simulation
  [db-spec output-directory wrf-cells-file start end fold-bin-size]
  ;; 1. Read in a list of wrf-cell-ids to process [{:wrf_cell_id :lon :lat :lw_moisture}...]
  ;; 2. Iterate through the wrf-cell-ids sequentially
  ;;    1. Load the live woody fuel moisture
  ;;    2. Load the top 2% extreme FFWI weather dataset as a vector of maps
  ;;    3. Load the LANDFIRE data
  ;;    4. Randomly select 1000 distinct LANDFIRE ignition-sites as a sequence of [i j] points
  ;;    5. Run run-monte-carlo-fire-spread for this WRF cell
  ;;    6. Write results-table to disk as a CSV
  (let [landfire-cell-size          98.425 ;; ft
        calfire-burn-duration       60.0   ;; mins
        max-wrf-sample-index        73
        ellipse-adjustment-factor   1.0
        cell-offset-in-neighborhood [84 83]
        num-ignitions               1000]
    (->> (read-wrf-cells-list wrf-cells-file start end)
         (r/filter (fn [{:keys [wrf_cell_id]}]
                     (not (.exists (io/file output-directory (str "all-fires-" wrf_cell_id ".csv"))))))
         (r/map (fn [{:keys [wrf_cell_id lon lat lw_moisture]}]
                  (try (let [ignition-sites   (into []
                                                    (comp (distinct) (take num-ignitions))
                                                    (repeatedly #(mop/+ cell-offset-in-neighborhood (random-cell 84 83))))
                             weather-readings (fetch-midrange-weather-readings db-spec wrf_cell_id)]
                         (when-let [landfire-data (fetch-landfire-data db-spec wrf_cell_id)]
                           (->> (run-monte-carlo-fire-spread landfire-data landfire-cell-size ignition-sites weather-readings lw_moisture
                                                             max-wrf-sample-index calfire-burn-duration ellipse-adjustment-factor)
                                (postprocess-simulation-results wrf_cell_id lon lat cell-offset-in-neighborhood output-directory))))
                       (catch Exception e (println "Exception in" wrf_cell_id "->" e)))))
         (r/remove nil?)
         (r/fold fold-bin-size r/cat r/append!)
         (cons "wrf_cell_id,lon,lat,fire_size,flame_length,fire_volume,fire_shape")
         (spit (io/file output-directory "all-fires-summary.csv")))))

(comment
  (spit "/data/CALFIRE_MAP1_RUN6/inputs/wrf_cells_to_process.clj"
        (fetch-wrf-cell-ids {:classname   "org.postgresql.Driver"
                             :subprotocol "postgresql"
                             :subname     "//iwap03:5432/calfire"
                             :user        "gridfire"}))

  (spit "/data/CALFIRE_MAP1_RUN6/inputs/wrf_cells_to_process.clj"
        (filterv (fn [{:keys [wrf_cell_id]}]
                   (not (.exists (io/file "/data/CALFIRE_MAP1_RUN6/outputs" (str "all-fires-" wrf_cell_id ".csv")))))
                 (fetch-wrf-cell-ids {:classname   "org.postgresql.Driver"
                                      :subprotocol "postgresql"
                                      :subname     "//iwap03:5432/calfire"
                                      :user        "gridfire"})))

  (spit "/data/IWAP_GRIDFIRE_RUNS/inputs/wrf_cells_to_process.clj"
        (fetch-wrf-cell-ids {:classname   "org.postgresql.Driver"
                             :subprotocol "postgresql"
                             :subname     "//iwap03:5432/calfire"
                             :user        "gridfire"}))

  (spit "/data/IWAP_GRIDFIRE_RUNS/inputs/wrf_cells_to_process.clj"
        (filterv (fn [{:keys [wrf_cell_id]}]
                   (not (.exists (io/file "/data/IWAP_GRIDFIRE_RUNS/outputs" (str "all-fires-" wrf_cell_id ".csv")))))
                 (fetch-wrf-cell-ids {:classname   "org.postgresql.Driver"
                                      :subprotocol "postgresql"
                                      :subname     "//iwap03:5432/calfire"
                                      :user        "gridfire"})))

  ;; iwap02
  (launch-calfire-monte-carlo-simulation
   {:classname   "org.postgresql.Driver"
    :subprotocol "postgresql"
    :subname     "//iwap03:5432/calfire"
    :user        "gridfire"}
   "/data/IWAP_GRIDFIRE_RUNS/outputs"
   "/data/IWAP_GRIDFIRE_RUNS/inputs/wrf_cells_to_process.clj"
   0 6000 30)

  ;; iwap03
  (launch-calfire-monte-carlo-simulation
   {:classname   "org.postgresql.Driver"
    :subprotocol "postgresql"
    :subname     "//localhost:5432/calfire"
    :user        "gridfire"}
   "/data/IWAP_GRIDFIRE_RUNS/outputs"
   "/data/IWAP_GRIDFIRE_RUNS/inputs/wrf_cells_to_process.clj"
   6000 18000 100)

  ;; iwap04
  (launch-calfire-monte-carlo-simulation
   {:classname   "org.postgresql.Driver"
    :subprotocol "postgresql"
    :subname     "//iwap03:5432/calfire"
    :user        "gridfire"}
   "/data/IWAP_GRIDFIRE_RUNS/outputs"
   "/data/IWAP_GRIDFIRE_RUNS/inputs/wrf_cells_to_process.clj"
   18000 30000 100)

  ;; iwap05
  (launch-calfire-monte-carlo-simulation
   {:classname   "org.postgresql.Driver"
    :subprotocol "postgresql"
    :subname     "//iwap03:5432/calfire"
    :user        "gridfire"}
   "/data/IWAP_GRIDFIRE_RUNS/outputs"
   "/data/IWAP_GRIDFIRE_RUNS/inputs/wrf_cells_to_process.clj"
   30000 41423 100))
#+end_src<|MERGE_RESOLUTION|>--- conflicted
+++ resolved
@@ -1832,19 +1832,6 @@
 (ns gridfire.fire-spread
   (:require [clojure.core.matrix           :as m]
             [clojure.core.matrix.operators :as mop]
-<<<<<<< HEAD
-            [gridfire.fuel-models :refer [build-fuel-model moisturize]]
-            [gridfire.surface-fire :refer [rothermel-surface-fire-spread-no-wind-no-slope
-                                           rothermel-surface-fire-spread-max
-                                           rothermel-surface-fire-spread-any
-                                           anderson-flame-depth byram-fire-line-intensity
-                                           byram-flame-length wind-adjustment-factor]]
-            [gridfire.crown-fire :refer [van-wagner-crown-fire-initiation?
-                                         cruz-crown-fire-spread
-                                         crown-fire-line-intensity
-                                         crown-fire-eccentricity]]
-            [mikera.vectorz.core :as v]))
-=======
             [gridfire.fuel-models          :refer [build-fuel-model moisturize]]
             [gridfire.surface-fire         :refer [rothermel-surface-fire-spread-no-wind-no-slope
                                                    rothermel-surface-fire-spread-max
@@ -1854,8 +1841,8 @@
             [gridfire.crown-fire           :refer [van-wagner-crown-fire-initiation?
                                                    cruz-crown-fire-spread
                                                    crown-fire-line-intensity
-                                                   crown-fire-eccentricity]]))
->>>>>>> 9a6b570a
+                                                   crown-fire-eccentricity]]
+            [mikera.vectorz.core           :as v]))
 
 (m/set-current-implementation :vectorz)
 
@@ -1992,7 +1979,7 @@
 
 (defn sample-at
   [[i j] global-clock raster]
-  (let [band (int (quot global-clock 60.0))] ;; Assuming each band is 1 hour
+  (let [band (int (quot global-clock 60.0))] ; Assuming each band is 1 hour
     (m/mget raster band i j)))
 
 (defn fuel-moisture [here temperature relative-humidity global-clock]
@@ -2392,13 +2379,8 @@
 
 #+begin_src clojure :results silent :exports code :tangle ../src/gridfire/magellan_bridge.clj :padline no :no-expand :comments link
 (ns gridfire.magellan-bridge
-<<<<<<< HEAD
-  (:require [clojure.core.matrix :as m]
-            [magellan.core :refer [read-raster resample-raster]]
-=======
   (:require [clojure.core.matrix     :as m]
             [magellan.core           :refer [read-raster]]
->>>>>>> 9a6b570a
             [magellan.raster.inspect :as inspect]))
 
 (defn geotiff-raster-to-matrix

#+TITLE: The GridFire Fire Behavior Model
#+AUTHOR: Gary W. Johnson, Ph.D., David Saah, Ph.D., Max Moritz, Ph.D.
#+DATE: Copyright 2011-2020 Spatial Informatics Group, LLC
#+OPTIONS: ^:{} toc:nil h:3
#+LATEX_CLASS: article
#+LATEX_CLASS_OPTIONS: [11pt]
#+LATEX_HEADER: \usepackage{amsmath}
#+LATEX_HEADER: \usepackage{amsfonts}
#+LATEX_HEADER: \usepackage{amssymb}
#+LATEX_HEADER: \usepackage{fancyhdr}
#+LATEX_HEADER: \usepackage[left=1in]{geometry}
#+LATEX_HEADER: \usepackage{geometry}
#+LATEX_HEADER: \pagestyle{fancyplain}
#+LATEX_HEADER: \usepackage{wrapfig}
#+LATEX_HEADER: \usepackage{subfigure}
#+LATEX_HEADER: \usepackage{setspace}
#+LATEX_HEADER: \usepackage{epsfig}
#+LATEX_HEADER: \usepackage{color}
#+LATEX_HEADER: \usepackage[round,comma]{natbib}
#+LATEX_HEADER: \usepackage{tikz}
#+LATEX_HEADER: \usetikzlibrary{calc}
#+LATEX_HEADER: \usepackage{cancel}
#+LATEX_HEADER: \setlength{\headheight}{13.6pt}
#+LATEX_HEADER: \hypersetup{
#+LATEX_HEADER:     colorlinks=true,
#+LATEX_HEADER:     citecolor=black,
#+LATEX_HEADER:     linkbordercolor=black,
#+LATEX_HEADER:     linkcolor=black}

* Preface

This document is a Literate Program[fn::
https://en.wikipedia.org/wiki/Literate_programming], containing both
the source code of the software it describes as well as the rationale
used in each step of its design and implementation. The purpose of
this approach is to enable anyone sufficiently experienced in
programming to easily retrace the author's footsteps as they read
through the text and code. By the time they have reached the end of
this document, the reader should have just as strong a grasp of the
system as the original programmer.

To execute the code illustrated within this document, you will need to
install several pieces of software, all of which are open source
and/or freely available for all major operating systems. These
programs are listed in Table [[tab:required-software]] along with their
minimum required versions and URLs from which they may be downloaded.

#+NAME: tab:required-software
#+CAPTION: Software necessary to evaluate the code in this document
#+ATTR_LATEX: :align |l|r|l| :font \small
|----------------------+-------------+--------------------------------------------|
| Name                 |     Version | URL                                        |
|----------------------+-------------+--------------------------------------------|
| Java Development Kit |         11+ | https://jdk.java.net                       |
| Clojure CLI Tools    | 1.10.1.561+ | https://clojure.org/guides/getting_started |
| Postgresql           |         10+ | https://www.postgresql.org/download        |
| PostGIS              |          3+ | https://postgis.net/install                |
|----------------------+-------------+--------------------------------------------|

GridFire is written in the Clojure programming language[fn::
https://clojure.org], which is a modern dialect of Lisp hosted on the
Java Virtual Machine.\citep{Hickey2008} As a result, a Java
Development Kit is required to compile and run the code shown
throughout this document.

The Clojure CLI tools are used to download required libraries and
provide a code evaluation prompt (a.k.a. REPL) into which we will
enter the code making up this fire model.

Postgresql (along with the PostGIS spatial extensions) will be used to
load and serve raster-formatted GIS layers to the GridFire program.
Although it is beyond the scope of this document, PostGIS provides a
rich API for manipulating both raster and vector layers through SQL.
See https://postgis.net for more information.

*License Notice*: All code presented in this document is solely the
work of the authors (Gary W. Johnson, Ph.D., David Saah, Ph.D., Max
Moritz, Ph.D.) and is made available by Spatial Informatics Group,
LLC. (SIG) under the Eclipse Public License version 2.0 (EPLv2)
https://www.eclipse.org/legal/epl-2.0/. Please contact Gary Johnson
(gjohnson@sig-gis.com), David Saah (dsaah@sig-gis.com), or Max Moritz
(mmoritz@sig-gis.com) for further information about this software.

* Setting Up the Clojure Environment
** Build Configuration: deps.edn

Because Clojure is implemented on the Java Virtual Machine (JVM), we
must explicitly list all of the libraries used by our program on the
Java classpath. Fortunately, the Clojure CLI tools can handle
downloading and storing these libraries as well as making them
available to the Clojure process at runtime. However, in order for
Clojure to know which libraries are needed, we must first create its
build configuration file, called ``deps.edn'', and place it in the
directory from which we will call our Clojure program. A minimal but
complete deps.edn is shown below.

#+name: deps.edn
#+begin_src clojure :results silent :exports code :tangle ../deps.edn :padline no :no-expand :comments link
{:paths ["src" "resources"]

 :deps {org.clojure/clojure                 {:mvn/version "1.10.1"}
        org.clojure/data.csv                {:mvn/version "1.0.0"}
        org.clojure/java.jdbc               {:mvn/version "0.7.11"}
        org.clojure/spec.alpha              {:mvn/version "0.2.187"}
        org.clojure/core.specs.alpha        {:mvn/version "0.2.44"}
        org.postgresql/postgresql           {:mvn/version "42.2.16"}
        net.mikera/core.matrix              {:mvn/version "0.62.0"}
        net.mikera/vectorz-clj              {:mvn/version "0.48.0"}
        sig-gis/magellan                    {:mvn/version "20210113"}
        org.clojars.lambdatronic/matrix-viz {:mvn/version "0.1.7"}
        org.clojure/tools.cli               {:mvn/version "1.0.194"}
        kixi/stats                          {:mvn/version "0.5.4"}}

 :mvn/repos {"osgeo" {:url "https://repo.osgeo.org/repository/release/"}}

 :aliases {:build-test-db {:extra-paths ["test"]
                           :main-opts   ["-m" "gridfire.build-test-db"]}
           :run           {:main-opts ["-e" "(do,(set!,*warn-on-reflection*,true),nil)"
                                       "-m" "gridfire.cli"]}
           :repl          {:main-opts ["-e" "(do,(set!,*warn-on-reflection*,true),nil)"
                                       "-e" "(require,'gridfire.cli)"
                                       "-e" "(in-ns,'gridfire.cli)"
                                       "-r"]}
           :make-config   {:main-opts ["-m" "gridfire.config"]}
           :make-uberjar  {:extra-deps {seancorfield/depstar {:mvn/version "1.0.97"}}
                           :main-opts  ["-m" "hf.depstar.uberjar" "target/gridfire-20200909.105353.jar"
                                        "-C" "-m" "gridfire.cli"]}
           :test          {:extra-paths ["test"]
                           :extra-deps  {com.cognitect/test-runner
                                         {:git/url "https://github.com/cognitect-labs/test-runner.git"
                                          :sha     "209b64504cb3bd3b99ecfec7937b358a879f55c1"}}
                           :main-opts   ["-e" "(do,(set!,*warn-on-reflection*,true),nil)"
                                         "-m" "cognitect.test-runner"]}
           :check-deps    {:extra-deps {olical/depot {:mvn/version "1.8.4"}}
                           :main-opts  ["-m" "depot.outdated.main"]}}}
#+end_src

Once this file is created, we need to instruct Clojure to download
these library dependencies and then run the built-in test suite to
verify that GridFire compiles and runs as expected on our local
computer.

Before we run tests we'll need to setup a test database and import
rasters into it. We will be prompted for the postgres and
gridfire_test user's password. Postgres user's password will be
whatever it is when we setup Postgres. For gridfire_test user's
password refer to ``src/sql/create_test_db.sql''

#+name: clojure-test-db
#+begin_src sh :results silent :exports code
clojure -A:build-test-db
#+end_src

To run tests

#+name: clojure-test
#+begin_src sh :results silent :exports code
clojure -A:test
#+end_src

** Project Metadata: pom.xml

POM is an acronym for Project Object Model and is a necessary
component of any redistributable project built to run on the Java
Virtual Machine. The pom.xml file contains project metadata, such as
the application name and version, its dependencies and the URLs of
code repositories from which to download them, and any additional
information that is necessary to package GridFire as an ``uberjar``.
The advantage of the uberjar format (e.g., gridfire-<version>.jar) is
that the single uberjar file can be shared easily between computers
and can be run by anyone with a recent version of Java installed,
without needing to install Clojure, Git, or any of the dependency
libraries that GridFire uses.

The following command will create an initial pom.xml for our project
based on the contents of our deps.edn from the previous section.

#+name: clojure-pom
#+begin_src sh :results silent :exports code
clojure -Spom
#+end_src

Once this file is created, we need to modify the contents of its XML
tags to add any additional information that was not availabe from
deps.edn, such as the project name, version, and description.

#+name: pom.xml
#+begin_src xml :results silent :exports code :tangle ../pom.xml :padline no :no-expand :comments link
<?xml version="1.0" encoding="UTF-8"?>
<project xmlns="http://maven.apache.org/POM/4.0.0" xmlns:xsi="http://www.w3.org/2001/XMLSchema-instance" xsi:schemaLocation="http://maven.apache.org/POM/4.0.0 http://maven.apache.org/xsd/maven-4.0.0.xsd">
  <modelVersion>4.0.0</modelVersion>
  <groupId>sig-gis</groupId>
  <artifactId>gridfire</artifactId>
  <version>20200909.105353</version>
  <name>gridfire</name>
  <description>
    SIG's Raster-based Fire Behavior Model
  </description>
  <build>
    <plugins>
      <plugin>
        <configuration>
          <archive>
            <manifestEntries>
              <Specification-Title>Java Advanced Imaging Image I/O Tools</Specification-Title>
              <Specification-Version>1.1</Specification-Version>
              <Specification-Vendor>Sun Microsystems, Inc.</Specification-Vendor>
              <Implementation-Title>com.sun.media.imageio</Implementation-Title>
              <Implementation-Version>1.1</Implementation-Version>
              <Implementation-Vendor>Sun Microsystems, Inc.</Implementation-Vendor>
            </manifestEntries>
          </archive>
        </configuration>
      </plugin>
    </plugins>
    <sourceDirectory>src</sourceDirectory>
  </build>
  <dependencies>
    <dependency>
      <groupId>org.clojure</groupId>
      <artifactId>clojure</artifactId>
      <version>1.10.1</version>
    </dependency>
    <dependency>
      <groupId>sig-gis</groupId>
      <artifactId>magellan</artifactId>
      <version>20200909.105353</version>
    </dependency>
    <dependency>
      <groupId>org.postgresql</groupId>
      <artifactId>postgresql</artifactId>
      <version>42.2.16</version>
    </dependency>
    <dependency>
      <groupId>org.clojars.lambdatronic</groupId>
      <artifactId>matrix-viz</artifactId>
      <version>0.1.7</version>
    </dependency>
    <dependency>
      <groupId>org.clojure</groupId>
      <artifactId>data.csv</artifactId>
      <version>1.0.0</version>
    </dependency>
    <dependency>
      <groupId>org.clojure</groupId>
      <artifactId>java.jdbc</artifactId>
      <version>0.7.11</version>
    </dependency>
    <dependency>
      <groupId>net.mikera</groupId>
      <artifactId>vectorz-clj</artifactId>
      <version>0.48.0</version>
    </dependency>
    <dependency>
      <groupId>net.mikera</groupId>
      <artifactId>core.matrix</artifactId>
      <version>0.62.0</version>
    </dependency>
  </dependencies>
  <repositories>
    <repository>
      <id>clojars</id>
      <url>https://repo.clojars.org/</url>
    </repository>
    <repository>
      <id>osgeo</id>
      <url>https://repo.osgeo.org/repository/release/</url>
    </repository>
  </repositories>
</project>
#+end_src

Once the pom.xml has been configured correctly, we can compile
GridFire and package it up as an uberjar (under
target/gridfire-<version>.jar) by running the following command:

#+name: clojure-make-uberjar
#+begin_src sh :results silent :exports code
clojure -A:make-uberjar
#+end_src

* Setting Up the PostGIS Database

GridFire may make use of any raster-formatted GIS layers that are
loaded into a PostGIS database. Therefore, we must begin by creating a
spatially-enabled database on our local Postgresql server.

When installing Postgresql, we should have been prompted to create an
initial superuser called *postgres*, who has full permissions to
create new databases and roles. We can log into the Postgresql server
as this user with the following *psql* command.

#+name: connect-to-postgresql-server-as-postgres
#+begin_src sh :results silent :exports code
psql -U postgres
#+end_src

Once logged in, we issue the following commands to first create a new
database role and to then create a new database (owned by this role)
in which to store our raster data. Finally, we import the PostGIS
spatial extensions into the new database.

#+name: create-gridfire-db
#+begin_src sql :engine postgresql :cmdline -U postgres :results silent :exports code
CREATE ROLE gridfire WITH LOGIN CREATEDB;
CREATE DATABASE gridfire WITH OWNER gridfire;
\c gridfire
CREATE EXTENSION postgis;
#+end_src

* Importing Rasters into the Database

Whenever we want to add a new raster-formatted GIS layer to our
database, we can simply issue the *raster2pgsql* command as follows,
replacing the raster name and table name to match our own datasets.

#+name: raster2pgsql-import-example-single
#+begin_src sh :results silent :exports code
SRID=4326
RASTER=dem.tif
TABLE=dem
DATABASE=gridfire
raster2pgsql -s $SRID $RASTER $TABLE | psql $DATABASE
#+end_src

*Note:* The raster2pgsql command has several useful command line
options, including automatic tiling of the raster layer in the
database, creating fast spatial indeces after import, or setting
raster constraints on the newly created table. Run *raster2pgsql -?*
from the command line for more details.

Here's an example shell script that will tile multiple large rasters
(asp.tif, cbd.tif, cbh.tif, etc) into 100x100 tiles and import them
into our database.

*Note:* Here we specified a schema (e.g, landfire) along with the table
name so as to match the sample config file in
``resources/sample_config.edn''.

First create the schema in our database.

#+name: create-landfire-schema
#+begin_src sql :engine postgresql :cmdline -U gridfire :results silent :exports code
CREATE SCHEMA landfire;
#+end_src

Then we can use the following script to import LANDFIRE layers into
our database given the username and schema as inputs.

*Note:* This script needs to be run in the same folder as where these
rasters reside. The filenames of these rasters should match the
elements in the for loop (i.e. asp.tif, cbd.tif etc)
#+name: raster2pgsql-import-example-all
#+begin_src sh :results silent :exports code :tangle ../resources/import_landfire_rasters.sh :padline no :no-expand :comments link
#!/bin/sh

USERNAME=$1
SCHEMA=$2
SRID=$3

for LAYER in asp cbd cbh cc ch dem fbfm13 fbfm40 slp
do
    raster2pgsql -t auto -I -C -s $SRID $LAYER.tif $SCHEMA.$LAYER | psql -h localhost -U $USERNAME
done
#+end_src

To run the script, give it our username, schema, and srid we wish the layers to
have.

#+begin_src sh
sh import_landfire_rasters.sh gridfire landfire 90914
#+end_src

Whenever we want to add a new spatial reference system to our
database, we can insert a record into our spatial_ref_sys table.

#+name: insert-spatial-reference-systems
#+begin_src sql :engine postgresql :cmdline -U gridfire :results silent :exports code
INSERT INTO public.spatial_ref_sys (srid, auth_name, auth_srid, srtext, proj4text)
VALUES (900914, 'user-generated', 900914,
        'PROJCS["USA_Contiguous_Albers_Equal_Area_Conic_USGS_version",' ||
        'GEOGCS["NAD83",' ||
        'DATUM["North_American_Datum_1983",' ||
        'SPHEROID["GRS 1980",6378137,298.2572221010002,' ||
        'AUTHORITY["EPSG","7019"]],' ||
        'AUTHORITY["EPSG","6269"]],' ||
        'PRIMEM["Greenwich",0],' ||
        'UNIT["degree",0.0174532925199433],' ||
        'AUTHORITY["EPSG","4269"]],' ||
        'PROJECTION["Albers_Conic_Equal_Area"],' ||
        'PARAMETER["standard_parallel_1",29.5],' ||
        'PARAMETER["standard_parallel_2",45.5],' ||
        'PARAMETER["latitude_of_center",23],' ||
        'PARAMETER["longitude_of_center",-96],' ||
        'PARAMETER["false_easting",0],' ||
        'PARAMETER["false_northing",0],' ||
        'UNIT["metre",1,' ||
        'AUTHORITY["EPSG","9001"]]]',
        '+proj=aea +lat_1=29.5 +lat_2=45.5 +lat_0=23 +lon_0=-96 +x_0=0 +y_0=0' ||
        ' +datum=NAD83 +units=m +no_defs');
#+end_src

We may also want to import initial ignition rasters into our database.
We can do so with a similar script as importing LANDFIRE rasters.

First create a new schema.

#+name: create-ignition-schema
#+begin_src sql :engine postgresql :cmdline -U gridfire :results silent :exports code
CREATE SCHEMA ignition;
#+end_src

Then we can use the following script to import an ignition raster into
our database given the schema and username as inputs.

*Note:* This script needs to be run in the same folder as where this
raster resides. The filename of this raster should match the value
assigned to the LAYER variable (i.e., ign) plus a .tif extension.

#+name: raster2pgsql-import-ignition-raster
#+begin_src sh :results silent :exports code :tangle ../resources/import_ignition_rasters.sh :padline no :no-expand :comments link
#!/bin/sh

USERNAME=$1
SCHEMA=$2
SRID=$3

LAYER="ign"
raster2pgsql -I -C -t auto -s $SRID $LAYER.tif $SCHEMA.$LAYER | psql -h localhost -U $USERNAME
#+end_src

To run the script, give it the username, schema name, and srid we wish the layers to have.

#+begin_src bash
sh import_ignition_rasters.sh gridfire ignition 90014
#+end_src

We may also want to import weather rasters into our database.
We can do so with a similar script as importing LANDFIRE rasters.

First create a new schema.

#+name: create-weather-schema
#+begin_src sql :engine postgresql :cmdline -U gridfire :results silent :exports code
CREATE SCHEMA weather;
#+end_src

Then we can use the following script to import weather rasters into
our database given the schema and username as inputs.

*Note:* This script needs to be run in the same folder as where this
rasters resides. The filename of these rasters should match the
elements in the for loop (i.e. tmpf_to_sample.tif)

#+name: raster2pgsql-import-weather-rasters
#+begin_src sh :results silent :exports code :tangle ../resources/import_weather_rasters.sh :padline no :no-expand :comments link
#!/bin/sh

USERNAME=$1
SCHEMA=$2
SRID=$3
TILING=$4

echo $4

for LAYER in tmpf wd ws rh
do
    if [ -z "$4" ]
    then
        raster2pgsql -I -C -t auto -s $SRID ${LAYER}_to_sample.tif $SCHEMA.$LAYER | psql -h localhost -U $USERNAME
    else
        raster2pgsql -I -C -t $TILING -s $SRID ${LAYER}_to_sample.tif $SCHEMA.$LAYER | psql -h localhost -U $USERNAME

    fi
done
#+end_src

To run the script, give it the username, schema name, and srid we wish the layers to have.

#+begin_src bash
sh import_weather_rasters.sh gridfire weather 90014
#+end_src

You may optionally include a fourth argument to set the tiling (defaults to auto).

#+begin_src bash
sh import_weather_rasters.sh gridfire weather 90014 800x800
#+end_src

* Fire Spread Model

GridFire implements the following fire behavior formulas from the fire
science literature:

- Surface Fire Spread: Rothermel 1972 with FIREMODS adjustments from Albini 1976
- Crown Fire Initiation: Van Wagner 1977
- Passive/Active Crown Fire Spread: Cruz 2005
- Flame Length and Fire Line Intensity: Byram 1959
- Midflame Wind Adjustment Factor: Albini & Baughman 1979 parameterized as in BehavePlus, FARSITE, FlamMap, FSPro, and FPA according to Andrews 2012\nocite{Albini1979,Andrews2012}
- Fire Spread on a Raster Grid: Morais 2001 (method of adaptive timesteps and fractional distances)

The following fuel models are supported:

- Anderson 13: no dynamic loading
- Scott & Burgan 40: dynamic loading implemented according to Scott & Burgan 2005

The method used to translate linear fire spread rates to a
2-dimensional raster grid were originally developed by Marco Morais at
UCSB as part of his HFire
system.\citep{Peterson2011,Peterson2009,Morais2001} Detailed
information about this software, including its source code and
research article references can be found here:

  http://firecenter.berkeley.edu/hfire/about.html

Outputs from GridFire include fire size (ac), fire line intensity
(Btu/ft/s), flame length (ft), fire volume (ac*ft), fire shape (ac/ft)
and conditional burn probability (times burned/fires initiated). Fire
line intensity and flame length may both be exported as either average
values per fire or as maps of the individual values per burned cell.

In the following sections, we describe the operation of this system in
detail.

** Fuel Model Definitions

All fires ignite and travel through some form of burnable fuel.
Although the effects of wind and slope on the rate of fire spread can
be quite pronounced, its fundamental thermodynamic characteristics are
largely determined by the fuel type in which it is sustained. For
wildfires, these fuels are predominantly herbaceous and woody
vegetation (both alive and dead) as well as decomposing elements of
dead vegetation, such as duff or leaf litter. To estimate the heat
output and rate of spread of a fire burning through any of these
fuels, we must determine those physical properties that affect heat
absorption and release.

Of course, measuring these fuel properties for every kind of
vegetation that may be burned in a wildfire is an intractable task. To
cope with this, fuels are classified into categories called ``fuel
models'' which share similar burning characteristics. Each fuel model
is then assigned a set of representative values for each of the
thermally relevant physical properties shown in Table
[[tab:fuel-model-properties]].

#+NAME: tab:fuel-model-properties
#+CAPTION: Physical properties assigned to each fuel model
#+ATTR_LATEX: :align |l|l|l| :font \small
|----------+--------------------------------------------+-----------------------------------------|
| Property | Description                                | Units                                   |
|----------+--------------------------------------------+-----------------------------------------|
| \delta   | fuel depth                                 | ft                                      |
| w_{o}    | ovendry fuel loading                       | lb/ft^{2}                               |
| \sigma   | fuel particle surface-area-to-volume ratio | ft^{2}/ft^{3}                           |
| M_{x}    | moisture content of extinction             | lb moisture/lb ovendry wood             |
| h        | fuel particle low heat content             | Btu/lb                                  |
| \rho_{p} | ovendry particle density                   | lb/ft^{3}                               |
| S_{T}    | fuel particle total mineral content        | lb minerals/lb ovendry wood             |
| S_{e}    | fuel particle effective mineral content    | lb silica-free minerals/lb ovendry wood |
| M_{f}    | fuel particle moisture content             | lb moisture/lb ovendry wood             |
|----------+--------------------------------------------+-----------------------------------------|

*Note:* While M_{f} is not, in fact, directly assigned to any of these
fuel models, their definitions remain incomplete for the purposes of
fire spread modelling (particularly those reliant on the curing
formulas of dynamic fuel loading) until it is provided as a
characteristic of local weather conditions.

The fuel models supported by GridFire include the standard 13 fuel
models of Rothermel, Albini, and Anderson\citep{Anderson1982} and the
additional 40 fuel models defined by Scott and
Burgan\citep{Scott2005}. These are all concisely encoded in an
internal data structure, which may be updated to include additional
custom fuel models desired by the user.

#+name: fuel-model-definitions
#+begin_src clojure :results silent :exports code :tangle ../src/gridfire/fuel_models.clj :padline no :no-expand :comments link
(ns gridfire.fuel-models)

(def fuel-models
  "Lookup table including one entry for each of the Anderson 13 and
   Scott & Burgan 40 fuel models. The fields have the following
   meanings:
   {number
    [name delta M_x-dead h
     [w_o-dead-1hr w_o-dead-10hr w_o-dead-100hr w_o-live-herbaceous w_o-live-woody]
     [sigma-dead-1hr sigma-dead-10hr sigma-dead-100hr sigma-live-herbaceous sigma-live-woody]]
   }"
  {
   ;; Grass and Grass-dominated (short-grass,timber-grass-and-understory,tall-grass)
   1   [:R01 1.0 12 8 [0.0340 0.0000 0.0000 0.0000 0.0000] [3500.0   0.0  0.0    0.0    0.0]]
   2   [:R02 1.0 15 8 [0.0920 0.0460 0.0230 0.0230 0.0000] [3000.0 109.0 30.0 1500.0    0.0]]
   3   [:R03 2.5 25 8 [0.1380 0.0000 0.0000 0.0000 0.0000] [1500.0   0.0  0.0    0.0    0.0]]
   ;; Chaparral and Shrubfields (chaparral,brush,dormant-brush-hardwood-slash,southern-rough)
   4   [:R04 6.0 20 8 [0.2300 0.1840 0.0920 0.2300 0.0000] [2000.0 109.0 30.0 1500.0    0.0]]
   5   [:R05 2.0 20 8 [0.0460 0.0230 0.0000 0.0920 0.0000] [2000.0 109.0  0.0 1500.0    0.0]]
   6   [:R06 2.5 25 8 [0.0690 0.1150 0.0920 0.0000 0.0000] [1750.0 109.0 30.0    0.0    0.0]]
   7   [:R07 2.5 40 8 [0.0520 0.0860 0.0690 0.0170 0.0000] [1750.0 109.0 30.0 1550.0    0.0]]
   ;; Timber Litter (closed-timber-litter,hardwood-litter,timber-litter-and-understory)
   8   [:R08 0.2 30 8 [0.0690 0.0460 0.1150 0.0000 0.0000] [2000.0 109.0 30.0    0.0    0.0]]
   9   [:R09 0.2 25 8 [0.1340 0.0190 0.0070 0.0000 0.0000] [2500.0 109.0 30.0    0.0    0.0]]
   10  [:R10 1.0 25 8 [0.1380 0.0920 0.2300 0.0920 0.0000] [2000.0 109.0 30.0 1500.0    0.0]]
   ;; Logging Slash (light-logging-slash,medium-logging-slash,heavy-logging-slash)
   11  [:R11 1.0 15 8 [0.0690 0.2070 0.2530 0.0000 0.0000] [1500.0 109.0 30.0    0.0    0.0]]
   12  [:R12 2.3 20 8 [0.1840 0.6440 0.7590 0.0000 0.0000] [1500.0 109.0 30.0    0.0    0.0]]
   13  [:R13 3.0 25 8 [0.3220 1.0580 1.2880 0.0000 0.0000] [1500.0 109.0 30.0    0.0    0.0]]
   ;; Nonburnable (NB)
   91  [:NB1 0.0  0 0 [0.0000 0.0000 0.0000 0.0000 0.0000] [   0.0   0.0  0.0    0.0    0.0]]
   92  [:NB2 0.0  0 0 [0.0000 0.0000 0.0000 0.0000 0.0000] [   0.0   0.0  0.0    0.0    0.0]]
   93  [:NB3 0.0  0 0 [0.0000 0.0000 0.0000 0.0000 0.0000] [   0.0   0.0  0.0    0.0    0.0]]
   98  [:NB4 0.0  0 0 [0.0000 0.0000 0.0000 0.0000 0.0000] [   0.0   0.0  0.0    0.0    0.0]]
   99  [:NB5 0.0  0 0 [0.0000 0.0000 0.0000 0.0000 0.0000] [   0.0   0.0  0.0    0.0    0.0]]
   ;; Grass (GR)
   101 [:GR1 0.4 15 8 [0.0046 0.0000 0.0000 0.0138 0.0000] [2200.0 109.0 30.0 2000.0    0.0]]
   102 [:GR2 1.0 15 8 [0.0046 0.0000 0.0000 0.0459 0.0000] [2000.0 109.0 30.0 1800.0    0.0]]
   103 [:GR3 2.0 30 8 [0.0046 0.0184 0.0000 0.0689 0.0000] [1500.0 109.0 30.0 1300.0    0.0]]
   104 [:GR4 2.0 15 8 [0.0115 0.0000 0.0000 0.0872 0.0000] [2000.0 109.0 30.0 1800.0    0.0]]
   105 [:GR5 1.5 40 8 [0.0184 0.0000 0.0000 0.1148 0.0000] [1800.0 109.0 30.0 1600.0    0.0]]
   106 [:GR6 1.5 40 9 [0.0046 0.0000 0.0000 0.1561 0.0000] [2200.0 109.0 30.0 2000.0    0.0]]
   107 [:GR7 3.0 15 8 [0.0459 0.0000 0.0000 0.2479 0.0000] [2000.0 109.0 30.0 1800.0    0.0]]
   108 [:GR8 4.0 30 8 [0.0230 0.0459 0.0000 0.3352 0.0000] [1500.0 109.0 30.0 1300.0    0.0]]
   109 [:GR9 5.0 40 8 [0.0459 0.0459 0.0000 0.4132 0.0000] [1800.0 109.0 30.0 1600.0    0.0]]
   ;; Grass-Shrub (GS)
   121 [:GS1 0.9 15 8 [0.0092 0.0000 0.0000 0.0230 0.0298] [2000.0 109.0 30.0 1800.0 1800.0]]
   122 [:GS2 1.5 15 8 [0.0230 0.0230 0.0000 0.0275 0.0459] [2000.0 109.0 30.0 1800.0 1800.0]]
   123 [:GS3 1.8 40 8 [0.0138 0.0115 0.0000 0.0666 0.0574] [1800.0 109.0 30.0 1600.0 1600.0]]
   124 [:GS4 2.1 40 8 [0.0872 0.0138 0.0046 0.1561 0.3260] [1800.0 109.0 30.0 1600.0 1600.0]]
   ;; Shrub (SH)
   141 [:SH1 1.0 15 8 [0.0115 0.0115 0.0000 0.0069 0.0597] [2000.0 109.0 30.0 1800.0 1600.0]]
   142 [:SH2 1.0 15 8 [0.0620 0.1102 0.0344 0.0000 0.1768] [2000.0 109.0 30.0    0.0 1600.0]]
   143 [:SH3 2.4 40 8 [0.0207 0.1377 0.0000 0.0000 0.2847] [1600.0 109.0 30.0    0.0 1400.0]]
   144 [:SH4 3.0 30 8 [0.0390 0.0528 0.0092 0.0000 0.1171] [2000.0 109.0 30.0 1800.0 1600.0]]
   145 [:SH5 6.0 15 8 [0.1653 0.0964 0.0000 0.0000 0.1331] [ 750.0 109.0 30.0    0.0 1600.0]]
   146 [:SH6 2.0 30 8 [0.1331 0.0666 0.0000 0.0000 0.0643] [ 750.0 109.0 30.0    0.0 1600.0]]
   147 [:SH7 6.0 15 8 [0.1607 0.2433 0.1010 0.0000 0.1561] [ 750.0 109.0 30.0    0.0 1600.0]]
   148 [:SH8 3.0 40 8 [0.0941 0.1561 0.0390 0.0000 0.1997] [ 750.0 109.0 30.0    0.0 1600.0]]
   149 [:SH9 4.4 40 8 [0.2066 0.1125 0.0000 0.0712 0.3214] [ 750.0 109.0 30.0 1800.0 1500.0]]
   ;; Timber-Understory (TU)
   161 [:TU1 0.6 20 8 [0.0092 0.0413 0.0689 0.0092 0.0413] [2000.0 109.0 30.0 1800.0 1600.0]]
   162 [:TU2 1.0 30 8 [0.0436 0.0826 0.0574 0.0000 0.0092] [2000.0 109.0 30.0    0.0 1600.0]]
   163 [:TU3 1.3 30 8 [0.0505 0.0069 0.0115 0.0298 0.0505] [1800.0 109.0 30.0 1600.0 1400.0]]
   164 [:TU4 0.5 12 8 [0.2066 0.0000 0.0000 0.0000 0.0918] [2300.0 109.0 30.0    0.0 2000.0]]
   165 [:TU5 1.0 25 8 [0.1837 0.1837 0.1377 0.0000 0.1377] [1500.0 109.0 30.0    0.0  750.0]]
   ;; Timber Litter (TL)
   181 [:TL1 0.2 30 8 [0.0459 0.1010 0.1653 0.0000 0.0000] [2000.0 109.0 30.0    0.0    0.0]]
   182 [:TL2 0.2 25 8 [0.0643 0.1056 0.1010 0.0000 0.0000] [2000.0 109.0 30.0    0.0    0.0]]
   183 [:TL3 0.3 20 8 [0.0230 0.1010 0.1286 0.0000 0.0000] [2000.0 109.0 30.0    0.0    0.0]]
   184 [:TL4 0.4 25 8 [0.0230 0.0689 0.1928 0.0000 0.0000] [2000.0 109.0 30.0    0.0    0.0]]
   185 [:TL5 0.6 25 8 [0.0528 0.1148 0.2020 0.0000 0.0000] [2000.0 109.0 30.0    0.0 1600.0]]
   186 [:TL6 0.3 25 8 [0.1102 0.0551 0.0551 0.0000 0.0000] [2000.0 109.0 30.0    0.0    0.0]]
   187 [:TL7 0.4 25 8 [0.0138 0.0643 0.3719 0.0000 0.0000] [2000.0 109.0 30.0    0.0    0.0]]
   188 [:TL8 0.3 35 8 [0.2663 0.0643 0.0505 0.0000 0.0000] [1800.0 109.0 30.0    0.0    0.0]]
   189 [:TL9 0.6 35 8 [0.3053 0.1515 0.1905 0.0000 0.0000] [1800.0 109.0 30.0    0.0 1600.0]]
   ;; Slash-Blowdown (SB)
   201 [:SB1 1.0 25 8 [0.0689 0.1377 0.5051 0.0000 0.0000] [2000.0 109.0 30.0    0.0    0.0]]
   202 [:SB2 1.0 25 8 [0.2066 0.1951 0.1837 0.0000 0.0000] [2000.0 109.0 30.0    0.0    0.0]]
   203 [:SB3 1.2 25 8 [0.2525 0.1263 0.1377 0.0000 0.0000] [2000.0 109.0 30.0    0.0    0.0]]
   204 [:SB4 2.7 25 8 [0.2410 0.1607 0.2410 0.0000 0.0000] [2000.0 109.0 30.0    0.0    0.0]]
   })
#+end_src

Once fuel moisture is added to the base fuel model definitions, they
will each contain values for the following six fuel size classes:

#+ATTR_LATEX: :options \setlength{\itemsep}{-3mm}
1. Dead 1 hour ($<$ 1/4" diameter)
2. Dead 10 hour (1/4"--1" diameter)
3. Dead 100 hour (1"--3" diameter)
4. Dead herbaceous (dynamic fuel models only)
5. Live herbaceous
6. Live woody

In order to more easily encode mathematical operations over these size
classes, we define a collection of utility functions that will later
be used in both the fuel moisture and fire spread algorithms.

#+name: fuel-category-and-size-class-functions
#+begin_src clojure :results silent :exports code :tangle ../src/gridfire/fuel_models.clj :no-expand :comments link
(defn map-category [f]
  {:dead (f :dead) :live (f :live)})

(defn map-size-class [f]
  {:dead {:1hr        (f :dead :1hr)
          :10hr       (f :dead :10hr)
          :100hr      (f :dead :100hr)
          :herbaceous (f :dead :herbaceous)}
   :live {:herbaceous (f :live :herbaceous)
          :woody      (f :live :woody)}})

(defn category-sum [f]
  (+ (f :dead) (f :live)))

(defn size-class-sum [f]
  {:dead (+ (f :dead :1hr) (f :dead :10hr) (f :dead :100hr) (f :dead :herbaceous))
   :live (+ (f :live :herbaceous) (f :live :woody))})
#+end_src

Using these new size class processing functions, we can translate the
encoded fuel model definitions into human-readable representations of
the fuel model properties.

#+name: fuel-model-constructor-functions
#+begin_src clojure :results silent :exports code :tangle ../src/gridfire/fuel_models.clj :no-expand :comments link
(defn build-fuel-model
  [fuel-model-number]
  (let [[name delta M_x-dead h
         [w_o-dead-1hr w_o-dead-10hr w_o-dead-100hr
          w_o-live-herbaceous w_o-live-woody]
         [sigma-dead-1hr sigma-dead-10hr sigma-dead-100hr
          sigma-live-herbaceous sigma-live-woody]]
        (fuel-models fuel-model-number)
        M_x-dead (* M_x-dead 0.01)
        h        (* h 1000.0)]
    {:name   name
     :number fuel-model-number
     :delta  delta
     :M_x    {:dead {:1hr        M_x-dead
                     :10hr       M_x-dead
                     :100hr      M_x-dead
                     :herbaceous 0.0}
              :live {:herbaceous 0.0
                     :woody      0.0}}
     :w_o    {:dead {:1hr        w_o-dead-1hr
                     :10hr       w_o-dead-10hr
                     :100hr      w_o-dead-100hr
                     :herbaceous 0.0}
              :live {:herbaceous w_o-live-herbaceous
                     :woody      w_o-live-woody}}
     :sigma  {:dead {:1hr        sigma-dead-1hr
                     :10hr       sigma-dead-10hr
                     :100hr      sigma-dead-100hr
                     :herbaceous 0.0}
              :live {:herbaceous sigma-live-herbaceous
                     :woody      sigma-live-woody}}
     :h      {:dead {:1hr        h
                     :10hr       h
                     :100hr      h
                     :herbaceous h}
              :live {:herbaceous h
                     :woody      h}}
     :rho_p  {:dead {:1hr        32.0
                     :10hr       32.0
                     :100hr      32.0
                     :herbaceous 32.0}
              :live {:herbaceous 32.0
                     :woody      32.0}}
     :S_T    {:dead {:1hr        0.0555
                     :10hr       0.0555
                     :100hr      0.0555
                     :herbaceous 0.0555}
              :live {:herbaceous 0.0555
                     :woody      0.0555}}
     :S_e    {:dead {:1hr        0.01
                     :10hr       0.01
                     :100hr      0.01
                     :herbaceous 0.01}
              :live {:herbaceous 0.01
                     :woody      0.01}}}))
#+end_src

Although most fuel model properties are static with respect to
environmental conditions, the fuel moisture content can have two
significant impacts on a fuel model's burning potential:

#+ATTR_LATEX: :options \setlength{\itemsep}{-3mm}
1. Dynamic fuel loading
2. Live moisture of extinction

These two topics are discussed in the remainder of this section.

*** Dynamic Fuel Loading

All of the Scott & Burgan 40 fuel models with a live herbaceous
component are considered dynamic. In these models, a fraction of the
live herbaceous load is transferred to a new dead herbaceous category
as a function of live herbaceous moisture content (see equation
below).\citep{Burgan1979} The dead herbaceous category uses the dead 1
hour moisture content, dead moisture of extinction, and live
herbaceous surface-area-to-volume-ratio. In the following formula,
$M_{f}^{lh}$ is the live herbaceous moisture content.

\begin{align*}
  \textrm{FractionGreen} &= \left\{
    \begin{array}{lr}
      0 & M_{f}^{lh} \le 0.3 \\
      1 & M_{f}^{lh} \ge 1.2 \\
      \frac{M_{f}^{lh}}{0.9} - \frac{1}{3} & \textrm{else}
    \end{array}
  \right. \\
  \textrm{FractionCured} &= 1 - \textrm{FractionGreen}
\end{align*}

#+name: add-dynamic-fuel-loading
#+begin_src clojure :results silent :exports code :tangle ../src/gridfire/fuel_models.clj :no-expand :comments link
(defn add-dynamic-fuel-loading
  [{:keys [number M_x M_f w_o sigma] :as fuel-model}]
  (let [live-herbaceous-load (-> w_o :live :herbaceous)]
    (if (and (> number 100) (pos? live-herbaceous-load))
      ;; dynamic fuel model
      (let [fraction-green (max 0.0 (min 1.0 (- (/ (-> M_f :live :herbaceous) 0.9) 1/3)))
            fraction-cured (- 1.0 fraction-green)]
        (-> fuel-model
            (assoc-in [:M_f   :dead :herbaceous] (-> M_f :dead :1hr))
            (assoc-in [:M_x   :dead :herbaceous] (-> M_x :dead :1hr))
            (assoc-in [:w_o   :dead :herbaceous] (* live-herbaceous-load fraction-cured))
            (assoc-in [:w_o   :live :herbaceous] (* live-herbaceous-load fraction-green))
            (assoc-in [:sigma :dead :herbaceous] (-> sigma :live :herbaceous))))
      ;; static fuel model
      fuel-model)))
#+end_src

Once the dynamic fuel loading is applied, we can compute the size
class weighting factors expressed in equations 53-57 in Rothermel
1972\citep{Rothermel1972}. For brevity, these formulas are elided from
this text.

#+name: add-weighting-factors
#+begin_src clojure :results silent :exports code :tangle ../src/gridfire/fuel_models.clj :no-expand :comments link
(defn add-weighting-factors
  [{:keys [w_o sigma rho_p] :as fuel-model}]
  (let [A_ij (map-size-class (fn [i j] (/ (* (-> sigma i j) (-> w_o i j))
                                          (-> rho_p i j))))

        A_i  (size-class-sum (fn [i j] (-> A_ij i j)))

        A_T  (category-sum (fn [i] (-> A_i i)))

        f_ij (map-size-class (fn [i j] (if (pos? (-> A_i i))
                                         (/ (-> A_ij i j)
                                            (-> A_i i))
                                         0.0)))

        f_i  (map-category (fn [i] (if (pos? A_T)
                                     (/ (-> A_i i) A_T)
                                     0.0)))

        firemod-size-classes (map-size-class
                              (fn [i j] (condp <= (-> sigma i j)
                                          1200 1
                                          192  2
                                          96   3
                                          48   4
                                          16   5
                                          0    6)))

        firemod-weights (into {}
                              (for [[category size-classes] firemod-size-classes]
                                [category
                                 (apply merge-with +
                                        (for [[size-class firemod-size-class] size-classes]
                                          {firemod-size-class (get-in f_ij [category size-class])}))]))

        g_ij (map-size-class (fn [i j]
                               (let [firemod-size-class (-> firemod-size-classes i j)]
                                 (get-in firemod-weights [i firemod-size-class]))))]
    (-> fuel-model
        (assoc :f_ij f_ij)
        (assoc :f_i  f_i)
        (assoc :g_ij g_ij))))
#+end_src

*** Live Moisture of Extinction

The live moisture of extinction for each fuel model is determined from
the dead fuel moisture content, the dead moisture of extinction, and
the ratio of dead fuel loading to live fuel loading using Equation 88
from Rothermel 1972, adjusted according to Albini 1976 Appendix III to
match the behavior of Albini's original FIREMODS
library.\citep{Rothermel1972,Albini1976} Whenever the fuel moisture
content becomes greater than or equal to the moisture of extinction, a
fire will no longer spread through that fuel. Here are the formulas
referenced above:

\begin{align*}
  M_{x}^{l} &= \max(M_{x}^{d}, 2.9 \, W' \, (1 - \frac{M_{f}^{d}}{M_{x}^{d}}) - 0.226) \\
  W' &= \frac{\sum_{c \in D}{w_{o}^{c} \> e^{-138/\sigma^{c}}}}{\sum_{c \in L}{w_{o}^{c} \> e^{-500/\sigma^{c}}}} \\
  M_{f}^{d} &= \frac{\sum_{c \in D}{w_{o}^{c} \> M_{f}^{c} \> e^{-138/\sigma^{c}}}}{\sum_{c \in D}{w_{o}^{c} \> e^{-138/\sigma^{c}}}}
\end{align*}

where $M_{x}^{l}$ is the live moisture of extinction, $M_{x}^{d}$ is
the dead moisture of extinction, $D$ is the set of dead fuel size
classes (1hr, 10hr, 100hr, herbaceous), $L$ is the set of live fuel
size classes (herbaceous, woody), $w_{o}^{c}$ is the dry weight
loading of size class $c$, $\sigma^{c}$ is the surface area to volume
ratio of size class $c$, and $M_{f}^{c}$ is the moisture content of
size class $c$.

#+name: add-live-moisture-of-extinction
#+begin_src clojure :results silent :exports code :tangle ../src/gridfire/fuel_models.clj :no-expand :comments link
(defn add-live-moisture-of-extinction
  "Equation 88 from Rothermel 1972 adjusted by Albini 1976 Appendix III."
  [{:keys [w_o sigma M_f M_x] :as fuel-model}]
  (let [dead-loading-factor  (:dead (size-class-sum
                                     (fn [i j] (if (pos? (-> sigma i j))
                                                 (* (-> w_o i j)
                                                    (Math/exp (/ -138.0 (-> sigma i j))))
                                                 0.0))))
        live-loading-factor  (:live (size-class-sum
                                     (fn [i j] (if (pos? (-> sigma i j))
                                                 (* (-> w_o i j)
                                                    (Math/exp (/ -500.0 (-> sigma i j))))
                                                 0.0))))
        dead-moisture-factor (:dead (size-class-sum
                                     (fn [i j] (if (pos? (-> sigma i j))
                                                 (* (-> w_o i j)
                                                    (Math/exp (/ -138.0 (-> sigma i j)))
                                                    (-> M_f i j))
                                                 0.0))))
        dead-to-live-ratio   (if (pos? live-loading-factor)
                               (/ dead-loading-factor live-loading-factor))
        dead-fuel-moisture   (if (pos? dead-loading-factor)
                               (/ dead-moisture-factor dead-loading-factor)
                               0.0)
        M_x-dead             (-> M_x :dead :1hr)
        M_x-live             (if (pos? live-loading-factor)
                               (max M_x-dead
                                    (- (* 2.9
                                          dead-to-live-ratio
                                          (- 1.0 (/ dead-fuel-moisture M_x-dead)))
                                       0.226))
                               M_x-dead)]
    (-> fuel-model
        (assoc-in [:M_x :live :herbaceous] M_x-live)
        (assoc-in [:M_x :live :woody]      M_x-live))))

(defn moisturize
  [fuel-model fuel-moisture]
  (-> fuel-model
      (assoc :M_f fuel-moisture)
      (assoc-in [:M_f :dead :herbaceous] 0.0)
      (add-dynamic-fuel-loading)
      (add-weighting-factors)
      (add-live-moisture-of-extinction)))
#+end_src

This concludes our coverage of fuel models and and fuel moisture.

** Surface Fire Formulas

To simulate fire behavior in as similar a way as possible to the US
government-sponsored fire models (e.g., FARSITE, FlamMap, FPA,
BehavePlus), we adopt the surface fire spread and reaction intensity
formulas from Rothermel's 1972 publication ``A Mathematical Model for
Predicting Fire Spread in Wildland Fuels''.\citep{Rothermel1972}

Very briefly, the surface rate of spread of a fire's leading edge $R$
is described by the following formula:

\begin{displaymath}
R = \frac{I_{R} \, \xi \, (1 + \phi_{W} + \phi_{S})}{\rho_{b} \, \epsilon \, Q_{ig}}
\end{displaymath}

where these terms have the meanings shown in Table
[[tab:fire-spread-inputs]].

#+NAME: tab:fire-spread-inputs
#+CAPTION: Inputs to Rothermel's surface fire rate of spread equation
#+ATTR_LATEX: :align |l|l| :font \small
|----------+--------------------------------|
| Term     | Meaning                        |
|----------+--------------------------------|
| R        | surface fire spread rate       |
| I_{R}    | reaction intensity             |
| \xi      | propagating flux ratio         |
| \phi_{W} | wind coefficient               |
| \phi_{S} | slope factor                   |
| \rho_{b} | oven-dry fuel bed bulk density |
| \epsilon | effective heating number       |
| Q_{ig}   | heat of preignition            |
|----------+--------------------------------|

For a full description of each of the subcomponents of Rothermel's
surface fire spread rate equation, see the Rothermel 1972 reference
above. In addition to applying the base Rothermel equations, GridFire
reduces the spread rates for all of the Scott & Burgan 40 fuel models
of the grass subgroup (101-109) by 50%. This addition was originally
suggested by Chris Lautenberger of REAX Engineering.

For efficiency, the surface fire spread equation given above is
computed first without introducing the effects of wind and slope
($\phi_{W} = \phi_{S} = 0$).

#+name: rothermel-surface-fire-spread-no-wind-no-slope
#+begin_src clojure :results silent :exports code :tangle ../src/gridfire/surface_fire.clj :padline no :no-expand :comments link
(ns gridfire.surface-fire
  (:require [gridfire.fuel-models :refer [map-category map-size-class
                                          category-sum size-class-sum]]))

(def grass-fuel-model? #(and (> % 100) (< % 110)))

(defn rothermel-surface-fire-spread-no-wind-no-slope
  "Returns the rate of surface fire spread in ft/min and the reaction
   intensity (i.e., amount of heat output) of a fire in Btu/ft^2*min
   given a map containing these keys:
   - number [fuel model number]
   - delta [fuel depth (ft)]
   - w_o [ovendry fuel loading (lb/ft^2)]
   - sigma [fuel particle surface-area-to-volume ratio (ft^2/ft^3)]
   - h [fuel particle low heat content (Btu/lb)]
   - rho_p [ovendry particle density (lb/ft^3)]
   - S_T [fuel particle total mineral content (lb minerals/lb ovendry wood)]
   - S_e [fuel particle effective mineral content (lb silica-free minerals/lb ovendry wood)]
   - M_x [moisture content of extinction (lb moisture/lb ovendry wood)]
   - M_f [fuel particle moisture content (lb moisture/lb ovendry wood)]
   - f_ij [percent of load per size class (%)]
   - f_i [percent of load per category (%)]
   - g_ij [percent of load per size class from Albini_1976_FIREMOD, page 20]"
  [{:keys [number delta w_o sigma h rho_p S_T S_e M_x M_f f_ij f_i g_ij] :as fuel-model}]
  (let [S_e_i      (size-class-sum (fn [i j] (* (-> f_ij i j) (-> S_e i j))))

        ;; Mineral damping coefficient
        eta_S_i    (map-category (fn [i] (let [S_e_i (-> S_e_i i)]
                                           (if (pos? S_e_i)
                                             (/ 0.174 (Math/pow S_e_i 0.19))
                                             1.0))))

        M_f_i      (size-class-sum (fn [i j] (* (-> f_ij i j) (-> M_f i j))))

        M_x_i      (size-class-sum (fn [i j] (* (-> f_ij i j) (-> M_x i j))))

        r_M_i      (map-category (fn [i] (let [M_f (-> M_f_i i)
                                               M_x (-> M_x_i i)]
                                           (if (pos? M_x)
                                             (min 1.0 (/ M_f M_x))
                                             1.0))))

        ;; Moisture damping coefficient
        eta_M_i    (map-category (fn [i] (+ 1.0
                                            (* -2.59 (-> r_M_i i))
                                            (* 5.11 (Math/pow (-> r_M_i i) 2))
                                            (* -3.52 (Math/pow (-> r_M_i i) 3)))))

        h_i        (size-class-sum (fn [i j] (* (-> f_ij i j) (-> h i j))))

        ;; Net fuel loading (lb/ft^2)
        W_n_i      (size-class-sum (fn [i j] (* (-> g_ij i j)
                                                (-> w_o i j)
                                                (- 1.0 (-> S_T i j)))))

        beta_i     (size-class-sum (fn [i j] (/ (-> w_o i j) (-> rho_p i j))))

        ;; Packing ratio
        beta       (if (pos? delta)
                     (/ (category-sum (fn [i] (-> beta_i i))) delta)
                     0.0)

        sigma'_i   (size-class-sum (fn [i j] (* (-> f_ij i j) (-> sigma i j))))

        sigma'     (category-sum (fn [i] (* (-> f_i i) (-> sigma'_i i))))

        ;; Optimum packing ratio
        beta_op    (if (pos? sigma')
                     (/ 3.348 (Math/pow sigma' 0.8189))
                     1.0)

        ;; Albini 1976 replaces (/ 1 (- (* 4.774 (Math/pow sigma' 0.1)) 7.27))
        A          (if (pos? sigma')
                     (/ 133.0 (Math/pow sigma' 0.7913))
                     0.0)

        ;; Maximum reaction velocity (1/min)
        Gamma'_max (/ (Math/pow sigma' 1.5)
                      (+ 495.0 (* 0.0594 (Math/pow sigma' 1.5))))

        ;; Optimum reaction velocity (1/min)
        Gamma'     (* Gamma'_max
                      (Math/pow (/ beta beta_op) A)
                      (Math/exp (* A (- 1.0 (/ beta beta_op)))))

        ;; Reaction intensity (Btu/ft^2*min)
        I_R        (* Gamma' (category-sum (fn [i] (* (W_n_i i) (h_i i)
                                                      (eta_M_i i) (eta_S_i i)))))

        ;; Propagating flux ratio
        xi         (/ (Math/exp (* (+ 0.792 (* 0.681 (Math/pow sigma' 0.5)))
                                   (+ beta 0.1)))
                      (+ 192.0 (* 0.2595 sigma')))

        E          (* 0.715 (Math/exp (* -3.59 (/ sigma' 10000.0))))

        B          (* 0.02526 (Math/pow sigma' 0.54))

        C          (* 7.47 (Math/exp (* -0.133 (Math/pow sigma' 0.55))))

        ;; Derive wind factor
        get-phi_W  (fn [midflame-wind-speed]
                     (if (and (pos? beta) (pos? midflame-wind-speed))
                       (-> midflame-wind-speed
                           (Math/pow B)
                           (* C)
                           (/ (Math/pow (/ beta beta_op) E)))
                       0.0))

        ;; Derive wind speed from wind factor
        get-wind-speed (fn [phi_W]
                         (-> phi_W
                             (* (Math/pow (/ beta beta_op) E))
                             (/ C)
                             (Math/pow (/ 1.0 B))))

        ;; Derive slope factor
        get-phi_S  (fn [slope]
                     (if (and (pos? beta) (pos? slope))
                       (* 5.275 (Math/pow beta -0.3) (Math/pow slope 2.0))
                       0.0))

        ;; Heat of preignition (Btu/lb)
        Q_ig       (map-size-class (fn [i j] (+ 250.0 (* 1116.0 (-> M_f i j)))))

        foo_i      (size-class-sum (fn [i j] (let [sigma_ij (-> sigma i j)
                                                   Q_ig_ij  (-> Q_ig  i j)]
                                               (if (pos? sigma_ij)
                                                 (* (-> f_ij i j)
                                                    (Math/exp (/ -138 sigma_ij))
                                                    Q_ig_ij)
                                                 0.0))))

        rho_b_i    (size-class-sum (fn [i j] (-> w_o i j)))

        ;; Ovendry bulk density (lb/ft^3)
        rho_b      (if (pos? delta)
                     (/ (category-sum (fn [i] (-> rho_b_i i))) delta)
                     0.0)

        rho_b-epsilon-Q_ig (* rho_b (category-sum (fn [i] (* (-> f_i i) (-> foo_i i)))))

        ;; Surface fire spread rate (ft/min)
        R          (if (pos? rho_b-epsilon-Q_ig)
                     (/ (* I_R xi) rho_b-epsilon-Q_ig)
                     0.0)

        ;; Addition proposed by Chris Lautenberger (REAX 2015)
        spread-rate-multiplier (if (grass-fuel-model? number) 0.5 1.0)]

    {:spread-rate        (* R spread-rate-multiplier)
     :reaction-intensity I_R
     :residence-time     (/ 384.0 sigma')
     :get-phi_W          get-phi_W
     :get-phi_S          get-phi_S
     :get-wind-speed     get-wind-speed}))
#+end_src

Later, this no-wind-no-slope value is used to compute the maximum
spread rate and direction for the leading edge of the surface fire
under analysis. Since Rothermel's original equations assume that the
wind direction and slope are aligned, the effects of cross-slope winds
must be taken into effect. Like Morais' HFire system, GridFire implements
the vector addition procedure defined in Rothermel 1983 that combines
the wind-only and slope-only spread rates independently to calculate
the effective fire spread direction and
magnitude.\citep{Peterson2011,Peterson2009,Morais2001,Rothermel1983}

A minor wrinkle is introduced when putting these calculations into
practice because Rothermel's formulas all expect a measure of midflame
wind speed. However, wind speed data is often collected at a height 20
feet above either unsheltered ground or a tree canopy layer if
present. To convert this 20-ft wind speed to the required midflame
wind speed value, GridFire uses the *wind adjustment factor* formula
from Albini & Baughman 1979, parameterized as in BehavePlus, FARSITE,
FlamMap, FSPro, and FPA according to Andrews
2012\citep{Albini1979,Andrews2012}. This formula is shown below:

\begin{displaymath}
  WAF &= \left\{
    \begin{array}{lr}
      \frac{1.83}{ \ln(\frac{20.0 + 0.36 FBD}{0.13 FBD}) } & CC = 0 \\
      \frac{0.555}{ \sqrt(CH (CC/300.0)) \ln(\frac{20 + 0.36 CH}{0.13 CH}) } & CC > 0
    \end{array}
  \right.
\end{displaymath}

where WAF is the unitless wind adjustment factor, FBD is the fuel bed
depth in feet, CH is the canopy height in ft, and CC is the canopy
cover percentage (0-100).

#+name: wind-adjustment-factor
#+begin_src clojure :results silent :exports code :tangle ../src/gridfire/surface_fire.clj :no-expand :comments link
(defn wind-adjustment-factor
  "ft ft 0-100"
  [fuel-bed-depth canopy-height canopy-cover]
  (cond
    ;; sheltered: equation 2 based on CC and CH, CR=1 (Andrews 2012)
    (and (pos? canopy-cover)
         (pos? canopy-height))
    (/ 0.555 (* (Math/sqrt (* (/ canopy-cover 300.0) canopy-height))
                (Math/log (/ (+ 20.0 (* 0.36 canopy-height)) (* 0.13 canopy-height)))))

    ;; unsheltered: equation 6 H_F = H (Andrews 2012)
    (pos? fuel-bed-depth)
    (/ 1.83 (Math/log (/ (+ 20.0 (* 0.36 fuel-bed-depth)) (* 0.13 fuel-bed-depth))))

    ;; non-burnable fuel model
    :otherwise
    0.0))

(defn wind-adjustment-factor-elmfire
  "ft m 0-1"
  [fuel-bed-depth canopy-height canopy-cover]
  (cond
    ;; sheltered WAF
    (and (pos? canopy-cover)
         (pos? canopy-height))
    (* (/ 1.0 (Math/log (/ (+ 20.0 (* 0.36 (/ canopy-height 0.3048)))
                           (* 0.13 (/ canopy-height 0.3048)))))
       (/ 0.555 (Math/sqrt (* (/ canopy-cover 3.0) (/ canopy-height 0.3048)))))

    ;; unsheltered WAF
    (pos? fuel-bed-depth)
    (* (/ (+ 1.0 (/ 0.36 1.0))
          (Math/log (/ (+ 20.0 (* 0.36 fuel-bed-depth))
                       (* 0.13 fuel-bed-depth))))
       (- (Math/log (/ (+ 1.0 0.36) 0.13)) 1.0))

    ;; non-burnable fuel model
    :otherwise
    0.0))
#+end_src

The midflame wind speed that would be required to produce the combined
spread rate in a no-slope scenario is termed the effective windspeed
$U_{\textrm{eff}}$. Following the recommendations given in Appendix
III of Albini 1976, these midflame wind speeds are all limited to $0.9
I_{R}$.\citep{Albini1976}

Next, the effective wind speed is used to compute the length to width
ratio $\frac{L}{W}$ of an ellipse that approximates the fire front
using equation 9 from Rothermel 1991.\citep{Rothermel1991} This length
to width ratio is then converted into an eccentricity measure of the
ellipse using equation 8 from Albini and Chase 1980.\citep{Albini1980}
Finally, this eccentricity $E$ is used to project the maximum spread
rate to any point along the fire front. Here are the formulas used:

\begin{align*}
  \frac{L}{W} &= 1 + 0.002840909 \, U_{\textrm{eff}} \, \textrm{EAF} \\
  E &= \frac{\sqrt{(\frac{L}{W})^{2} - 1}}{\frac{L}{W}} \\
  R_{\theta} &= R_{\max}\left(\frac{1-E}{1-E\cos\theta}\right)
\end{align*}

where \theta is the angular offset from the direction of maximum fire
spread, R_{max} is the maximum spread rate, R_{\theta} is the spread
rate in direction \theta, and EAF is the ellipse adjustment factor, a
term introduced by Marco Morais and Seth Peterson in their HFire work
that can be increased or decreased to make the fire shape more
elliptical or circular respectively.\citep{Peterson2009}

*Note:* The coefficient 0.002840909 in the $\frac{L}{W}$ formula is in
units of min/ft. The original equation from Rothermel 1991 used 0.25
in units of hr/mi, so this was converted to match GridFire's use of
ft/min for $U_{\textrm{eff}}$.

#+name: rothermel-surface-fire-spread-max-and-any
#+begin_src clojure :results silent :exports code :tangle ../src/gridfire/surface_fire.clj :no-expand :comments link
(defn almost-zero? [^double x]
  (< (Math/abs x) 0.000001))

(defn degrees-to-radians
  [degrees]
  (/ (* degrees Math/PI) 180.0))

(defn radians-to-degrees
  [radians]
  (/ (* radians 180.0) Math/PI))

(defn scale-spread-to-max-wind-speed
  [{:keys [effective-wind-speed max-spread-direction] :as spread-properties}
   spread-rate max-wind-speed phi-max]
  (if (> effective-wind-speed max-wind-speed)
    {:max-spread-rate      (* spread-rate (+ 1.0 phi-max))
     :max-spread-direction max-spread-direction
     :effective-wind-speed max-wind-speed}
    spread-properties))

(defn add-eccentricity
  [{:keys [effective-wind-speed] :as spread-properties} ellipse-adjustment-factor]
  (let [length-width-ratio (+ 1.0 (* 0.002840909
                                     effective-wind-speed
                                     ellipse-adjustment-factor))
        eccentricity       (/ (Math/sqrt (- (Math/pow length-width-ratio 2.0) 1.0))
                              length-width-ratio)]
    (assoc spread-properties :eccentricity eccentricity)))

(defn smallest-angle-between [theta1 theta2]
  (let [angle (Math/abs ^double (- theta1 theta2))]
    (if (> angle 180.0)
      (- 360.0 angle)
      angle)))

(defn rothermel-surface-fire-spread-max
  "Note: fire ellipse adjustment factor, < 1.0 = more circular, > 1.0 = more elliptical"
  [{:keys [spread-rate reaction-intensity get-phi_W get-phi_S get-wind-speed]}
   midflame-wind-speed wind-from-direction slope aspect ellipse-adjustment-factor]
  (let [phi_W             (get-phi_W midflame-wind-speed)
        phi_S             (get-phi_S slope)
        slope-direction   (mod (+ aspect 180.0) 360.0)
        wind-to-direction (mod (+ wind-from-direction 180.0) 360.0)
        max-wind-speed    (* 0.9 reaction-intensity)
        phi-max           (get-phi_W max-wind-speed)]
    (->
     (cond (and (almost-zero? midflame-wind-speed) (almost-zero? slope))
           ;; no wind, no slope
           {:max-spread-rate      spread-rate
            :max-spread-direction 0.0
            :effective-wind-speed 0.0}

           (almost-zero? slope)
           ;; wind only
           {:max-spread-rate      (* spread-rate (+ 1.0 phi_W))
            :max-spread-direction wind-to-direction
            :effective-wind-speed midflame-wind-speed}

           (almost-zero? midflame-wind-speed)
           ;; slope only
           {:max-spread-rate      (* spread-rate (+ 1.0 phi_S))
            :max-spread-direction slope-direction
            :effective-wind-speed (get-wind-speed phi_S)}

           (< (smallest-angle-between wind-to-direction slope-direction) 15.0)
           ;; wind blows (within 15 degrees of) upslope
           {:max-spread-rate      (* spread-rate (+ 1.0 phi_W phi_S))
            :max-spread-direction slope-direction
            :effective-wind-speed (get-wind-speed (+ phi_W phi_S))}

           :else
           ;; wind blows across slope
           (let [slope-magnitude    (* spread-rate phi_S)
                 wind-magnitude     (* spread-rate phi_W)
                 difference-angle   (degrees-to-radians
                                     (mod (- wind-to-direction slope-direction) 360.0))
                 x                  (+ slope-magnitude
                                       (* wind-magnitude (Math/cos difference-angle)))
                 y                  (* wind-magnitude (Math/sin difference-angle))
                 combined-magnitude (Math/sqrt (+ (* x x) (* y y)))]
             (if (almost-zero? combined-magnitude)
               {:max-spread-rate      spread-rate
                :max-spread-direction 0.0
                :effective-wind-speed 0.0}
               (let [max-spread-rate      (+ spread-rate combined-magnitude)
                     phi-combined         (- (/ max-spread-rate spread-rate) 1.0)
                     offset               (radians-to-degrees
                                           (Math/asin (/ (Math/abs y) combined-magnitude)))
                     offset'              (if (>= x 0.0)
                                            (if (>= y 0.0)
                                              offset
                                              (- 360.0 offset))
                                            (if (>= y 0.0)
                                              (- 180.0 offset)
                                              (+ 180.0 offset)))
                     max-spread-direction (mod (+ slope-direction offset') 360.0)
                     effective-wind-speed (get-wind-speed phi-combined)]
                 {:max-spread-rate      max-spread-rate
                  :max-spread-direction max-spread-direction
                  :effective-wind-speed effective-wind-speed}))))
     (scale-spread-to-max-wind-speed spread-rate max-wind-speed phi-max)
     (add-eccentricity ellipse-adjustment-factor))))

(defn rothermel-surface-fire-spread-any
  [{:keys [max-spread-rate max-spread-direction eccentricity]} spread-direction]
  (let [theta (smallest-angle-between max-spread-direction spread-direction)]
    (if (or (almost-zero? eccentricity) (almost-zero? theta))
      max-spread-rate
      (* max-spread-rate (/ (- 1.0 eccentricity)
                            (- 1.0 (* eccentricity
                                      (Math/cos (degrees-to-radians theta)))))))))
#+end_src

Using these surface fire spread rate and reaction intensity values, we
next calculate fire intensity values by applying Anderson's flame
depth formula and Byram's fire line intensity and flame length
equations as described below.\citep{Anderson1969,Byram1959}

\begin{align*}
  t &= \frac{384}{\sigma} \\
  D &= Rt \\
  I &= \frac{I_{R}D}{60} \\
  L &= 0.45(I)^{0.46}
\end{align*}

where $\sigma$ is the weighted sum by size class of the fuel model's
surface area to volume ratio in ft^{2}/ft^{3}, $t$ is the residence
time in minutes, $R$ is the surface fire spread rate in ft/min, $D$ is
the flame depth in ft, $I_{R}$ is the reaction intensity in
Btu/ft^{2}/min, $I$ is the fire line intensity in Btu/ft/s, and $L$ is
the flame length in ft.

#+name: surface-fire-intensity-formulas
#+begin_src clojure :results silent :exports code :tangle ../src/gridfire/surface_fire.clj :no-expand :comments link
(defn anderson-flame-depth
  "Returns the depth, or front-to-back distance, of the actively flaming zone
   of a free-spreading fire in ft given:
   - spread-rate (ft/min)
   - residence-time (min)"
  [spread-rate residence-time]
  (* spread-rate residence-time))

(defn byram-fire-line-intensity
  "Returns the rate of heat release per unit of fire edge in Btu/ft*s given:
   - reaction-intensity (Btu/ft^2*min)
   - flame-depth (ft)"
  [reaction-intensity flame-depth]
  (/ (* reaction-intensity flame-depth) 60.0))

(defn byram-flame-length
  "Returns the average flame length in ft given:
   - fire-line-intensity (Btu/ft*s)"
  [fire-line-intensity]
  (* 0.45 (Math/pow fire-line-intensity 0.46)))
#+end_src

This concludes our coverage of the surface fire behavior equations
implemented in GridFire. In Section [[Fire Spread on a Raster Grid]],
these formulas will be translated from one-dimension to
two-dimensional spread on a raster grid. Before we move on to that,
however, the following section explains how crown fire behavior
metrics are incorporated into our model.

** Crown Fire Formulas

In order to incorporate the effects of crown fire behavior, GridFire
includes the crown fire initiation routine from Van Wagner
1977.\citep{VanWagner1977} According to this approach, there are two
threshold values (/critical intensity/ and /critical spread rate/)
that must be calculated in order to determine whether a fire will
become an active or passive crown fire or simply remain a surface
fire. The formulas for these thresholds are as follows:

\begin{align*}
  H &= 460 + 2600 M^{f} \\
  I^{*} &= (0.01 \, Z_{b} \, H)^{1.5} \\
  R^{*} &= \frac{3.0}{B_{m}}
\end{align*}

where $H$ is the heat of ignition for the herbaceous material in the
canopy in kJ/kg, $M^{f}$ is the foliar moisture content in lb
moisture/lb ovendry weight, $Z_{b}$ is the canopy base height in
meters, $I^{*}$ is the critical intensity in kW/m, $B_{m}$ is the
crown bulk density in kg/m^{3}, and $R^{*}$ is the critical spread
rate in m/min.

If the canopy cover is greater than 40% and the surface fire line
intensity is greater than the critical intensity ($I > I^{*}$), then
crown fire initiation occurs.

#+name: van-wagner-crown-fire-initiation
#+begin_src clojure :results silent :exports code :tangle ../src/gridfire/crown_fire.clj :padline no :no-expand :comments link
(ns gridfire.crown-fire)

(defn ft->m [ft] (* 0.3048 ft))

(defn kW-m->Btu-ft-s [kW-m] (* 0.288894658272 kW-m))

(defn van-wagner-crown-fire-initiation?
  "- canopy-cover (0-100 %)
   - canopy-base-height (ft)
   - foliar-moisture (lb moisture/lb ovendry weight)
   - fire-line-intensity (Btu/ft*s)"
  [canopy-cover canopy-base-height foliar-moisture fire-line-intensity]
  (and (> canopy-cover 40.0)
       (-> (+ 460.0 (* 2600.0 foliar-moisture)) ;; heat-of-ignition = kJ/kg
           (* 0.01 (ft->m canopy-base-height))
           (Math/pow 1.5) ;; critical-intensity = kW/m
           (kW-m->Btu-ft-s)
           (< fire-line-intensity))))
#+end_src

If crowning occurs, then the active and passive crown fire spread
rates are calculated from the formulas given in Cruz
2005.\citep{Cruz2005}

\begin{align*}
  \textrm{CROS}_{A} &= 11.02 \> U_{10m}^{0.90} \> B_{m}^{0.19} \> e^{-0.17 \, \textrm{EFFM}} \\
  \textrm{CROS}_{P} &= \textrm{CROS}_{A} \> e^{\frac{-\textrm{CROS}_{A}}{R^{*}}}
\end{align*}

where $\textrm{CROS}_{A}$ is the active crown fire spread rate in
m/min, $U_{10m}$ is the 10 meter windspeed in km/hr, $B_{m}$ is the
crown bulk density in kg/m^{3}, EFFM is the estimated fine fuel
moisture as a percent (0-100), and $\textrm{CROS}_{P}$ is the passive
crown fire spread rate in m/min.

If the active crown fire spread rate is greater than the critical
spread rate ($\textrm{CROS}_{A} > R^{*}$), then the crown fire will be
active, otherwise passive.

#+name: cruz-crown-fire-spread
#+begin_src clojure :results silent :exports code :tangle ../src/gridfire/crown_fire.clj :no-expand :comments link
(defn mph->km-hr [mph] (* 1.609344 mph))

(defn lb-ft3->kg-m3 [lb-ft3] (* 16.01846 lb-ft3))

(defn m->ft [m] (* 3.281 m))

(defn cruz-crown-fire-spread
  "Returns spread-rate in ft/min given:
   - wind-speed-20ft (mph)
   - crown-bulk-density (lb/ft^3)
   - estimated-fine-fuel-moisture (-> M_f :dead :1hr) (0-1)"
  [wind-speed-20ft crown-bulk-density estimated-fine-fuel-moisture]
  (let [wind-speed-10m               (/ (mph->km-hr wind-speed-20ft) 0.87) ;; km/hr
        crown-bulk-density           (lb-ft3->kg-m3 crown-bulk-density) ;; kg/m^3
        estimated-fine-fuel-moisture (* 100.0 estimated-fine-fuel-moisture)
        active-spread-rate           (* 11.02
                                        (Math/pow wind-speed-10m 0.90)
                                        (Math/pow crown-bulk-density 0.19)
                                        (Math/exp (* -0.17 estimated-fine-fuel-moisture)))
                                        ;; m/min
        critical-spread-rate         (/ 3.0 crown-bulk-density) ;; m/min
        criteria-for-active-crowning (/ active-spread-rate critical-spread-rate)]
    (m->ft
     (if (> active-spread-rate critical-spread-rate)
       active-spread-rate
       (* active-spread-rate (Math/exp (- criteria-for-active-crowning)))))))
#+end_src

Once the crown fire spread rate is determined, the crown fire line
intensity and flame lengths may be derived using the following
formulas:

\begin{align*}
  I_{c} &= \frac{R_{c} B (Z - Z_{b}) h}{60} \\
  L_{c} &= 0.45(I + I_{c})^{0.46}
\end{align*}

where $I_{c}$ is the crown fire line intensity in Btu/ft/s, $R_{c}$ is
the crown fire spread rate (either $\textrm{CROS}_{A}$ or
$\textrm{CROS}_{P}$) in ft/min, $B$ is the crown bulk density in
lb/ft^{3}, $Z$ is the canopy height in ft, $Z_{b}$ is the canopy base
height in ft, $h$ is the fuel model heat of combustion (generally 8000
Btu/lb), $L_{c}$ is the crown flame length in ft, and $I$ is the
surface fire line intensity in Btu/ft/s.

#+name: crown-fire-line-intensity
#+begin_src clojure :results silent :exports code :tangle ../src/gridfire/crown_fire.clj :no-expand :comments link
;; heat of combustion is h from the fuel models (generally 8000 Btu/lb)
(defn crown-fire-line-intensity
  "(ft/min * lb/ft^3 * ft * Btu/lb)/60 = (Btu/ft*min)/60 = Btu/ft*s"
  [crown-spread-rate crown-bulk-density canopy-height canopy-base-height heat-of-combustion]
  (/ (* crown-spread-rate
        crown-bulk-density
        (- canopy-height canopy-base-height)
        heat-of-combustion)
     60.0))

(defn crown-fire-line-intensity-elmfire ;; kW/m
  [surface-fire-line-intensity crown-spread-rate crown-bulk-density
   canopy-height canopy-base-height]
  (let [heat-of-combustion 18000] ;; kJ/m^2
    (+ surface-fire-line-intensity ;; kW/m
       (/ (* 0.3048 ;; m/ft
             crown-spread-rate ;; ft/min
             crown-bulk-density ;; kg/m^3
             (- canopy-height canopy-base-height) ;; m
             heat-of-combustion) ;; kJ/kg
          60.0)))) ;; s/min
#+end_src

As with surface fire spread, the wind speed (this time the 20-ft wind
speed in mph $U_{20}$) is used to compute the length to width ratio
$\frac{L}{W}$ of an ellipse that approximates the crown fire front
using equation 9 from Rothermel 1991.\citep{Rothermel1991} This length
to width ratio is then converted into an eccentricity measure of the
ellipse using equation 8 from Albini and Chase 1980.\citep{Albini1980}
Finally, this eccentricity $E$ is used to project the maximum spread
rate to any point along the fire front. Here are the formulas used:

\begin{align*}
  \frac{L}{W} &= 1 + 0.125 \, U_{20} \, \textrm{EAF} \\
  E &= \frac{\sqrt{(\frac{L}{W})^{2} - 1}}{\frac{L}{W}} \\
  R_{\theta} &= R_{\max}\left(\frac{1-E}{1-E\cos\theta}\right)
\end{align*}

where \theta is the angular offset from the direction of maximum fire
spread, R_{max} is the maximum spread rate, R_{\theta} is the spread
rate in direction \theta, and EAF is the ellipse adjustment factor, a
term introduced by Marco Morais and Seth Peterson in their HFire work
that can be increased or decreased to make the fire shape more
elliptical or circular respectively.\citep{Peterson2009}

#+name: crown-eccentricity
#+begin_src clojure :results silent :exports code :tangle ../src/gridfire/crown_fire.clj :no-expand :comments link
(defn crown-fire-eccentricity
  "mph"
  [wind-speed-20ft ellipse-adjustment-factor]
  (let [length-width-ratio (+ 1.0 (* 0.125
                                     wind-speed-20ft
                                     ellipse-adjustment-factor))]
    (/ (Math/sqrt (- (Math/pow length-width-ratio 2.0) 1.0))
       length-width-ratio)))

(defn elmfire-length-to-width-ratio
  "true/false mph int>0 ft/min
   Crown L/W = min(1.0 + 0.125*U20_mph, L/W_max)
   Surface L/W = 0.936*e^(0.2566*Ueff_mph) + 0.461*e^(-0.1548*Ueff_mph) - 0.397"
  [crown-fire? wind-speed-20ft max-length-to-width-ratio effective-wind-speed]
  (if crown-fire?
    (min (+ 1.0 (* 0.125 wind-speed-20ft)) max-length-to-width-ratio)
    (min (+ (* 0.936 (Math/exp (/ (* 0.2566 effective-wind-speed 60.0) 5280.0)))
            (* 0.461 (Math/exp (/ (* -0.1548 effective-wind-speed 60.0) 5280.0)))
            -0.397)
         8.0)))
#+end_src

This concludes our discussion of the crown fire behavior formulas used
in GridFire.

** Fire Spread on a Raster Grid

Although Rothermel's spread rate formula provides some useful insight
into how quickly a fire's leading edge may travel, it offers no
specific mechanism for simulating fire movement in two or more
dimensions. Therefore, when attempting to use the Rothermel equations
in any spatial analysis, one must begin by choosing a model of space
and then decide how best to employ the spread rate equations along
each possible burn trajectory.

In GridFire, SIG adopted a raster grid view of space so as to reduce the
potentially exponential complexity of modeling a fractal shape (i.e.,
fire front) at high resolutions using vector approximation. This also
provided the practical benefit of being able to work directly with
widely used raster datasets, such as LANDFIRE, without a geometric
lookup step or /a priori/ translation to vector space.

In simulation tests versus FARSITE on several historical California
fires, Marco Morais wrote that he saw similarly accurate results from
both his HFire model and from FARSITE but experienced several orders
of magnitude improvement in runtime
efficiency.\citep{Peterson2011,Peterson2009,Morais2001} His
explanation for this phenomenon was in the same vein as that described
above, namely, that it was FARSITE's choice of vector space that
slowed it down versus the faster raster-based HFire system.

Taking a cue from HFire's success in this regard, GridFire has adopted
HFire's two-dimensional spread algorithm, called the
/method of adaptive timesteps and fractional distances/.
\citep{Peterson2011,Peterson2009,Morais2001} The following
pseudo-code lays out the steps taken in this procedure:

1. Inputs

   1. Read in the values shown in Table [[tab:fire-model-inputs]].

   #+NAME: tab:fire-model-inputs
   #+CAPTION: Inputs to SIG's raster-based fire behavior model
   #+ATTR_LATEX: :align |l|l|l| :font \small
   |---------------------------+-------------------------------------+------------------------------------|
   | Value                     | Units                               | Type                               |
   |---------------------------+-------------------------------------+------------------------------------|
   | max-runtime               | minutes                             | double                             |
   | cell-size                 | feet                                | double                             |
   | elevation-matrix          | feet                                | core.matrix 2D double array        |
   | slope-matrix              | vertical feet/horizontal feet       | core.matrix 2D double array        |
   | aspect-matrix             | degrees clockwise from north        | core.matrix 2D double array        |
   | fuel-model-matrix         | fuel model numbers 1-256            | core.matrix 2D double array        |
   | canopy-height-matrix      | feet                                | core.matrix 2D double array        |
   | canopy-base-height-matrix | feet                                | core.matrix 2D double array        |
   | crown-bulk-density-matrix | lb/ft^{3}                           | core.matrix 2D double array        |
   | canopy-cover-matrix       | 0-100                               | core.matrix 2D double array        |
   | wind-speed-20ft           | miles/hour                          | double                             |
   | wind-from-direction       | degrees clockwise from North        | double                             |
   | fuel-moisture             | %                                   | map of doubles per fuel size class |
   | foliar-moisture           | %                                   | double                             |
   | ellipse-adjustment-factor | $< 1.0 =$ circle, $> 1.0 =$ ellipse | double                             |
   | initial-ignition-site     | point represented as [row col]      | vector                             |
   |---------------------------+-------------------------------------+------------------------------------|

2. Initialization

   1. Verify that *initial-ignition-site* and at least one of its
      neighboring cells has a burnable fuel model (not 91-99).
      Otherwise, terminate the simulation, indicating that no fire
      spread is possible.

   2. Create three new matrices, called *fire-spread-matrix*,
      *flame-length-matrix*, and *fire-line-intensity-matrix*. All
      three are initialized to zero except for a value of 1 at the
      *initial-ignition-site*.

   3. Set *global-clock* to 0. This will track the amount of time that
      has passed since the initial ignition in minutes.

   4. Create a new hash-map, called *ignited-cells*, which maps the
      *initial-ignition-site* to a set of trajectories into each of
      its burnable neighbors. See ``Computing Burn Trajectories''
      below for the steps used in this procedure.

3. Computing Burn Trajectories

   1. Look up the fuel model, slope, aspect, canopy height, canopy
      base height, crown bulk density, and canopy cover associated
      with the ignited cell in the input matrices.

   2. Calculate the dead herbaceous size class parameters, live
      moisture of extinction, and size class weighting factors for
      this fuel model.

   3. Use the Rothermel equations to calculate the minimum surface
      rate of spread (i.e., wind = slope = 0) leaving this cell.

   4. Compute Albini and Baughman's wind adjustment factor for this
      cell using the fuel bed depth, canopy height, and canopy cover.
      Multiply this value by the 20-ft wind speed to derive the local
      midflame wind speed.

   5. Calculate the maximum surface rate of spread (and bearing)
      originating from this cell using the Rothermel equations and
      taking into account the effects of downhill and cross-slope
      winds as described in Rothermel 1983.

   6. Use the Cruz formulas to calculate the maximum crown fire spread
      rate from the 20-ft wind speed, crown bulk density, and dead
      1-hr fuel moisture.

   7. Determine the surface and crown elliptical eccentricities by
      calculating their length-to-width ratios using the equations
      from Rothermel 1991.

   8. For each burnable neighboring cell:

      1. Use the eccentricity values to determine the possible surface
         and crown rates of spread into it from the ignited cell.

      2. Compute Byram's surface fire line intensity and Rothermel's
         crown intensity from these spread rates.

      3. Apply Van Wagner's crown initiation model to determine if the
         fire will be a passive or active crown fire or remain a
         surface fire.

      4. In the surface fire case, the spread rate into this neighbor
         will simply be the surface spread rate calculated above. The
         fire line intensity is the surface fire line intensity, and
         the flame length is calculated from this intensity value
         using Byram's relation.

      5. In the case of a crown fire, the spread rate into this
         neighbor will be the maximum of the surface and crown spread
         rates. The fire line intensity is the sum of the surface and
         crown intensities, and the flame length is once again
         computed from Byram's relation.

      6. Store this neighboring cell, the bearing to it from the
         ignited cell, and the spread rate, fire line intensity, and
         flame length values computed above in a burn trajectory
         record. Also include the terrain (e.g., 3d) distance between
         this cell and the ignited cell. Finally, set its
         *fractional-distance* value to be 0, or in the event that
         this bearing matches an overflow bearing from a previous
         iteration, set it to the *overflow-heat* value.

   9. Return a collection of burn trajectory records, one per burnable
      neighboring cell.

4. Main Loop

   1. If *global-clock* has not yet reached *max-runtime* and
      *ignited-cells* is not empty, proceed to 4.(b). Otherwise, jump
      to 5.(a).

   2. The timestep for this iteration of the model is calculated by
      dividing *cell-size* by the maximum spread rate into any cell
      from those cells in the *ignited-cells* map. As spread rates
      increase, the timesteps grow shorter and the model takes more
      iterations to complete. Similarly, the model has longer
      timesteps and takes less iterations as spread rates decrease.
      This is called the /method of adaptive timesteps/.

   3. If the timestep calculated in 4.(b) would cause the
      *global-clock* to exceed the max-runtime, then the timestep is
      set to the difference between *max-runtime* and *global-clock*.

   4. For each burn trajectory in *ignited-cells*:

      1. Multiply the spread rate (ft/min) by the timestep (min) to
         get the distance traveled by the fire (ft) along this path
         during this iteration.

      2. Divide this distance traveled by the terrain distance between
         these two cells to get the new spread fraction $\in [0,1]$
         and increment the *fractional-distance* associated with the
         trajectory by this value.

      3. If the new *fractional-distance* is greater than or equal to
         1, append this updated burn trajectory record to a list
         called *ignition-events*.

   5. If more than one trajectory in *ignition-events* shares the same
      target cell, retain only the trajectory with the largest
      *fractional-distance* value.

   6. For each trajectory in *ignition-events*:

      1. Set the target cell's value to 1 in *fire-spread-matrix*,
         *flame-length* in *flame-length-matrix*, and
         *fire-line-intensity* in *fire-line-intensity-matrix*.

      2. If the target cell has any burnable neighbors, append an
         entry to *ignited-cells*, mapping this cell to each of the
         burn trajectories emanating from it, which are calculated by
         following the steps in section ``Computing Burn
         Trajectories'' above. If its *fractional-distance* value is
         greater than 1, add the overflow amount above 1 to the
         outgoing trajectory with the same bearing along which this
         cell was ignited. That is, if this cell was ignited by a
         neighbor to the southeast, then pass any overflow heat onto
         the trajectory leading to the northwest.

   7. Remove any trajectories from *ignited-cells* that have as their
      targets any of the cells in *ignition-events*.

   8. Remove any cells from *ignited-cells* that no longer have any
      burnable neighbors.

   9. Increment the *global-clock* by this iteration's *timestep*.

   10. Repeat from 4.(a).

5. Outputs

   1. Return an associative map with the fields shown in Table
      [[tab:fire-model-outputs]].

   #+NAME: tab:fire-model-outputs
   #+CAPTION: Outputs from SIG's raster-based fire behavior model
   #+ATTR_LATEX: :align |l|l|l| :font \small
   |----------------------------+-----------------------------------------+-----------------------------|
   | Value                      | Units                                   | Type                        |
   |----------------------------+-----------------------------------------+-----------------------------|
   | global-clock               | minutes                                 | double                      |
   | initial-ignition-site      | point represented as [row col]          | vector                      |
   | ignited-cells              | list of points represented as [row col] | list of vectors             |
   | fire-spread-matrix         | [0,1]                                   | core.matrix 2D double array |
   | flame-length-matrix        | feet                                    | core.matrix 2D double array |
   | fire-line-intensity-matrix | Btu/ft/s                                | core.matrix 2D double array |
   |----------------------------+-----------------------------------------+-----------------------------|

#+name: fire-spread-algorithm
#+begin_src clojure :results silent :exports code :tangle ../src/gridfire/fire_spread.clj :padline no :no-expand :comments link
(ns gridfire.fire-spread
  (:require [clojure.core.matrix           :as m]
            [clojure.core.matrix.operators :as mop]
            [gridfire.common :refer [fuel-moisture]]
            [gridfire.crown-fire           :refer [crown-fire-eccentricity
                                                   crown-fire-line-intensity
                                                   cruz-crown-fire-spread
                                                   van-wagner-crown-fire-initiation?]]
            [gridfire.fuel-models          :refer [build-fuel-model moisturize]]
            [gridfire.surface-fire         :refer [anderson-flame-depth
                                                   byram-fire-line-intensity
                                                   byram-flame-length
                                                   rothermel-surface-fire-spread-any
                                                   rothermel-surface-fire-spread-max
                                                   rothermel-surface-fire-spread-no-wind-no-slope
                                                   wind-adjustment-factor]]
            [gridfire.perturbation         :as perturbation]
            [gridfire.spotting             :as spotting]))

(m/set-current-implementation :vectorz)

;; for surface fire, tau = 10 mins, t0 = 0, and t = global-clock
;; for crown fire, tau = 20 mins, t0 = time of first torch, t = global-clock
;; (defn lautenberger-spread-acceleration
;;   [equilibrium-spread-rate t0 t tau]
;;   (* equilibrium-spread-rate (- 1.0 (Math/exp (/ (- t0 t 0.2) tau)))))
;;
;; Note: Because of our use of adaptive timesteps, if the spread rate on
;;       the first timestep is not at least 83 ft/min, then the timestep will
;;       be calculated as greater than 60 minutes, which will terminate the
;;       one hour fire simulation instantly.

(defn random-cell
  "Returns a random [i j] pair with i < num-rows and j < num-cols."
  [num-rows num-cols]
  [(rand-int num-rows)
   (rand-int num-cols)])

(defn get-neighbors
  "Returns the eight points adjacent to the passed-in point."
  [[i j]]
  (let [i- (- i 1)
        i+ (+ i 1)
        j- (- j 1)
        j+ (+ j 1)]
    (vector [i- j-] [i- j] [i- j+]
            [i  j-]        [i  j+]
            [i+ j-] [i+ j] [i+ j+])))

(defn in-bounds?
  "Returns true if the point lies within the bounds [0,rows) by [0,cols)."
  [rows cols [i j]]
  (and (>= i 0)
       (>= j 0)
       (< i rows)
       (< j cols)))

(defn burnable-fuel-model?
  [^double number]
  (and (pos? number)
       (or (< number 91.0)
           (> number 99.0))))

(defn burnable?
  "Returns true if cell [i j] has not yet been ignited (but could be)."
  [fire-spread-matrix fuel-model-matrix [i j]]
  (and (zero? (m/mget fire-spread-matrix i j))
       (burnable-fuel-model? (m/mget fuel-model-matrix i j))))

(defn distance-3d
  "Returns the terrain distance between two points in feet."
  [elevation-matrix cell-size [i1 j1] [i2 j2]]
  (let [di (* cell-size (- i1 i2))
        dj (* cell-size (- j1 j2))
        dz (- (m/mget elevation-matrix i1 j1)
              (m/mget elevation-matrix i2 j2))]
    (Math/sqrt (+ (* di di) (* dj dj) (* dz dz)))))

(def offset-to-degrees
  "Returns clockwise degrees from north."
  {[-1  0]   0.0   ; N
   [-1  1]  45.0   ; NE
   [ 0  1]  90.0   ; E
   [ 1  1] 135.0   ; SE
   [ 1  0] 180.0   ; S
   [ 1 -1] 225.0   ; SW
   [ 0 -1] 270.0   ; W
   [-1 -1] 315.0}) ; NW

(def rothermel-fast-wrapper
  (memoize
   (fn [fuel-model-number fuel-moisture]
     (let [fuel-model      (-> (build-fuel-model (int fuel-model-number))
                               (moisturize fuel-moisture))
           spread-info-min (rothermel-surface-fire-spread-no-wind-no-slope fuel-model)]
       [fuel-model spread-info-min]))))

(defn compute-burn-trajectory
  [neighbor here spread-info-min spread-info-max fuel-model crown-bulk-density
   canopy-cover canopy-height canopy-base-height foliar-moisture crown-spread-max
   crown-eccentricity landfire-rasters cell-size overflow-trajectory overflow-heat]
  (let [trajectory          (mop/- neighbor here)
        spread-direction    (offset-to-degrees trajectory)
        surface-spread-rate (rothermel-surface-fire-spread-any spread-info-max
                                                               spread-direction)
        residence-time      (:residence-time spread-info-min)
        reaction-intensity  (:reaction-intensity spread-info-min)
        surface-intensity   (->> (anderson-flame-depth surface-spread-rate residence-time)
                                 (byram-fire-line-intensity reaction-intensity))
        crown-fire?         (van-wagner-crown-fire-initiation? canopy-cover
                                                               canopy-base-height
                                                               foliar-moisture
                                                               surface-intensity)
        crown-spread-rate   (if crown-fire?
                              (rothermel-surface-fire-spread-any
                               (assoc spread-info-max
                                      :max-spread-rate crown-spread-max
                                      :eccentricity crown-eccentricity)
                               spread-direction))
        crown-intensity     (if crown-fire?
                              (crown-fire-line-intensity
                               crown-spread-rate
                               crown-bulk-density
                               canopy-height
                               canopy-base-height
                               (-> fuel-model :h :dead :1hr)))
        spread-rate         (if crown-fire?
                              (max surface-spread-rate crown-spread-rate)
                              surface-spread-rate)
        fire-line-intensity (if crown-fire?
                              (+ surface-intensity crown-intensity)
                              surface-intensity)
        flame-length        (byram-flame-length fire-line-intensity)]
    {:cell                neighbor
     :trajectory          trajectory
     :terrain-distance    (distance-3d (:elevation landfire-rasters) cell-size here neighbor)
     :spread-rate         spread-rate
     :fire-line-intensity fire-line-intensity
     :flame-length        flame-length
     :fractional-distance (volatile! (if (= trajectory overflow-trajectory)
                                       overflow-heat
                                       0.0))
     :crown-fire?         crown-fire?}))

<<<<<<< HEAD
(defn matrix-value-at [[i j] global-clock matrix]
  (if (> (m/dimensionality matrix) 2)
=======
(defn calc-emc
  "Computes the Equilibrium Moisture Content (EMC) from rh (relative
   humidity in %) and temp (temperature in F)."
  [rh temp]
  (/ (cond (< rh 10)  (+ 0.03229 (* 0.281073 rh) (* -0.000578 rh temp))
           (< rh 50)  (+ 2.22749 (* 0.160107 rh) (* -0.01478 temp))
           :else (+ 21.0606 (* 0.005565 rh rh) (* -0.00035 rh temp) (* -0.483199 rh)))
     30))

(defn matrix-value-at [[i j] global-clock raster]
  (if (> (m/dimensionality raster) 2)
>>>>>>> 0e20beb0
    (let [band (int (quot global-clock 60.0))] ;Assuming each band is 1 hour
      (m/mget matrix band i j))
    (m/mget matrix i j)))

(defn sample-at
  [here global-clock matrix multiplier perturb-info]
  (let [cell       (if multiplier
                     (map #(quot % multiplier) here)
                     here)
        value-here (matrix-value-at cell global-clock matrix)]
    (if perturb-info
      (if-let [freq (:frequency perturb-info)]
        (+ value-here (perturbation/value-at perturb-info matrix cell (quot global-clock freq)))
        (+ value-here (perturbation/value-at perturb-info matrix cell)))
      value-here)))

(def sample-at
  (memoize sample-at))

(defn extract-constants
  [{:keys [landfire-rasters wind-speed-20ft wind-from-direction temperature relative-humidity
           multiplier-lookup perturbations]}
   global-clock
   [i j :as here]]
  (let [layers (merge landfire-rasters
                      {:wind-speed-20ft     wind-speed-20ft
                       :wind-from-direction wind-from-direction
                       :temperature         temperature
                       :relative-humidity   relative-humidity})]
    (reduce-kv
     (fn[acc name val]
       (if (> (m/dimensionality val) 1)
         (assoc acc name (sample-at here
                                    global-clock
                                    val
                                    (name multiplier-lookup)
                                    (name perturbations)))
         (assoc acc name val)))
     {}
     layers)))

(defn compute-neighborhood-fire-spread-rates!
   "Returns a vector of entries of the form:
  {:cell [i j],
   :trajectory [di dj],
   :terrain-distance ft,
   :spread-rate ft/min,
   :fire-line-intensity Btu/ft/s,
   :flame-length ft,
   :fractional-distance [0-1]}, one for each cell adjacent to here."
  [{:keys [landfire-rasters foliar-moisture ellipse-adjustment-factor cell-size num-rows num-cols] :as constants}
   fire-spread-matrix
   [i j :as here]
   overflow-trajectory
   overflow-heat
   global-clock]
  (let [{:keys
         [aspect
          canopy-base-height
          canopy-cover
          canopy-height
          crown-bulk-density
          fuel-model
          relative-humidity
          slope
          temperature
          wind-from-direction
          wind-speed-20ft]}          (extract-constants constants global-clock here)
        fuel-moisture                (fuel-moisture relative-humidity temperature)
        [fuel-model spread-info-min] (rothermel-fast-wrapper fuel-model fuel-moisture)
        midflame-wind-speed          (* wind-speed-20ft 88.0
                                        (wind-adjustment-factor (:delta fuel-model) canopy-height canopy-cover)) ; mi/hr -> ft/min
        spread-info-max              (rothermel-surface-fire-spread-max spread-info-min
                                                                        midflame-wind-speed
                                                                        wind-from-direction
                                                                        slope
                                                                        aspect
                                                                        ellipse-adjustment-factor)
        crown-spread-max             (cruz-crown-fire-spread wind-speed-20ft crown-bulk-density
                                                             (-> fuel-moisture :dead :1hr))
        crown-eccentricity           (crown-fire-eccentricity wind-speed-20ft
                                                              ellipse-adjustment-factor)]
    (into []
          (comp
           (filter #(and (in-bounds? num-rows num-cols %)
                         (burnable? fire-spread-matrix (:fuel-model landfire-rasters) %)))
           (map #(compute-burn-trajectory % here spread-info-min spread-info-max fuel-model
                                          crown-bulk-density canopy-cover canopy-height
                                          canopy-base-height foliar-moisture crown-spread-max
                                          crown-eccentricity landfire-rasters cell-size
                                          overflow-trajectory overflow-heat)))
          (get-neighbors here))))

(defn burnable-neighbors?
  [fire-spread-matrix fuel-model-matrix num-rows num-cols cell]
  (some #(and (in-bounds? num-rows num-cols %)
              (burnable? fire-spread-matrix fuel-model-matrix %))
        (get-neighbors cell)))

(defn select-random-ignition-site
  [fuel-model-matrix]
  (let [num-rows           (m/row-count    fuel-model-matrix)
        num-cols           (m/column-count fuel-model-matrix)
        fire-spread-matrix (m/zero-matrix num-rows num-cols)]
    (loop [[i j :as ignition-site] (random-cell num-rows num-cols)]
      (if (and (burnable-fuel-model? (m/mget fuel-model-matrix i j))
               (burnable-neighbors? fire-spread-matrix fuel-model-matrix
                                    num-rows num-cols ignition-site))
        ignition-site
        (recur (random-cell num-rows num-cols))))))

(defn identify-ignition-events
  [ignited-cells timestep]
  (->> (for [[_ destinations] ignited-cells
             {:keys [cell trajectory terrain-distance spread-rate flame-length
                     fire-line-intensity fractional-distance crown-fire?]} destinations]
         (let [new-spread-fraction (/ (* spread-rate timestep) terrain-distance)
               new-total           (vreset! fractional-distance
                                            (+ @fractional-distance new-spread-fraction))]
           (if (>= new-total 1.0)
             {:cell cell :trajectory trajectory :fractional-distance @fractional-distance
              :flame-length flame-length :fire-line-intensity fire-line-intensity
              :crown-fire crown-fire?})))
       (remove nil?)
       (group-by :cell)
       (map (fn [[_ trajectories]] (apply max-key :fractional-distance trajectories)))
       (into [])))

(defn update-ignited-cells
  [{:keys [landfire-rasters num-rows num-cols] :as constants}
   ignited-cells
   ignition-events
   fire-spread-matrix
   global-clock]
  (let [newly-ignited-cells (into #{} (map :cell) ignition-events)
        fuel-model-matrix   (:fuel-model landfire-rasters)]
    (into {}
          (concat
           (for [[cell spread-info] ignited-cells
                 :when (burnable-neighbors? fire-spread-matrix fuel-model-matrix
                                            num-rows num-cols cell)]
             [cell (remove #(contains? newly-ignited-cells (:cell %)) spread-info)])
           (for [{:keys [cell trajectory fractional-distance]} ignition-events
                 :when (burnable-neighbors? fire-spread-matrix fuel-model-matrix
                                            num-rows num-cols cell)]
             [cell (compute-neighborhood-fire-spread-rates!
                    constants
                    fire-spread-matrix
                    cell
                    trajectory
                    (- fractional-distance 1.0)
                    global-clock)])))))

(defn handle-spotting
  [{:keys [wind-speed-20ft wind-from-direction temperature multiplier-lookup perturbations] :as constants}
   spotting-config
   {:keys [cell] :as ignition-event}
   global-clock
   firebrand-count-matrix
   fire-spread-matrix]
  (let [wind-speed-20ft     (sample-at cell
                                       global-clock
                                       wind-speed-20ft
                                       (:wind-speed-20ft multiplier-lookup)
                                       (:wind-speed-20ft perturbations))
        temperature         (sample-at cell
                                       global-clock
                                       temperature
                                       (:temperature multiplier-lookup)
                                       (:temperature perturbations))
        wind-from-direction (sample-at cell
                                       global-clock
                                       wind-from-direction
                                       (:wind-from-direction multiplier-lookup)
                                       (:wind-from-direction perturbations))]
    (spotting/spread-firebrands (merge constants
                                       {:wind-speed-20ft     wind-speed-20ft
                                        :wind-from-direction wind-from-direction
                                        :temperature         temperature})
                                spotting-config
                                ignition-event
                                firebrand-count-matrix
                                fire-spread-matrix)))

(defn run-loop
  [{:keys [max-runtime cell-size] :as constants}
   {:keys [spotting]}
   ignited-cells
   fire-spread-matrix
   flame-length-matrix
   fire-line-intensity-matrix
   firebrand-count-matrix
   burn-time-matrix]
  (loop [global-clock  0.0
         ignited-cells ignited-cells]
    (if (and (< global-clock max-runtime)
             (seq ignited-cells))
      (let [dt              (->> ignited-cells
                                 (vals)
                                 (apply concat)
                                 (map :spread-rate)
                                 (reduce max 0.0)
                                 (/ cell-size))
            timestep        (if (> (+ global-clock dt) max-runtime)
                              (- max-runtime global-clock)
                              dt)
            ignition-events (identify-ignition-events ignited-cells timestep)
            constants       (perturbation/update-global-vals constants global-clock (+ global-clock timestep))]
        ;; [{:cell :trajectory :fractional-distance
        ;;   :flame-length :fire-line-intensity} ...]
        (doseq [{:keys [cell flame-length fire-line-intensity crown-fire?] :as ignition-event} ignition-events]
          (let [[i j] cell]
            (if spotting
              (handle-spotting constants spotting global-clock ignition-event
                               firebrand-count-matrix fire-spread-matrix)
              (m/mset! fire-spread-matrix         i j 1.0))
            (m/mset! flame-length-matrix        i j flame-length)
            (m/mset! fire-line-intensity-matrix i j fire-line-intensity)
            (m/mset! burn-time-matrix           i j global-clock)))
        (recur (+ global-clock timestep)
               (update-ignited-cells constants ignited-cells ignition-events fire-spread-matrix global-clock)))
      {:exit-condition             (if (seq ignited-cells) :max-runtime-reached :no-burnable-fuels)
       :fire-spread-matrix         fire-spread-matrix
       :flame-length-matrix        flame-length-matrix
       :fire-line-intensity-matrix fire-line-intensity-matrix
       :burn-time-matrix           burn-time-matrix})))

(defn- initialize-matrix
  [num-rows num-cols indices]
  (let [matrix (m/zero-matrix num-rows num-cols)]
    (doseq [[i j] indices
            :when (in-bounds? num-rows num-cols [i j])]
      (m/mset! matrix i j -1.0))
    matrix))

(defn- get-non-zero-indices [m]
  (for [[r cols] (map-indexed vector (m/non-zero-indices m))
        c        cols]
    [r c]))

(defmulti run-fire-spread
  "Runs the raster-based fire spread model with a map of these arguments:
  - max-runtime: double (minutes)
  - cell-size: double (feet)
  - landfire-rasters: map containing these entries;
    - elevation: core.matrix 2D double array (feet)
    - slope: core.matrix 2D double array (vertical feet/horizontal feet)
    - aspect: core.matrix 2D double array (degrees clockwise from north)
    - fuel-model: core.matrix 2D double array (fuel model numbers 1-256)
    - canopy-height: core.matrix 2D double array (feet)
    - canopy-base-height: core.matrix 2D double array (feet)
    - crown-bulk-density: core.matrix 2D double array (lb/ft^3)
    - canopy-cover: core.matrix 2D double array (0-100)
  - wind-speed-20ft: double (miles/hour)
  - wind-from-direction: double (degrees clockwise from north)
  - fuel-moisture: doubles (%){:dead {:1hr :10hr :100hr} :live {:herbaceous :woody}}
  - foliar-moisture: double (%)
  - ellipse-adjustment-factor: (< 1.0 = more circular, > 1.0 = more elliptical)
  - initial-ignition-site: One of the following:
     - point represented as [row col]
     - map containing a :matrix field of type core.matrix 2D double array (0-2)
     - nil (this causes GridFire to select a random ignition-point)
  - num-rows: integer
  - num-cols: integer"
  (fn [{:keys [initial-ignition-site]} _]
    (condp = (type initial-ignition-site)
      clojure.lang.PersistentHashMap :ignition-perimeter
      clojure.lang.PersistentVector  :ignition-point
      :random-ignition-point)))

(defmethod run-fire-spread :random-ignition-point
  [{:keys [landfire-rasters] :as constants} config]
  (run-fire-spread (assoc constants
                          :initial-ignition-site
                          (select-random-ignition-site (:fuel-model landfire-rasters)))
                   config))

(defmethod run-fire-spread :ignition-point
  [{:keys [landfire-rasters num-rows num-cols initial-ignition-site] :as constants}
   {:keys [spotting] :as config}]
  (let [[i j]                      initial-ignition-site
        fuel-model-matrix          (:fuel-model landfire-rasters)
        fire-spread-matrix         (m/zero-matrix num-rows num-cols)
        flame-length-matrix        (m/zero-matrix num-rows num-cols)
        fire-line-intensity-matrix (m/zero-matrix num-rows num-cols)
        burn-time-matrix           (m/zero-matrix num-rows num-cols)
        firebrand-count-matrix     (when spotting (m/zero-matrix num-rows num-cols))]
    (when (and (in-bounds? num-rows num-cols initial-ignition-site)
               (burnable-fuel-model? (m/mget fuel-model-matrix i j))
               (burnable-neighbors? fire-spread-matrix fuel-model-matrix
                                    num-rows num-cols initial-ignition-site))
      ;; initialize the ignition site
      (m/mset! fire-spread-matrix i j 1.0)
      (m/mset! flame-length-matrix i j 1.0)
      (m/mset! fire-line-intensity-matrix i j 1.0)
      (let [ignited-cells {initial-ignition-site
                           (compute-neighborhood-fire-spread-rates!
                            constants
                            fire-spread-matrix
                            initial-ignition-site
                            nil
                            0.0
                            0.0)}]
        (run-loop constants
                  config
                  ignited-cells
                  fire-spread-matrix
                  flame-length-matrix
                  fire-line-intensity-matrix
                  firebrand-count-matrix
                  burn-time-matrix)))))

(defmethod run-fire-spread :ignition-perimeter
  [{:keys [num-rows num-cols initial-ignition-site landfire-rasters] :as constants}
   {:keys [spotting] :as config}]
  (let [fire-spread-matrix         (first (m/mutable (:matrix initial-ignition-site)))
        non-zero-indices           (get-non-zero-indices fire-spread-matrix)
        flame-length-matrix        (initialize-matrix num-rows num-cols non-zero-indices)
        fire-line-intensity-matrix (initialize-matrix num-rows num-cols non-zero-indices)
        perimeter-indices          (filter #(burnable-neighbors? fire-spread-matrix
                                                                 (:fuel-model landfire-rasters)
                                                                 num-rows
                                                                 num-cols
                                                                 %)
                                           non-zero-indices)
        burn-time-matrix           (initialize-matrix num-rows num-cols non-zero-indices)
        firebrand-count-matrix     (when spotting (m/zero-matrix num-rows num-cols))
        ignited-cells              (into {}
                                         (for [index perimeter-indices
                                               :let  [ignition-trajectories
                                                      (compute-neighborhood-fire-spread-rates!
                                                       constants
                                                       fire-spread-matrix
                                                       index
                                                       nil
                                                       0.0
                                                       0.0)]]
                                           [index ignition-trajectories]))]
    (run-loop constants
              config
              ignited-cells
              fire-spread-matrix
              flame-length-matrix
              fire-line-intensity-matrix
              firebrand-count-matrix
              burn-time-matrix)))
#+end_src

This concludes our description of GridFire's raster-based fire spread
algorithm.

* Spotting Model
** Spotting Model Definitions
** Spotting Model Forumulas
#+begin_src clojure :results silent :exports code :tangle ../src/gridfire/spotting.clj :padline no :no-expand :comments link
(ns gridfire.spotting
  (:require [clojure.core.matrix :as m]
            [gridfire.common :refer [distance-3d
                                     fuel-moisture
                                     in-bounds?]]
            [gridfire.conversion :as convert]
            [kixi.stats.distribution :as distribution]))

;;-----------------------------------------------------------------------------
;; Formulas
;;-----------------------------------------------------------------------------

(defn froude-number
  "Returns froude number given:
  wind-speed-20ft: (ms^-1)
  fire-line-intensity: (kWm^-1)
  temperature: (Kelvin)
  ambient-gas-density: (kgm^-3)
  specific-heat-gas: (KJkg^-1 K^-1)"
  [wind-speed-20ft fire-line-intensity temperature ambient-gas-density specific-heat-gas]
  (let [g   9.81 ;(ms^-1) gravity
        L_c (-> (/ fire-line-intensity ;characteristic length of plume
                   (* ambient-gas-density
                      specific-heat-gas
                      (convert/F->K temperature)
                      (Math/sqrt g)))
                (Math/pow (/ 2 3)))]
    (/ wind-speed-20ft
       (Math/sqrt (* g L_c)))))

(defn buoyancy-driven? [froude]
  (<= froude 1))

(defn deviation-fb
  "Returns standard deviation as described in Perryman 2013 EQ5 and EQ6 given:
  froude number: (Int)
  fire-line-intensity: (kWm^-1)
  wind-speed-20ft: (ms^-1)"
  [froude fire-line-intensity wind-speed-20ft]
  (if (buoyancy-driven? froude)
    (+ (* 0.86 (Math/pow fire-line-intensity -0.21) (Math/pow wind-speed-20ft 0.44)) 0.19)
    (- (* 4.95 (Math/pow fire-line-intensity -0.01) (Math/pow wind-speed-20ft -0.02)) 3.48)))

(defn mean-fb
  "Returns mean as described in Perryman 2013 EQ5 and EQ6 given:
  froude number: (Int)
  fire-line-intensity: (kWm^-1)
  wind-speed-20ft: (ms^-1)"
  [froude fire-line-intensity wind-speed-20ft]
  (if (buoyancy-driven? froude)
    (+ (* 1.47 (Math/pow fire-line-intensity 0.54) (Math/pow wind-speed-20ft -0.55)) 1.14)
    (- (* 1.32 (Math/pow fire-line-intensity 0.26) (Math/pow wind-speed-20ft 0.11)) 0.02)))

(defn specific-heat-dry-fuel
  "Returns specific heat of dry fuel given:
  initiial-temp: (Celcius)
  ignition-temp: (Celcius)
  "
  [initial-temp ignition-temp]
  (+ 0.266 (* 0.0016 (/ (+ ignition-temp initial-temp) 2))))

(defn heat-of-preignition
  "Returns heat of preignition given:
  init-temperature: (Celcius)
  ignition-temperature: (Celcius)
  moisture content: (Percent)"
  [init-temperature ignition-temperature moisture]
  (let [T_o init-temperature
        T_i ignition-temperature
        M   moisture
        c_f (specific-heat-dry-fuel T_o T_i)

        ;; heat required to reach ignition temperature
        Q_a (* (- T_i T_o) c_f)

        ;; heat required to raise moisture to reach boiling point
        Q_b (* (- 100 T_o) M)

        ;; Heat of desorption
        Q_c (* 18.54 (- 1 (Math/exp (* -15.1 M))))

        ;; Heat required to vaporize moisture
        Q_d (* 540 M)]
    (+ Q_a Q_b Q_c Q_d)))

(defn schroeder-ign-prob
  "Returns the probability of ignition as described in Shroeder (1969) given:
  relative-humidity: (%)
  temperature: (Farenheit)"
  [relative-humidity temperature]
  (let [ignition-temperature 320 ;;FIXME should this be a constant?
        moisture             (-> (fuel-moisture relative-humidity temperature)
                                 :dead
                                 :1hr)
        Q_ig                 (heat-of-preignition (convert/F->C temperature) ignition-temperature moisture)
        X                    (/ (- 400 Q_ig) 10)]
    (/ (* 0.000048 (Math/pow X 4.3)) 50)))

(defn schroeder-ign-prob-adjusted
  [{:keys [cell-size landfire-layers]}
   {:keys [decay-constant] :as spot-config}
   temperature
   relative-humidity
   firebrand-count
   torched-origin
   [i j :as here]]
  (let [ignition-probability (schroeder-ign-prob relative-humidity
                                                 temperature)
        distance             (distance-3d (:elevation landfire-layers)
                                          cell-size
                                          here
                                          torched-origin)
        decay-factor         (Math/exp (* -1 decay-constant distance))]
    (- 1 (Math/pow (- 1 (* ignition-probability decay-factor)) firebrand-count))))

;;-----------------------------------------------------------------------------
;; Main
;;-----------------------------------------------------------------------------

(defn sample-wind-dir-deltas
  "Returns a sequence of [x y] distances (meters) that firebrands land away
  from a torched cell at i j where:
  x: parallel to the wind
  y: perpendicular to the wind (positive values are to the right of wind direction)"
  [fire-line-intensity-matrix
   {:keys [num-firebrands ambient-gas-density specific-heat-gas]}
   wind-speed-20ft
   temperature
   [i j]]
  (let [intensity     (convert/Btu-ft-s->kW-m (m/mget fire-line-intensity-matrix i j))
        froude        (froude-number intensity
                                     wind-speed-20ft
                                     temperature
                                     ambient-gas-density
                                     specific-heat-gas)
        mean          (mean-fb froude intensity wind-speed-20ft)
        deviation     (deviation-fb froude intensity wind-speed-20ft)
        parallel      (distribution/log-normal {:mu mean :sd deviation})
        perpendicular (distribution/normal {:mu 0 :sd 0.92})]
    (map (comp
          (partial mapv convert/m->ft)
          vector)
         (distribution/sample num-firebrands parallel)
         (distribution/sample num-firebrands perpendicular))))

(defn hypotenuse [x y]
  (Math/sqrt (+ (Math/pow x 2) (Math/pow y 2))))

(defn deltas-wind-dir->coord
  "Converts deltas from the torched tree in the wind direction to deltas
  in the coordinate plane"
  [deltas wind-direction]
  (map (fn [[d-paral d-perp]]
         (let [H  (hypotenuse d-paral d-perp)
               t1 wind-direction
               t2 (convert/rad->deg (Math/atan (/ d-perp d-paral)))
               t3 (+ t1 t2)]
           [(* -1 H (Math/cos (convert/deg->rad t3)))
            (* H (Math/sin (convert/deg->rad t3)))]))
       deltas))

(defn firebrands
  "Returns a sequence of cells that firebrands land in"
  [[x y :as deltas] wind-direction cell cell-size]
  (let [step         (/ cell-size 2)
        cell-center  (mapv #(+ step (* % step)) cell)
        coord-deltas (deltas-wind-dir->coord deltas wind-direction)]
    (map (comp
          (partial map int)
          (partial map #(quot % step))
          (partial map + cell-center))
         coord-deltas)))

(defn spread-firebrands
  [{:keys [num-rows num-cols cell-size wind-speed-20ft wind-from-direction temperature]}
   spot-config
   {:keys [cell crown-fire?]}
   firebrand-count-matrix
   fire-line-intensity-matrix]
  (when crown-fire?
    (let [deltas (sample-wind-dir-deltas fire-line-intensity-matrix
                                         spot-config
                                         (convert/mph->mps (wind-speed-20ft))
                                         (convert/F->K temperature)
                                         cell)]
      (doseq [[x y] (firebrands deltas wind-from-direction cell cell-size)
              :when (in-bounds? num-rows num-cols [x y])]
        (let [count (m/mget firebrand-count-matrix x y)]
          (m/mset! firebrand-count-matrix x y (inc count)))))))
#+end_src
* User Interface

The GridFire model described in the previous section may be called
directly from the REPL through the *run-fire-spread* function.
However, this would require that the user had already prepared all of
their map layers as 2D Clojure core.matrix values. In order to enable
GridFire to easily access a wide range of raster formatted GIS layers
directly, we have the following options:

1. A simple Clojure interface to a Postgresql database, containing
   the PostGIS spatial extensions. This interface is described in
   Section [[PostGIS Bridge]].

2. Magellan, a Clojure library for interacting with geospatial
   datasets. This interface is described in Section [[Magellan]].

Section [[Command Line Interface]] describes GridFire's command line
interface along with its input configuration file format, which
allows users to select between the PostGIS and Magellan data import
options easily.

Using one of these options along with a simple client interface in
clojure Section [[Command Line Interface]] which describes GridFire's
command line interface along with its input configuration file format.

** PostGIS Bridge

Extracting raster layers from a PostGIS database is performed by a
single function, called *postgis-raster-to-matrix*, which constructs a
SQL query for the layer, sends it to the database in a transaction,
and returns the result as a core.matrix 2D double array with nodata
values represented as -1.0. The georeferencing information associated
with this tile is also included in the returned results. This function
may be called directly from the REPL or indirectly through GridFire's
command line interface.

#+name: postgis-bridge
#+begin_src clojure :results silent :exports code :tangle ../src/gridfire/postgis_bridge.clj :padline no :no-expand :comments link
(ns gridfire.postgis-bridge
  (:require [clojure.core.matrix :as m]
            [clojure.java.jdbc   :as jdbc])
  (:import org.postgresql.jdbc.PgArray
           java.util.UUID))

(m/set-current-implementation :vectorz)

(defn extract-matrix [result]
  (->> result
       :matrix
       (#(.getArray ^PgArray %))
       (m/emap #(or % -1.0))
       m/matrix))

(defn build-rescale-query [rescaled-table-name resolution table-name]
  (format (str "CREATE TEMPORARY TABLE %s "
               "ON COMMIT DROP AS "
               "SELECT ST_Rescale(rast,%s,-%s,'NearestNeighbor') AS rast "
               "FROM %s")
          rescaled-table-name
          resolution
          resolution
          table-name))

(defn build-threshold-query [threshold]
  (format (str "ST_MapAlgebra(rast,band,NULL,"
               "'CASE WHEN [rast.val] < %s"
               " THEN 0.0 ELSE [rast.val] END')")
          threshold))

(defn build-data-query [threshold threshold-query metadata table-name]
  (format (str "SELECT ST_DumpValues(%s,%s) AS matrix "
               "FROM generate_series(1,%s) AS band "
               "CROSS JOIN %s")
          (if threshold threshold-query "rast")
          (if threshold 1 "band")
          (:numbands metadata)
          table-name))

(defn build-meta-query [table-name]
  (format "SELECT (ST_Metadata(rast)).* FROM %s" table-name))

(defn postgis-raster-to-matrix
  "Send a SQL query to the PostGIS database given by db-spec for a
  raster tile from table table-name. Optionally resample the raster to
  match resolution and set any values below threshold to 0. Return the
  post-processed raster values as a Clojure matrix using the
  core.matrix API along with all of the georeferencing information
  associated with this tile in a hash-map with the following form:
  {:srid 900916,
   :upperleftx -321043.875,
   :upperlefty -1917341.5,
   :width 486,
   :height 534,
   :scalex 2000.0,
   :scaley -2000.0,
   :skewx 0.0,
   :skewy 0.0,
   :numbands 10,
   :matrix #vectorz/matrix Large matrix with shape: [10,534,486]}"
  [db-spec table-name & [resolution threshold]]
  (jdbc/with-db-transaction [conn db-spec]
    (let [table-name      (if-not resolution
                            table-name
                            (let [rescaled-table-name (str "gridfire_" (subs (str (UUID/randomUUID)) 0 8))
                                  rescale-query       (build-rescale-query rescaled-table-name resolution table-name)]
                              ;; Create a temporary table to hold the rescaled raster.
                              ;; It will be dropped when the transaction completes.
                              (jdbc/db-do-commands conn [rescale-query])
                              rescaled-table-name))
          meta-query      (build-meta-query table-name)
          metadata        (first (jdbc/query conn [meta-query]))
          threshold-query (build-threshold-query threshold)
          data-query      (build-data-query threshold threshold-query metadata table-name)
          matrix          (when-let [results (seq (jdbc/query conn [data-query]))]
                            (m/matrix (mapv extract-matrix results)))]
      (assoc metadata :matrix matrix))))
#+end_src

** Magellan

Reading raster layers from disk is performed by a single function,
called *geotiff-raster-to-matrix*. Given the location of a GeoTIFF
file, this function will read the raster into memory and return the
same map of information as the *postgis-raster-to-matrix* function,
described in the previous section.

#+begin_src clojure :results silent :exports code :tangle ../src/gridfire/magellan_bridge.clj :padline no :no-expand :comments link
(ns gridfire.magellan-bridge
  (:require [clojure.core.matrix     :as m]
            [magellan.core           :refer [read-raster]]
            [magellan.raster.inspect :as inspect]))

(defn geotiff-raster-to-matrix
  "Reads a raster from a file using the magellan.core library. Returns the
   post-processed raster values as a Clojure matrix using the core.matrix API
   along with all of the georeferencing information associated with this tile in a
   hash-map with the following form:
  {:srid 900916,
   :upperleftx -321043.875,
   :upperlefty -1917341.5,
   :width 486,
   :height 534,
   :scalex 2000.0,
   :scaley -2000.0,
   :skewx 0.0,
   :skewy 0.0,
   :numbands 10,
   :matrix #vectorz/matrix Large matrix with shape: [10,534,486]}"
  [file-path]
  (let [raster   (read-raster file-path)
        grid     (:grid raster)
        r-info   (inspect/describe-raster raster)
        matrix   (inspect/extract-matrix raster)
        image    (:image r-info)
        envelope (:envelope r-info)]
    {:srid       (:srid r-info)
     :upperleftx (get-in envelope [:x :min])
     :upperlefty (get-in envelope [:y :min])
     :width      (:width image)
     :height     (:height image)
     :scalex     (.getScaleX (.getGridToCRS2D grid))
     :scaley     (.getScaleY (.getGridToCRS2D grid))
     :skewx      0.0 ;FIXME not used?
     :skewy      0.0 ;FIXME not used?
     :numbands   (:bands image)
     :matrix     (m/matrix matrix)}))
#+end_src

** Command Line Interface

The entire GridFire system is available for use directly from the
Clojure REPL. This enables straightforward analysis and introspection
of the fire behavior functions and their results over a range of
inputs. However, if you just want to simulate an individual
ignition event, GridFire comes with a simple command line interface
that can be parameterized by a single configuration file, specifying
the ignition location, burn duration, weather values, and the location
of the PostGIS raster layers to use for topography and fuels.

The executable may be created using the Clojure CLI tools as follows:

#+name: build-jar
#+begin_src sh :results silent :exports code
clojure -A:make-uberjar
#+end_src

This command will generate a Java Archive (JAR) file in
the *target* directory that may be run from the command line as
follows:

#+name: run-gridfire-jar
#+begin_src sh :results silent :exports code
java -jar gridfire-<version>.jar myconfig.edn
#+end_src

When run, the executable connects to the PostGIS database specified in
the passed-in config file, downloads the necessary raster layers,
simulates the ignition event for the requested duration, and returns
2D maps showing the spatial distributions of fire spread, flame
length, and fire line intensity respectively. Finally, it prints out
the final clock time from when the simulation was terminated as well
as the total number of ignited cells on the raster grid at that point.

Which maps are created (and in what formats) may be configured by
setting the following options in GridFire's input config file to true
or false:

#+ATTR_LATEX: :options \setlength{\itemsep}{-3mm}
1. :output-landfire-inputs?
2. :output-geotiffs?
3. :output-pngs?

#+name: command-line-interface
#+begin_src clojure :results silent :exports code :tangle ../src/gridfire/cli.clj :padline no :no-expand :comments link
(ns gridfire.cli
  (:gen-class)
<<<<<<< HEAD
  (:require [clojure.core.matrix   :as m]
            [clojure.data.csv      :as csv]
            [clojure.edn           :as edn]
            [clojure.java.io       :as io]
            [clojure.spec.alpha    :as s]
            [clojure.string        :as str]
            [gridfire.crown-fire   :refer [m->ft]]
            [gridfire.fetch        :as fetch]
            [gridfire.fire-spread  :refer [get-neighbors in-bounds? run-fire-spread]]
=======
  (:require [clojure.core.matrix :as m]
            [clojure.data.csv :as csv]
            [clojure.edn :as edn]
            [clojure.java.io :as io]
            [clojure.spec.alpha :as s]
            [clojure.string :as str]
            [gridfire.crown-fire :refer [m->ft]]
            [gridfire.common :refer [in-bounds?]]
            [gridfire.fetch :as fetch]
            [gridfire.fire-spread :refer [get-neighbors run-fire-spread]]
            [gridfire.magellan-bridge :refer [geotiff-raster-to-matrix]]
>>>>>>> fix import
            [gridfire.perturbation :as perturbation]
            [gridfire.spec.config  :as spec]
            [gridfire.utils.random :refer [my-rand-int my-rand-nth]]
            [magellan.core         :refer [make-envelope
                                           matrix-to-raster
                                           register-new-crs-definitions-from-properties-file!
                                           write-raster]]
            [matrix-viz.core       :refer [save-matrix-as-png]])
  (:import java.util.Random))

(m/set-current-implementation :vectorz)

(register-new-crs-definitions-from-properties-file! "CUSTOM"
                                                    (io/resource "custom_projections.properties"))

(defn sample-from-list
  [rand-generator n xs]
  (repeatedly n #(my-rand-nth rand-generator xs)))

(defn sample-from-range
  [rand-generator n [min max]]
  (let [range (- max min)]
    (repeatedly n #(+ min (my-rand-int rand-generator range)))))

(defn draw-samples
  [rand-generator n x]
  (into []
        (cond (list? x)   (sample-from-list rand-generator n x)
              (vector? x) (sample-from-range rand-generator n x)
              :else       (repeat n x))))

(defn cells-to-acres
  [cell-size num-cells]
  (let [acres-per-cell (/ (* cell-size cell-size) 43560.0)]
    (* acres-per-cell num-cells)))

(defn summarize-fire-spread-results
  [fire-spread-results cell-size]
  (let [flame-lengths              (filterv pos? (m/eseq (:flame-length-matrix fire-spread-results)))
        fire-line-intensities      (filterv pos? (m/eseq (:fire-line-intensity-matrix fire-spread-results)))
        burned-cells               (count flame-lengths)
        fire-size                  (cells-to-acres cell-size burned-cells)
        flame-length-mean          (/ (m/esum flame-lengths) burned-cells)
        fire-line-intensity-mean   (/ (m/esum fire-line-intensities) burned-cells)
        flame-length-stddev        (->> flame-lengths
                                        (m/emap #(Math/pow (- flame-length-mean %) 2.0))
                                        (m/esum)
                                        (#(/ % burned-cells))
                                        (Math/sqrt))
        fire-line-intensity-stddev (->> fire-line-intensities
                                        (m/emap #(Math/pow (- fire-line-intensity-mean %) 2.0))
                                        (m/esum)
                                        (#(/ % burned-cells))
                                        (Math/sqrt))]
    {:fire-size                  fire-size
     :flame-length-mean          flame-length-mean
     :flame-length-stddev        flame-length-stddev
     :fire-line-intensity-mean   fire-line-intensity-mean
     :fire-line-intensity-stddev fire-line-intensity-stddev}))

(defn calc-emc
  "Computes the Equilibrium Moisture Content (EMC) from rh (relative
   humidity in %) and temp (temperature in F)."
  [rh temp]
  (/ (cond (< rh 10)  (+ 0.03229 (* 0.281073 rh) (* -0.000578 rh temp))
           (< rh 50)  (+ 2.22749 (* 0.160107 rh) (* -0.01478 temp))
           :otherwise (+ 21.0606 (* 0.005565 rh rh) (* -0.00035 rh temp) (* -0.483199 rh)))
     30))

(defn calc-ffwi
  "Computes the Fosberg Fire Weather Index value from rh (relative
   humidity in %), temp (temperature in F), wsp (wind speed in mph),
   and a constant x (gust multiplier).
   ------------------------------------------------------------------
   Note: ffwi can be computed with (calc-ffwi rh temp wsp 1.0)
         ffwi-max can be computed with (calc-ffwi minrh maxtemp wsp 1.75)
   Geek points: Uses Cramer's rule: (+ d (* x (+ c (* x (+ b (* x a))))))
                for an efficient cubic calculation on tmp."
  [rh temp wsp x]
  (let [m   (calc-emc rh temp)
        eta (+ 1 (* m (+ -2 (* m (+ 1.5 (* m -0.5))))))]
    (/ (* eta (Math/sqrt (+ 1 (Math/pow (* x wsp) 2))))
       0.3002)))

(defn kebab->snake [s]
  (str/replace s #"-" "_"))

(defn snake->kebab [s]
  (str/replace s #"_" "-"))

(defn min->hour [t]
  (int (quot t 60)))

(defn previous-active-perimeter?
  [[i j :as here] matrix]
  (let [num-rows (m/row-count matrix)
        num-cols (m/column-count matrix)]
   (and
    (= (m/mget matrix i j) -1.0)
    (->> (get-neighbors here)
         (filter #(in-bounds? num-rows num-cols %))
         (map #(apply m/mget matrix %))
         (some pos?)))))

(defn to-color-map-values [burn-time-matrix current-clock]
  (m/emap-indexed (fn [here burn-time]
                    (let [delta-hours (->> (- current-clock burn-time)
                                           min->hour)]
                      (cond
                        (previous-active-perimeter? here burn-time-matrix) 201
                        (= burn-time -1.0)                                 200
                        (< 0 delta-hours 5)                                delta-hours
                        (>= delta-hours 5)                                 5
                        :else                                              0)))
                  burn-time-matrix))

(defn layer-snapshot [burn-time-matrix layer-matrix t]
  (m/emap (fn [layer-value burn-time]
            (if (<= burn-time t)
              layer-value
              0))
          layer-matrix
          burn-time-matrix))

(defn output-filename [name outfile-suffix simulation-id output-time ext]
  (as-> [name outfile-suffix simulation-id (when output-time (str "t" output-time))] $
       (remove str/blank? $)
       (str/join "_" $)
       (str $ ext)))

(defn output-geotiff
  ([config matrix name envelope]
   (output-geotiff config matrix name envelope nil nil))

  ([config matrix name envelope simulation-id]
   (output-geotiff config matrix name envelope simulation-id nil))

  ([{:keys [output-geotiffs? outfile-suffix] :as config}
    matrix name envelope simulation-id output-time]
   (when output-geotiffs?
     (-> (matrix-to-raster name matrix envelope)
         (write-raster (output-filename name
                                        outfile-suffix
                                        (str simulation-id)
                                        output-time
                                        ".tif"))))))

(defn output-png
  ([config matrix name envelope]
   (output-png config matrix name envelope nil nil))

  ([config matrix name envelope simulation-id]
   (output-png config matrix name envelope simulation-id nil))

  ([{:keys [output-png? outfile-suffix] :as config}
    matrix name envelope simulation-id output-time]
   (when output-png?
     (save-matrix-as-png :color 4 -1.0
                         matrix
                         (output-filename name
                                          outfile-suffix
                                          (str simulation-id)
                                          output-time
                                          ".png")))))

(def layer-name->matrix
  [["fire_spread"         :fire-spread-matrix]
   ["flame_length"        :flame-length-matrix]
   ["fire_line_intensity" :fire-line-intensity-matrix]
   ["burn_history"        :burn-time-matrix]])

(defn filter-output-layers [output-layers]
  (let [layers-to-filter (set (map (comp kebab->snake name) (keys output-layers)))]
    (filter (fn [[name _]] (contains? layers-to-filter name)) layer-name->matrix)))

(defn process-output-layers-timestepped
  [{:keys [simulation-id] :as config}
   {:keys [global-clock burn-time-matrix] :as fire-spread-results}
   name layer timestep envelope]
  (doseq [output-time (range 0 (inc global-clock) timestep)]
    (let [matrix          (if (= layer "burn_history")
                            (to-color-map-values layer output-time)
                            (fire-spread-results layer))
          filtered-matrix (layer-snapshot burn-time-matrix matrix output-time)]
      (output-geotiff config filtered-matrix name envelope simulation-id output-time)
      (output-png config filtered-matrix name envelope simulation-id output-time))))

(defn process-output-layers!
  [{:keys [output-layers] :as config}
   {:keys [global-clock burn-time-matrix] :as fire-spread-results}
   envelope
   simulation-id]
  (let [layers (if output-layers
                 (filter-output-layers output-layers)
                 layer-name->matrix)]
    (doseq [[name layer] layers]
      (let [kw       (keyword (snake->kebab name))
            timestep (get output-layers kw)]
        (if (int? timestep)
          (process-output-layers-timestepped config
                                             fire-spread-results
                                             name
                                             layer
                                             timestep
                                             envelope)
          (let [matrix (if (= layer "burn_history")
                         (to-color-map-values layer global-clock)
                         (fire-spread-results layer))]
            (output-geotiff config matrix name envelope simulation-id)
            (output-png config matrix name envelope simulation-id)))))))

(defn process-burn-count!
  [{:keys [fire-spread-matrix burn-time-matrix global-clock]}
   burn-count-matrix
   timestep]
  (if (int? timestep)
   (doseq [clock (range 0 (inc global-clock) timestep)]
     (let [filtered-fire-spread (m/emap (fn [layer-value burn-time]
                                          (if (<= burn-time clock)
                                            layer-value
                                            0))
                                        fire-spread-matrix
                                        burn-time-matrix)
           band                 (int (quot clock timestep))]
       (m/add! (nth (seq burn-count-matrix) band) filtered-fire-spread)))
   (m/add! burn-count-matrix fire-spread-matrix)))

(defn output-burn-probability-layer!
  [{:keys [output-burn-probability simulations] :as config} envelope burn-count-matrix]
  (when-let [timestep output-burn-probability]
    (let [output-name "burn_probability"]
      (if (int? timestep)
        (doseq [[band matrix] (map-indexed vector burn-count-matrix)]
          (let [output-time        (* band timestep)
                probability-matrix (m/emap #(/ % simulations) matrix)]
            (output-geotiff config probability-matrix output-name envelope nil output-time)
            (output-png config probability-matrix output-name envelope nil output-time)))
        (let [probability-matrix (m/emap #(/ % simulations) burn-count-matrix)]
          (output-geotiff config probability-matrix output-name envelope)
          (output-png config probability-matrix output-name envelope))))))

(defn initialize-burn-count-matrix
  [{:keys [output-burn-probability]} max-runtime num-rows num-cols]
  (when output-burn-probability
    (if (int? output-burn-probability)
     (let [num-bands (inc (quot (apply max max-runtime) output-burn-probability))]
       (m/zero-array [num-bands num-rows num-cols]))
     (m/zero-array [num-rows num-cols]))))

(defn run-simulations
  [{:keys
    [cell-size output-csvs? simulations output-layers output-burn-probability] :as config}
   landfire-rasters envelope ignition-row ignition-col max-runtime temperature
   relative-humidity wind-speed-20ft wind-from-direction foliar-moisture
   ellipse-adjustment-factor ignition-layer multiplier-lookup perturbations
   burn-count-matrix]
  (mapv
   (fn [i]
     (let [initial-ignition-site (or ignition-layer
                                     [(ignition-row i) (ignition-col i)])
           temperature           (if (map? temperature) (:matrix temperature) (temperature i))
           wind-speed-20ft       (if (map? wind-speed-20ft) (:matrix wind-speed-20ft) (wind-speed-20ft i))
           wind-from-direction   (if (map? wind-from-direction) (:matrix wind-from-direction) (wind-from-direction i))
           relative-humidity     (if (map? relative-humidity) (:matrix relative-humidity) (relative-humidity i))]
       (if-let [fire-spread-results (run-fire-spread
                                     {:max-runtime               (max-runtime i)
                                      :cell-size                 cell-size
                                      :landfire-rasters          landfire-rasters
                                      :wind-speed-20ft           wind-speed-20ft
                                      :wind-from-direction       wind-from-direction
                                      :temperature               temperature
                                      :relative-humidity         relative-humidity
                                      :foliar-moisture           (* 0.01 (foliar-moisture i))
                                      :ellipse-adjustment-factor (ellipse-adjustment-factor i)
                                      :num-rows                  (m/row-count (:fuel-model landfire-rasters))
                                      :num-cols                  (m/column-count (:fuel-model landfire-rasters))
                                      :multiplier-lookup         multiplier-lookup
                                      :initial-ignition-site     initial-ignition-site
                                      :firebrand-count           (:firebrand-count config)
                                      :perturbations             (when perturbations
                                                                   (perturbations i))
                                      :spotting                  (:spotting config)}
                                     config)]
         (do
           (process-output-layers! config fire-spread-results envelope i)
           (when-let [timestep output-burn-probability]
             (process-burn-count! fire-spread-results burn-count-matrix timestep))
           (if output-csvs?
             (merge
              {:ignition-row              (ignition-row i)
               :ignition-col              (ignition-col i)
               :max-runtime               (max-runtime i)
               :temperature               temperature
               :relative-humidity         relative-humidity
               :wind-speed-20ft           wind-speed-20ft
               :wind-from-direction       wind-from-direction
               :foliar-moisture           (foliar-moisture i)
               :ellipse-adjustment-factor (ellipse-adjustment-factor i)
               :exit-condition            (:exit-condition fire-spread-results)}
              (summarize-fire-spread-results fire-spread-results cell-size))))
         (when output-csvs?
           {:ignition-row               (ignition-row i)
            :ignition-col               (ignition-col i)
            :max-runtime                (max-runtime i)
            :temperature                temperature
            :relative-humidity          relative-humidity
            :wind-speed-20ft            wind-speed-20ft
            :wind-from-direction        wind-from-direction
            :foliar-moisture            (foliar-moisture i)
            :ellipse-adjustment-factor  (ellipse-adjustment-factor i)
            :fire-size                  0.0
            :flame-length-mean          0.0
            :flame-length-stddev        0.0
            :fire-line-intensity-mean   0.0
            :fire-line-intensity-stddev 0.0
            :exit-condition             :no-fire-spread}))))
   (range simulations)))

(defn write-csv-outputs
  [output-csvs? output-filename results-table]
  (when output-csvs?
    (with-open [out-file (io/writer output-filename)]
      (->> results-table
           (sort-by #(vector (:ignition-row %) (:ignition-col %)))
           (mapv (fn [{:keys [ignition-row ignition-col max-runtime temperature relative-humidity wind-speed-20ft
                              wind-from-direction foliar-moisture ellipse-adjustment-factor fire-size flame-length-mean
                              flame-length-stddev fire-line-intensity-mean fire-line-intensity-stddev]}]
                   [ignition-row
                    ignition-col
                    max-runtime
                    temperature
                    relative-humidity
                    wind-speed-20ft
                    wind-from-direction
                    foliar-moisture
                    ellipse-adjustment-factor
                    fire-size
                    flame-length-mean
                    flame-length-stddev
                    fire-line-intensity-mean
                    fire-line-intensity-stddev]))
           (cons ["ignition-row" "ignition-col" "max-runtime" "temperature" "relative-humidity" "wind-speed-20ft"
                  "wind-from-direction" "foliar-moisture" "ellipse-adjustment-factor" "fire-size" "flame-length-mean"
                  "flame-length-stddev" "fire-line-intensity-mean" "fire-line-intensity-stddev"])
           (csv/write-csv out-file)))))

(defn get-envelope
  [config landfire-layers]
  (let [{:keys [upperleftx upperlefty width height scalex scaley]} (landfire-layers :elevation)]
    (make-envelope (:srid config)
                   upperleftx
                   (+ upperlefty (* height scaley))
                   (* width scalex)
                   (* -1.0 height scaley))))

(defn get-weather [config rand-generator weather-type weather-layers]
  (if (contains? weather-layers weather-type)
    (weather-type weather-layers)
    (draw-samples rand-generator (:simulations config) (config weather-type))))

(defn create-multiplier-lookup
  [{:keys [cell-size]} weather-layers]
  (reduce-kv (fn [acc k {:keys [scalex]}]
               (assoc acc k (int (quot (m->ft scalex) cell-size))))
             {}
             weather-layers))

(defn -main
  [& config-files]
  (doseq [config-file config-files]
    (let [config (edn/read-string (slurp config-file))]
      (if (s/valid? ::spec/config config)
        (let [landfire-layers   (fetch/landfire-layers config)
              landfire-rasters  (into {}
                                      (map (fn [[layer info]] [layer (first (:matrix info))]))
                                      landfire-layers)
              ignition-layer    (fetch/ignition-layer config)
              weather-layers    (fetch/weather-layers config)
              multiplier-lookup (create-multiplier-lookup config weather-layers)
              envelope          (get-envelope config landfire-layers)
              simulations       (:simulations config)
              rand-generator    (if-let [seed (:random-seed config)]
                                  (Random. seed)
                                  (Random.))
              max-runtimes      (draw-samples rand-generator simulations (:max-runtime config))
              num-rows          (m/row-count (:fuel-model landfire-rasters))
              num-cols          (m/column-count (:fuel-model landfire-rasters))
              burn-count-matrix (initialize-burn-count-matrix config max-runtimes num-rows num-cols)]
          (when (:output-landfire-inputs? config)
            (doseq [[layer matrix] landfire-rasters]
              (-> (matrix-to-raster (name layer) matrix envelope)
                  (write-raster (str (name layer) (:outfile-suffix config) ".tif")))))
          (->> (run-simulations
                config
                landfire-rasters
                envelope
                (draw-samples rand-generator simulations (:ignition-row config))
                (draw-samples rand-generator simulations (:ignition-col config))
                max-runtimes
                (get-weather config rand-generator :temperature weather-layers)
                (get-weather config rand-generator :relative-humidity weather-layers)
                (get-weather config rand-generator :wind-speed-20ft weather-layers)
                (get-weather config rand-generator :wind-from-direction weather-layers)
                (draw-samples rand-generator simulations (:foliar-moisture config))
                (draw-samples rand-generator simulations (:ellipse-adjustment-factor config))
                ignition-layer
                multiplier-lookup
                (perturbation/draw-samples rand-generator simulations (:perturbations config))
                burn-count-matrix)
               (write-csv-outputs
                (:output-csvs? config)
                (str "summary_stats" (:outfile-suffix config) ".csv")))
          (output-burn-probability-layer! config envelope burn-count-matrix))
        (s/explain ::spec/config config)))))
#+end_src

#+name: utils-random
#+begin_src clojure :results silent :exports code :tangle ../src/gridfire/utils/random.clj :padline no :no-expand :comments link
(ns gridfire.utils.random
  (:import java.util.Random))

(defn my-rand
  ([^Random rand-generator] (.nextDouble rand-generator))
  ([^Random rand-generator n] (* n (my-rand rand-generator))))

(defn my-rand-int
  [rand-generator n]
  (int (my-rand rand-generator n)))

(defn my-rand-nth
  [rand-generator coll]
  (nth coll (my-rand-int rand-generator (count coll))))

(defn random-float
  [min-val max-val rand-generator]
  (let [range (- max-val min-val)]
    (+ min-val (my-rand rand-generator range))))
#+end_src

* Configuration File

The configuration file for GridFire's command line interface is a text
file in Extensible Data Notation (EDN) format.[fn::
https://github.com/edn-format/edn] A sample configuration file is
provided below and in ``resources/sample_config.edn''. The format
should be self-evident at a glance, but it is worth noting that EDN is
case-sensitive but whitespace-insensitive. Comments are anything
following two semi-colons (;;). Strings are contained in double-quotes
(``''). Keywords are prefixed with a colon (:). Vectors are delimited
with square brackets ([]). Associative lookup tables (a.k.a. maps) are
delimited with curly braces ({}) and are used to express key-value
relationships.

The configuration file can be broken up into 5 sections as described
below:

** Section 1: Landscape data to be shared by all simulations

GridFire allows us to choose how we want to ingest landscape data
through the configuration file. We can choose to get LANDFIRE layers
from our PostGIS database, or we can read raster files from disk. This
behavior is controlled as follows:

Include the following mapping at the top level of the configuraiton
file:

- *landfire-layers*: a map of fetch specifications

For the fetch specifications include the following mappings:
- *type*: the method for fetching the layer
- *source*: the string input for the fetch method

To fetch layers from a Postgresql database you must also include the
follwing mapping:

- *db-spec*: a map of database connection information for our Postgresql
  database

Here's an example of fetching LANDFIRE layers from a Postgresql database.
#+begin_src clojure
{:db-spec            {:classname   "org.postgresql.Driver"
                      :subprotocol "postgresql"
                      :subname     "//localhost:5432/gridfire"
                      :user        "gridfire"}
 :landfire-layers    {:aspect             {:type   :postgis
                                           :source "landfire.asp WHERE rid=100"}
                      :canopy-base-height {:type   :postgis
                                           :source "landfire.cbh WHERE rid=100"}
                      :canopy-cover       {:type   :postgis
                                           :source "landfire.cc WHERE rid=100"}
                      :canopy-height      {:type   :postgis
                                           :source "landfire.ch WHERE rid=100"}
                      :crown-bulk-density {:type   :postgis
                                           :source "landfire.cbd WHERE rid=100"}
                      :elevation          {:type   :postgis
                                           :source "landfire.fbfm40 WHERE rid=100"}
                      :fuel-model         {:type   :postgis
                                           :source "landfire.slp WHERE rid=100"}
                      :slope              {:type   :postgis
                                           :source "landfire.dem WHERE rid=100"}}}
#+end_src

Here's an example of fetching LANDFIRE layers from files on disk.
#+begin_src clojure
{:landfire-layers {:aspect             {:type   :geotiff
                                        :source "test/gridfire/resources/asp.tif"}
                   :canopy-base-height {:type   :geotiff
                                        :source "test/gridfire/resources/cbh.tif"}
                   :canopy-cover       {:type   :geotiff
                                        :source "test/gridfire/resources/cc.tif"}
                   :canopy-height      {:type   :geotiff
                                        :source "test/gridfire/resources/ch.tif"}
                   :crown-bulk-density {:type   :geotiff
                                        :source "test/gridfire/resources/cbd.tif"}
                   :elevation          {:type   :geotiff
                                        :source "test/gridfire/resources/dem.tif"}
                   :fuel-model         {:type   :geotiff
                                        :source "test/gridfire/resources/fbfm40.tif"}
                   :slope              {:type   :geotiff
                                        :source "test/gridfire/resources/slp.tif"}}}
#+end_src

Include the following required mapping on all configurations:

#+begin_src clojure
{:srid      "CUSTOM:900914"
 :cell-size 98.425} ; (feet)
#+end_src

** Section 2: Ignition data from which to build simulation inputs

GridFire allows us to choose how we want to initialize the ignition
area. We can choose one of 2 options: to initialize a single point or
an existing burn perimeter (raster).

To initialize a single point, include the following mappings:

- *ignition-row*: (single, list, or range of values)
- *ignition-col*: (single, list, or range of values)

For this method of ignition, values may be entered in one of three ways:

1. If a single value is provided, it will be kept the same for all
   simulations.
2. For a list of values, a value from the list will be randomly
   selected in each simulation.
3. For a range of values, a value from the range [inclusive exclusive]
   will be randomly selected in each simulation.

#+begin_src clojure
{:ignition-row [10 90]
 :ignition-col [20 80]}
#+end_src

To initialize an existing burn perimeter from a raster, we have two
options. We can read rasters from a Postgresql database or a raster
file on disk. This behavior is controlled as follows:

Include the following mapping at the top level of the configuraiton
file:

- *ignition-layer*: a map of fetch specifications

For the fetch specifications include the following mappings:
- *type*: the method for fetching the layer
- *source*: the string input for the fetch method

Here's an example of fetching an intial burn perimeter from a
Postgresql database.

*Note*: be sure to include the map of database connection (*:db-spec*) as
described in section 1.
#+begin_src clojure
{:ignition-layer {:type   :postgis
                  :source "ignition.ign WHERE rid=1"}}
#+end_src

Here's an example of fetching an intial burn perimeter from a file on
disk
#+begin_src clojure
{:fetch-ignition-method :geotiff
 :ignition-layer        "test/gridfire/resources/ign.tif"}
#+end_src

GridFire makes use of clojure's multimethods to dispatch control to
different handlers for fetching ignition layers. The dispatch depends
on what is in the config file. Here's the namespace that implements
this functionality.

#+name: fetch.clj
#+begin_src clojure :results silent :exports code :tangle ../src/gridfire/fetch.clj :padline no :no-expand :comments link
(ns gridfire.fetch
  (:require [clojure.core.matrix      :as m]
            [gridfire.magellan-bridge :refer [geotiff-raster-to-matrix]]
            [gridfire.postgis-bridge  :refer [postgis-raster-to-matrix]]
            [gridfire.spec.config     :as spec]
            [gridfire.surface-fire    :refer [degrees-to-radians]]))

;;-----------------------------------------------------------------------------
;; LANDFIRE
;;-----------------------------------------------------------------------------

(def layer-names
  [:aspect
   :canopy-base-height
   :canopy-cover
   :canopy-height
   :crown-bulk-density
   :elevation
   :fuel-model
   :slope])

(defn convert-metrics
  "Converting metrics in layers:
  meters to feet
  degrees to percent"
  [landfire-layers]
  (-> landfire-layers
      (update-in [:elevation :matrix]
                 (fn [matrix] (m/emap #(* % 3.28) matrix))) ; m -> ft
      (update-in [:slope :matrix]
                 (fn [matrix] (m/emap #(Math/tan (degrees-to-radians %)) matrix))) ; degrees -> %
      (update-in [:canopy-height :matrix]
                 (fn [matrix] (m/emap #(* % 3.28) matrix))) ; m -> ft
      (update-in [:canopy-base-height :matrix]
                 (fn [matrix] (m/emap #(* % 3.28) matrix))) ; m -> ft
      (update-in [:crown-bulk-density :matrix]
                 (fn [matrix] (m/emap #(* % 0.0624) matrix))))) ; kg/m^3 -> lb/ft^3

(defmulti landfire-layer
  (fn [_ {:keys [type]}] type))

(defmethod landfire-layer :postgis
  [db-spec {:keys [source]}]
  (postgis-raster-to-matrix db-spec source))

(defmethod landfire-layer :geotiff
  [_ {:keys [source]}]
  (geotiff-raster-to-matrix source))

(defn landfire-layers
  "Returns a map of LANDFIRE rasters (represented as maps) with the following units:
   {:elevation          feet
    :slope              vertical feet/horizontal feet
    :aspect             degrees clockwise from north
    :fuel-model         fuel model numbers 1-256
    :canopy-height      feet
    :canopy-base-height feet
    :crown-bulk-density lb/ft^3
    :canopy-cover       % (0-100)}"
  [{:keys [db-spec] :as config}]
  (convert-metrics
   (let [layers (:landfire-layers config)]
     (reduce (fn [amap layer-name]
               (let [source (get layers layer-name)]
                 (assoc amap
                        layer-name
                        (if (map? source)
                          (landfire-layer db-spec source)
                          (postgis-raster-to-matrix db-spec source)))))
             {}
             layer-names))))

;;-----------------------------------------------------------------------------
;; Initial Ignition
;;-----------------------------------------------------------------------------

(defn convert-burn-values [matrix {:keys [burned unburned]}]
  (m/emap #(condp = %
             (double burned)   1.0
             (double unburned) 0.0
             -1.0)
          matrix))

(defmulti ignition-layer
  (fn [{:keys [ignition-layer]}] (:type ignition-layer)))

(defmethod ignition-layer :postgis
  [{:keys [db-spec ignition-layer]}]
  (let [layer (postgis-raster-to-matrix db-spec (:source ignition-layer))]
    (if-let [bv (:burn-values ignition-layer)]
      (assoc layer :matrix (convert-burn-values (:matrix layer) bv))
      layer)))

(defmethod ignition-layer :geotiff
  [{:keys [ignition-layer]}]
  (let [layer (geotiff-raster-to-matrix (:source ignition-layer))]
    (if-let [bv (:burn-values ignition-layer)]
      (assoc layer :matrix (convert-burn-values (:matrix layer) bv))
      layer)))

(defmethod ignition-layer :default
  [_]
  nil)

;;-----------------------------------------------------------------------------
;; Weather
;;-----------------------------------------------------------------------------

(defmulti weather
  (fn [_ {:keys [type]}] type))

(defmethod weather :postgis
  [{:keys [db-spec]} {:keys [source]}]
  (postgis-raster-to-matrix db-spec source))

(defmethod weather :geotiff
  [_ {:keys [source]}]
  (geotiff-raster-to-matrix source))

(defn weather-layers
  "Returns a map of weather layers (represented as maps) with the following units:
   {:temperature         farenheight
    :relative-humidity   %
    :wind-speed-20ft     mph
    :wind-from-direction degrees clockwise from north}"
  [config]
  (reduce (fn [acc weather-name]
            (let [weather-spec (weather-name config)]
              (if (map? weather-spec)
                (assoc acc weather-name (weather config weather-spec))
                acc)))
          {}
          spec/weather-names))
#+end_src

** Section 3: Weather data from which to build simulation inputs

For all the options in this section, you may enter values in one of
three ways (as described in section 2): single, list, or range of
values.

#+begin_src clojure
{:temperature               (50 65 80)     ; (degrees Fahrenheit)
 :relative-humidity         (1 10 20)      ; (%)
 :wind-speed-20ft           (10 15 20)     ; (miles/hour)
 :wind-from-direction       (0 90 180 270) ; (degrees clockwise from north)
 :foliar-moisture           90}            ; (%)
#+end_src

Temperature, relative humidity, wind speed, and wind direction accepts
an additional type of input. GridFire allows us to use weather data
from rasters. To use weather data from raster we have two options.
This behavior is controlled as follows:

Include the following mapping at the top level of the configuraiton
file:

- *[weather-type]*: a map of fetch specifications

For the fetch specifications include the following mappings:
- *type*: the method for fetching the layer
- *source*: the string input for the fetch method

Here's an example of fetching weather rasters from a Postgresql database.
*Note*: be sure to include the map of database connection (*:db-spec*) as
described in section 1.
#+begin_src clojure
{:temperature         {:type   :postgis
                       :source "weather.tmpf WHERE rid=100"}
 :relative-humidity   {:type   :postgis
                       :source "weather.rh WHERE rid=100"}
 :wind-speed-20ft     {:type   :postgis
                       :source "weather.ws WHERE rid=100"}
 :wind-from-direction {:type   :postgis
                       :source "weather.wd WHERE rid=100"}}
#+end_src

Here's an example of fetching weather rasters from files on disk.
#+begin_src clojure
{:temperature         {:type   :geotiff
                       :source "test/gridfire/resources/weather-test/tmpf_to_sample.tif"}
 :relative-humidity   {:type   :geotiff
                       :source "test/gridfire/resources/weather-test/rh_to_sample.tif"}
 :wind-speed-20ft     {:type   :geotiff
                       :source "test/gridfire/resources/weather-test/ws_to_sample.tif"}
 :wind-from-direction {:type   :geotiff
                       :source "test/gridfire/resources/weather-test/d_to_sample.tif"}}
#+end_src

*NOTE:* Gridfire expects weather raster's resolution and the landfire's
resolution as designated by the `:cell-size` must be exact multiples
of one another. This means you may choose to use raster's of different
cell sizes to improve preformance.

** Section 4: Number of simulations and (optional) random seed perimeter

#+begin_src clojure
{:max-runtime               60             ; (minutes)
 :simulations               10
 :ellipse-adjustment-factor 1.0            ; (< 1.0 = more circular, > 1.0 = more elliptical)
 :random-seed 1234567890}                  ; long value (optional)
#+end_src

** Section 5: Outputs

Currently supported Geotiff layers for output
- fire-spread
- flame-length
- fire-line-intensity
- burn-history

To control the layers to output include the following mappings:
- *output-layers*: map of layers-name to timestep (in minutes) or the keyword `:final`
- *output-geotiff*: boolean

#+begin_src clojure
{:output-layers  {:fire-spread  10
                  :burn-history :final}
 :output-geotiff true}
#+end_src

The configuration above specify that we'd like to output one
firespread geotiff every 10 minutes in the simulation. For the burn
history we'd like to output the geotiff file at the final timestep of
the simulation. 

*Note:* if entry for `:output-layers` is omitted but `:output-geotiff`
is set to true then Gridfire will output all layers above at the final
timestep. 

Gridfire also supports an output for the burn probability layer which
is a matrix of the probability of a cell being burned across all
simulations. To control the output of the burn probability layer
include the following mapping:

- *output-*burn-probability*: timestep (in minutes) or keyword `:final`

#+begin_src clojure
{:output-burn-probability 10
 :output-geotiff          true}
#+end_src

Other output mappings:

#+begin_src clojure
{:outfile-suffix          "_tile_100"
 :output-landfire-inputs? true
 :output-pngs?            true
 :output-csvs?            true}
#+end_src

** Section 6: Perturbations

Gridfire supports puturbations of input rasters during simulations in
order to account for inherent uncertainty in the data. A uniform
random sampling of values within a given range is used to address
these uncertanties. 

To specify this in the config file include the following mappings:

- *perturbations:* a map of layer names to a map of perturbation configurations

#+begin_src clojure
{:perturbations {:canopy-height {:spatial-type :global
                                 :range        [-1.0 1.0]}}}
#+end_src

The above config specify that a randomly selected value between -1.0
and 1.0 should be added to the canopy height value. This perturbation
will be applied globally to all cells. We could also, instead, specify
that each cell should be perturbed individually by setting spatial
type to *:pixel*.

 #+name: perturbation
#+begin_src clojure :results silent :exports code :tangle ../src/gridfire/perturbation.clj :padline no :no-expand :comments link
(ns gridfire.perturbation
  (:require [gridfire.utils.random :refer [random-float]]))

(defn- enrich-info
  [perturbations rand-generator id]
  (reduce-kv
   (fn [acc k {:keys [spatial-type range rand-gen] :as v}]
     (let [simulation-id     id
           [min-val max-val] range]
       (if (= spatial-type :global)
         (update-in acc [k] merge {:global-value   (random-float min-val max-val rand-generator)
                                   :simulation-id  simulation-id
                                   :rand-generator rand-generator})
         (update-in acc [k] merge {:simulation-id  simulation-id
                                   :rand-generator rand-generator}))))
   perturbations
   perturbations))

(defn draw-samples
  [rand-generator n perturbations]
  (when perturbations
    (mapv #(enrich-info perturbations rand-generator %) (range n))))

(defn value-at
  ([perturb-info raster here]
   (value-at perturb-info raster here nil))

  ([{:keys [range spatial-type global-value rand-generator]} raster here frequency-band]
   (let [[min-val max-val] range]
     (if (= spatial-type :global)
       global-value
       (random-float min-val max-val rand-generator)))))

(def value-at
  (memoize value-at))

(defn- update?
  [global-clock next-clock frequency]
  (< (quot global-clock frequency)
     (quot next-clock frequency)))

(defn- global-temporal-perturbations
  [perturbations]
  (->> perturbations
       (filter (fn [[k v]] (and (:frequency v) (= (:spatial-type v) :global))))
       keys))

(defn update-global-vals
  [{:keys [perturbations] :as constants} current-clock next-clock]
  (let [layers-to-update (global-temporal-perturbations perturbations)]
    (reduce
     (fn [acc layer-name]
       (let [{:keys [frequency
                     range
                     rand-generator]} (get-in acc [:perturbations layer-name])
             [min-val max-val]        range
             new-global               (random-float min-val max-val rand-generator)]
         (if (update? current-clock next-clock frequency)
           (assoc-in acc [:perturbations layer-name :global-value] new-global)
           acc)))
     constants
     layers-to-update)))
#+end_src

* Example Configuration files

Here is a complete sample configuration for using landfire layers from our postigs enabled
database and initializing burn points from a range of values.

Here is a complete sample configuration for using LANDFIRE layers from
our PostGIS-enabled database with ignition points randomly sampled
from a range.

#+name: sample_postgis_config.edn
#+begin_src clojure :results silent :exports code :tangle ../resources/sample_postgis_config.edn :padline no :no-expand :comments link
{;; Section 1: Landscape data to be shared by all simulations
 :fetch-layer-method        :postgis
 :db-spec                   {:classname   "org.postgresql.Driver"
                             :subprotocol "postgresql"
                             :subname     "//localhost:5432/gridfire"
                             :user        "gridfire"
                             :password    "gridfire"}
 :landfire-layers            {:aspect             {:type   :postgis
                                                   :source "landfire.asp WHERE rid=100"}
                              :canopy-base-height {:type   :postgis
                                                   :source "landfire.cbh WHERE rid=100"}
                              :canopy-cover       {:type   :postgis
                                                   :source "landfire.cc WHERE rid=100"}
                              :canopy-height      {:type   :postgis
                                                   :source "landfire.ch WHERE rid=100"}
                              :crown-bulk-density {:type   :postgis
                                                   :source "landfire.cbd WHERE rid=100"}
                              :elevation          {:type   :postgis
                                                   :source "landfire.dem WHERE rid=100"}
                              :fuel-model         {:type   :postgis
                                                   :source "landfire.fbfm40 WHERE rid=100"}
                              :slope              {:type   :postgis
                                                   :source "landfire.slp WHERE rid=100"}}
 :srid                      "CUSTOM:900914"
 :cell-size                 98.425         ; (feet)

 ;; Section 2: Ignition data from which to build simulation inputs
 :ignition-row              [10 90]
 :ignition-col              [20 80]

 ;; Section 3: Weather data from which to build simulation inputs
 ;; For all options in this section, you may enter values in one of five ways:
 ;;   1. Single Value: 25
 ;;   2. List of Values: (2 17 9)
 ;;   3. Range of Values: [10 20]
 ;;   4. Raster from file on disk: {:type :geotiff :source "path/to/file/weather.tif"}
 ;;   5. Raster from Postgresql database: {:type :postgis :source "weather.ws WHERE rid=1"}
 ;;
 ;; If a single value is provided, it will be kept the same for all simulations.
 ;; For a list of values, the list will be randomly sampled from in each simulation.
 ;; For a range of values, the range [inclusive exclusive] will be randomly sampled from in each simulation.
 :temperature               (50 65 80)     ; (degrees Fahrenheit)
 :relative-humidity         (1 10 20)      ; (%)
 :wind-speed-20ft           (10 15 20)     ; (miles/hour)
 :wind-from-direction       (0 90 180 270) ; (degrees clockwise from north)
 :foliar-moisture           90             ; (%)

 ;; Section 4: Number of simulations and (optional) random seed parameter
 :max-runtime               60             ; (minutes)
 :ellipse-adjustment-factor 1.0            ; (< 1.0 = more circular, > 1.0 = more elliptical)
 :simulations               10
 :random-seed               1234567890     ; long value (optional)

 ;; Section 5: Types and names of outputs
 :outfile-suffix            "_tile_100"
 :output-landfire-inputs?   true
 :output-geotiffs?          true
 :output-pngs?              true
 :output-csvs?              true}
#+end_src

Here is a complete sample configuration for reading both the LANDFIRE
layers, initial burn perimeter, and weather layers from GeoTIFF
files on disk.

#+name: sample_geotiff_config.edn
#+begin_src clojure :results silent :exports code :tangle ../resources/sample_geotiff_config.edn :padline no :no-expand :comments link
{;; Section 1: Landscape data to be shared by all simulations
 :landfire-layers           {:aspect             {:type   :geotiff
                                                  :source "test/gridfire/resources/asp.tif"}
                             :canopy-base-height {:type   :geotiff
                                                  :source "test/gridfire/resources/cbh.tif"}
                             :canopy-cover       {:type   :geotiff
                                                  :source "test/gridfire/resources/cc.tif"}
                             :canopy-height      {:type   :geotiff
                                                  :source "test/gridfire/resources/ch.tif"}
                             :crown-bulk-density {:type   :geotiff
                                                  :source "test/gridfire/resources/cbd.tif"}
                             :elevation          {:type   :geotiff
                                                  :source "test/gridfire/resources/dem.tif"}
                             :fuel-model         {:type   :geotiff
                                                  :source "test/gridfire/resources/fbfm40.tif"}
                             :slope              {:type   :geotiff
                                                  :source "test/gridfire/resources/slp.tif"}}
 :srid                      "CUSTOM:900914"
 :cell-size                 98.425         ; (feet)

 ;; Section 2: Ignition data from which to build simulation inputs
 :ignition-layer            {:type   :geotiff
                             :source "test/gridfire/resources/ign.tif"}

 ;; Section 3: Weather data from which to build simulation inputs
 ;; For all options in this section, you may enter values in one of five ways:
 ;;   1. Single Value: 25
 ;;   2. List of Values: (2 17 9)
 ;;   3. Range of Values: [10 20]
 ;;   4. Raster from file on disk: {:type :geotiff :source "path/to/file/weather.tif"}
 ;;   5. Raster from Postgresql database: {:type :postgis :source "weather.ws WHERE rid=1"}
 ;;
 ;; If a single value is provided, it will be kept the same for all simulations.
 ;; For a list of values, the list will be randomly sampled from in each simulation.
 ;; For a range of values, the range [inclusive exclusive] will be randomly sampled from in each simulation.

 :temperature                      {:type   :geotiff
                                    :source "test/gridfire/resources/weather-test/tmpf_to_sample.tif"}  ; (degrees Fahrenheit)
 :relative-humidity                {:type   :geotiff
                                    :source "test/gridfire/resources/weather-test/rh_to_sample.tif"}    ; (%)
 :wind-speed-20ft                  {:type   :geotiff
                                    :source "test/gridfire/resources/weather-test/ws_to_sample.tif"}    ; (miles/hour)
 :wind-from-direction              {:type   :geotiff
                                    :source "test/gridfire/resources/weather-test/wd_to_sample.tif"}    ; (degrees clockwise from north)
 :foliar-moisture                  90                                                                   ; (%)

 ;; Section 4: Number of simulations and (optional) random seed parameter
 :max-runtime               60             ; (minutes)
 :ellipse-adjustment-factor 1.0            ; (< 1.0 = more circular, > 1.0 = more elliptical)
 :simulations               10
 :random-seed               1234567890     ; long value (optional)

 ;; Section 5: Types and names of outputs
 :outfile-suffix            "_from_raster_ignition"
 :output-landfire-inputs?   true
 :output-geotiffs?          true
 :output-pngs?              true
 :output-csvs?              true}
#+end_src

This concludes our discussion of GridFire's command line interface.

#+LATEX: \bibliographystyle{plainnat}
#+LATEX: \bibliography{GridFire}

* Monte Carlo Simulation                                           :noexport:

#+name: monte-carlo-simulation
#+begin_src clojure :results silent :exports none :tangle ../src/gridfire/monte_carlo.clj :padline no :no-expand :comments link
(ns gridfire.monte-carlo
  (:require [clojure.java.io :as io]
            [clojure.data.csv :as csv]
            [clojure.java.jdbc :as jdbc]
            [clojure.core.matrix :as m]
            [clojure.core.matrix.operators :as mop]
            [clojure.core.reducers :as r]
            [gridfire.surface-fire :refer [degrees-to-radians]]
            [gridfire.fire-spread :refer [random-cell run-fire-spread]]
            [gridfire.postgis-bridge :refer [postgis-raster-to-matrix]]))

(m/set-current-implementation :vectorz)

(defn postprocess-simulation-results
  [wrf-cell-id lon lat cell-offset-in-neighborhood output-directory results-table]
  (let [num-fires (count results-table)]
    (with-open [out-file (io/writer (io/file output-directory (str "all-fires-" wrf-cell-id ".csv")))]
      (csv/write-csv out-file
                     (cons ["wrf_cell_id" "lon" "lat" "landfire_y" "landfire_x" "offwig_percentile"
                            "ws_20ft_mph" "wdir" "mparam" "lw_moisture" "eaf" "fire_size_ac" "flame_length_mean"
                            ;; "flame_length_stddev" "fire_volume" "fire_shape"]
                            "fire_volume" "fire_shape"]
                           (mapv (fn [{:keys [ignition-site weather-sample wind-speed-20ft wind-from-direction
                                              equilibrium-moisture lw-moisture eaf fire-size flame-length-mean
                                              ;; flame-length-stddev fire-volume fire-shape]}]
                                              fire-volume fire-shape]}]
                                   (let [local-site     (mop/- ignition-site cell-offset-in-neighborhood)
                                         wrf-percentile (- 100.0 (/ weather-sample 36.0))]
                                     [wrf-cell-id
                                      lon
                                      lat
                                      (local-site 0)
                                      (local-site 1)
                                      wrf-percentile
                                      wind-speed-20ft
                                      wind-from-direction
                                      equilibrium-moisture
                                      lw-moisture
                                      eaf
                                      fire-size
                                      flame-length-mean
                                      ;; flame-length-stddev
                                      fire-volume
                                      fire-shape]))
                                 (sort-by :ignition-site results-table)))))
    (format "%s,%s,%s,%.2f,%.2f,%.2f,%.2f\n"
            wrf-cell-id lon lat
            (/ (transduce (map :fire-size)         + 0.0 results-table) num-fires)
            (/ (transduce (map :flame-length-mean) + 0.0 results-table) num-fires)
            (/ (transduce (map :fire-volume)       + 0.0 results-table) num-fires)
            (/ (transduce (map :fire-shape)        + 0.0 results-table) num-fires))))

(defn cells-to-acres
  [cell-size num-cells]
  (let [acres-per-cell (/ (* cell-size cell-size) 43560.0)]
    (* acres-per-cell num-cells)))

(defn compute-fire-behavior-metrics!
  [weather-readings lw-moisture burn-duration cell-size landfire-layers
   ellipse-adjustment-factor ignition-site weather-sample]
  (let [weather-reading      (get weather-readings weather-sample)
        wind-speed-20ft      (weather-reading :ws)     ;; mph
        wind-from-direction  (mod (+ 15 (weather-reading :wd)) 360) ;; degrees (+15 for WRF->AEA warping)
        equilibrium-moisture (weather-reading :mparam) ;; % (0-100)
        fuel-moisture        {:dead {:1hr        (* (+ equilibrium-moisture 0.2) 0.01)
                                     :10hr       (* (+ equilibrium-moisture 1.5) 0.01)
                                     :100hr      (* (+ equilibrium-moisture 2.5) 0.01)}
                              :live {:herbaceous 0.30
                                     :woody      (* lw-moisture 0.01)}}
        foliar-moisture      0.90
        fire-results         (run-fire-spread burn-duration cell-size landfire-layers
                                              wind-speed-20ft wind-from-direction
                                              fuel-moisture foliar-moisture
                                              ellipse-adjustment-factor ignition-site)]
    (if fire-results
      (let [flame-lengths       (filterv pos? (m/eseq (:flame-length-matrix fire-results)))
            burned-cells        (count flame-lengths)
            fire-size           (cells-to-acres cell-size burned-cells)
            flame-length-mean   (/ (m/esum flame-lengths) burned-cells)
            ;; flame-length-stddev (->> flame-lengths
            ;;                          (m/emap #(Math/pow (- flame-length-mean %) 2.0))
            ;;                          (m/esum)
            ;;                          (#(/ % burned-cells))
            ;;                          (Math/sqrt))]
            ]
        {:ignition-site        ignition-site
         :weather-sample       weather-sample
         :wind-speed-20ft      wind-speed-20ft
         :wind-from-direction  wind-from-direction
         :equilibrium-moisture equilibrium-moisture
         :lw-moisture          lw-moisture
         :eaf                  ellipse-adjustment-factor
         :fire-size            fire-size
         :flame-length-mean    flame-length-mean
         ;; :flame-length-stddev  flame-length-stddev
         :fire-volume          (* fire-size flame-length-mean)
         :fire-shape           (/ fire-size flame-length-mean)})
      {:ignition-site        ignition-site
       :weather-sample       weather-sample
       :wind-speed-20ft      wind-speed-20ft
       :wind-from-direction  wind-from-direction
       :equilibrium-moisture equilibrium-moisture
       :lw-moisture          lw-moisture
       :eaf                  ellipse-adjustment-factor
       :fire-size            0.0
       :flame-length-mean    0.0
       ;; :flame-length-stddev  0.0
       :fire-volume          0.0
       :fire-shape           0.0})))

(defn run-monte-carlo-fire-spread
  "Returns a vector of maps with the following fields:
   {:ignition-site :weather-sample :wind-speed-20ft :wind-from-direction :equilibrium-moisture
    :eaf :fire-size :flame-length-mean :flame-length-stddev :fire-volume :fire-shape}
   Inputs include:
   - landfire-layers  (map of core.matrix 2D double arrays)
                      {:elevation          m
                       :slope              degrees
                       :aspect             degrees from north
                       :fuel-model         category
                       :canopy-height      m
                       :canopy-base-height m
                       :crown-bulk-density kg/m^3
                       :canopy-cover       % (0-100)}
   - cell-size        cell size of matrices in landfire-layers (ft)
   - ignition-sites   (vector of [i j] points)
   - weather-readings (vector of weather records)
                      [{:ws mph :wd degrees :mparam %} ...]
   - lw-moisture      live woody fuel moisture % (0-100+)
   - samples-per-site (no-arg fn that produces a sequence of indices into weather-readings)
   - burn-duration    maximum time to allow each fire to spread (mins)
   - ellipse-adjustment-factor (< 1.0 = more circular, > 1.0 = more elliptical)"
  [landfire-layers cell-size ignition-sites weather-readings lw-moisture max-wrf-sample-index
   burn-duration ellipse-adjustment-factor]
  (let [landfire-layers (assoc landfire-layers
                               :elevation          (m/emap #(* % 3.28) (landfire-layers :elevation)) ; m -> ft
                               :slope              (m/emap #(Math/tan (degrees-to-radians %)) (landfire-layers :slope)) ; degrees -> %
                               :canopy-height      (m/emap #(* % 3.28) (landfire-layers :canopy-height)) ; m -> ft
                               :canopy-base-height (m/emap #(* % 3.28) (landfire-layers :canopy-base-height)) ; m -> ft
                               :crown-bulk-density (m/emap #(* % 0.0624) (landfire-layers :crown-bulk-density)))] ; kg/m^3 -> lb/ft^3
    (mapv (fn [ignition-site]
            (let [weather-sample (rand-int max-wrf-sample-index)]
              (compute-fire-behavior-metrics! weather-readings lw-moisture burn-duration cell-size
                                              landfire-layers ellipse-adjustment-factor ignition-site weather-sample)))
          ignition-sites)))

(defn fetch-wrf-cell-ids
  "Returns a vector of all unique wrf_cell_id strings."
  [db-spec]
  (let [query (str "SELECT j_i AS wrf_cell_id, lon, lat, lw_moisture"
                   "  FROM weather.wrf_points_ca"
                   "  ORDER BY lw_moisture DESC")]
    (jdbc/with-db-transaction [conn db-spec]
      (vec (jdbc/query conn [query])))))

(defn fetch-extreme-weather-readings
  "Returns a vector of maps for each of the top 2% weather readings by
   FFWI with these units:
   {:rank   1-73 (1 = 100th percentile, 73 = 98th percentile)
    :ws     mph (* 0.87 to adjust from 10m winds to 20ft winds)
    :wd     degrees from north
    :mparam 10 * % (0-1000)}"
  [db-spec wrf-cell-id]
  (let [query (str "SELECT rank, 0.87*ows_mph AS ws, wd_deg AS wd, mparam::int AS mparam"
                   "  FROM weather.toptwo_full_daily"
                   "  WHERE j_i_wrf_cacut='" wrf-cell-id "'"
                   "  ORDER BY rank")]
     (jdbc/with-db-transaction [conn db-spec]
       (vec (jdbc/query conn [query])))))

(defn fetch-midrange-weather-readings
  "Returns a vector of maps for each of the 74-76% weather readings by
   FFWI with these units:
   {:rank   1-73 (1 = 100th percentile, 73 = 98th percentile)
    :ws     mph (* 0.87 to adjust from 10m winds to 20ft winds)
    :wd     degrees from north
    :mparam 10 * % (0-1000)}"
  [db-spec wrf-cell-id]
  (let [query (str "SELECT rank, 0.87*ows_mph AS ws, wd_deg AS wd, mparam::int AS mparam"
                   "  FROM weather.midtwo_full_daily"
                   "  WHERE j_i_wrf_cacut='" wrf-cell-id "'"
                   "  ORDER BY rank")]
     (jdbc/with-db-transaction [conn db-spec]
       (vec (jdbc/query conn [query])))))

(defn fetch-landfire-data
  "Returns a map of LANDFIRE rasters as core.matrix 2D double arrays:
   {:elevation          m
    :slope              degrees
    :aspect             degrees
    :fuel-model         category
    :canopy-height      m
    :canopy-base-height m
    :crown-bulk-density kg/m^3
    :canopy-cover       % (0-100)}"
  [db-spec wrf-cell-id]
  (let [landfire-data
        {:elevation          (:matrix (postgis-raster-to-matrix db-spec (str "landfire.dem_wrf_tiles                WHERE j_i='" wrf-cell-id "'")))
         :slope              (:matrix (postgis-raster-to-matrix db-spec (str "landfire.slp_wrf_tiles                WHERE j_i='" wrf-cell-id "'")))
         :aspect             (:matrix (postgis-raster-to-matrix db-spec (str "landfire.asp_wrf_tiles                WHERE j_i='" wrf-cell-id "'")))
         :fuel-model         (:matrix (postgis-raster-to-matrix db-spec (str "fuel_model.fmod_iet_veg2015_wrf_tiles WHERE j_i='" wrf-cell-id "'")))
         ;; :fuel-model         (:matrix (postgis-raster-to-matrix db-spec (str "fuel_model.fmod_reax_v2005_wrf_tiles  WHERE j_i='" wrf-cell-id "'")))
         :canopy-height      (:matrix (postgis-raster-to-matrix db-spec (str "landfire.ch_wrf_tiles                 WHERE j_i='" wrf-cell-id "'")))
         :canopy-base-height (:matrix (postgis-raster-to-matrix db-spec (str "landfire.cbh_wrf_tiles                WHERE j_i='" wrf-cell-id "'")))
         :crown-bulk-density (:matrix (postgis-raster-to-matrix db-spec (str "landfire.cbd_wrf_tiles                WHERE j_i='" wrf-cell-id "'")))
         :canopy-cover       (:matrix (postgis-raster-to-matrix db-spec (str "landfire.cc_wrf_tiles                 WHERE j_i='" wrf-cell-id "'")))}]
    (if (not-any? nil? (vals landfire-data))
      landfire-data)))

(defn read-wrf-cells-list [clj-file start end]
  (-> (slurp clj-file)
      (read-string)
      (subvec start end)))

(defn launch-calfire-monte-carlo-simulation
  [db-spec output-directory wrf-cells-file start end fold-bin-size]
  ;; 1. Read in a list of wrf-cell-ids to process [{:wrf_cell_id :lon :lat :lw_moisture}...]
  ;; 2. Iterate through the wrf-cell-ids sequentially
  ;;    1. Load the live woody fuel moisture
  ;;    2. Load the top 2% extreme FFWI weather dataset as a vector of maps
  ;;    3. Load the LANDFIRE data
  ;;    4. Randomly select 1000 distinct LANDFIRE ignition-sites as a sequence of [i j] points
  ;;    5. Run run-monte-carlo-fire-spread for this WRF cell
  ;;    6. Write results-table to disk as a CSV
  (let [landfire-cell-size          98.425 ;; ft
        calfire-burn-duration       60.0   ;; mins
        max-wrf-sample-index        73
        ellipse-adjustment-factor   1.0
        cell-offset-in-neighborhood [84 83]
        num-ignitions               1000]
    (->> (read-wrf-cells-list wrf-cells-file start end)
         (r/filter (fn [{:keys [wrf_cell_id]}]
                     (not (.exists (io/file output-directory (str "all-fires-" wrf_cell_id ".csv"))))))
         (r/map (fn [{:keys [wrf_cell_id lon lat lw_moisture]}]
                  (try (let [ignition-sites   (into []
                                                    (comp (distinct) (take num-ignitions))
                                                    (repeatedly #(mop/+ cell-offset-in-neighborhood (random-cell 84 83))))
                             weather-readings (fetch-midrange-weather-readings db-spec wrf_cell_id)]
                         (when-let [landfire-data (fetch-landfire-data db-spec wrf_cell_id)]
                           (->> (run-monte-carlo-fire-spread landfire-data landfire-cell-size ignition-sites weather-readings lw_moisture
                                                             max-wrf-sample-index calfire-burn-duration ellipse-adjustment-factor)
                                (postprocess-simulation-results wrf_cell_id lon lat cell-offset-in-neighborhood output-directory))))
                       (catch Exception e (println "Exception in" wrf_cell_id "->" e)))))
         (r/remove nil?)
         (r/fold fold-bin-size r/cat r/append!)
         (cons "wrf_cell_id,lon,lat,fire_size,flame_length,fire_volume,fire_shape")
         (spit (io/file output-directory "all-fires-summary.csv")))))

(comment
  (spit "/data/CALFIRE_MAP1_RUN6/inputs/wrf_cells_to_process.clj"
        (fetch-wrf-cell-ids {:classname   "org.postgresql.Driver"
                             :subprotocol "postgresql"
                             :subname     "//iwap03:5432/calfire"
                             :user        "gridfire"}))

  (spit "/data/CALFIRE_MAP1_RUN6/inputs/wrf_cells_to_process.clj"
        (filterv (fn [{:keys [wrf_cell_id]}]
                   (not (.exists (io/file "/data/CALFIRE_MAP1_RUN6/outputs" (str "all-fires-" wrf_cell_id ".csv")))))
                 (fetch-wrf-cell-ids {:classname   "org.postgresql.Driver"
                                      :subprotocol "postgresql"
                                      :subname     "//iwap03:5432/calfire"
                                      :user        "gridfire"})))

  (spit "/data/IWAP_GRIDFIRE_RUNS/inputs/wrf_cells_to_process.clj"
        (fetch-wrf-cell-ids {:classname   "org.postgresql.Driver"
                             :subprotocol "postgresql"
                             :subname     "//iwap03:5432/calfire"
                             :user        "gridfire"}))

  (spit "/data/IWAP_GRIDFIRE_RUNS/inputs/wrf_cells_to_process.clj"
        (filterv (fn [{:keys [wrf_cell_id]}]
                   (not (.exists (io/file "/data/IWAP_GRIDFIRE_RUNS/outputs" (str "all-fires-" wrf_cell_id ".csv")))))
                 (fetch-wrf-cell-ids {:classname   "org.postgresql.Driver"
                                      :subprotocol "postgresql"
                                      :subname     "//iwap03:5432/calfire"
                                      :user        "gridfire"})))

  ;; iwap02
  (launch-calfire-monte-carlo-simulation
   {:classname   "org.postgresql.Driver"
    :subprotocol "postgresql"
    :subname     "//iwap03:5432/calfire"
    :user        "gridfire"}
   "/data/IWAP_GRIDFIRE_RUNS/outputs"
   "/data/IWAP_GRIDFIRE_RUNS/inputs/wrf_cells_to_process.clj"
   0 6000 30)

  ;; iwap03
  (launch-calfire-monte-carlo-simulation
   {:classname   "org.postgresql.Driver"
    :subprotocol "postgresql"
    :subname     "//localhost:5432/calfire"
    :user        "gridfire"}
   "/data/IWAP_GRIDFIRE_RUNS/outputs"
   "/data/IWAP_GRIDFIRE_RUNS/inputs/wrf_cells_to_process.clj"
   6000 18000 100)

  ;; iwap04
  (launch-calfire-monte-carlo-simulation
   {:classname   "org.postgresql.Driver"
    :subprotocol "postgresql"
    :subname     "//iwap03:5432/calfire"
    :user        "gridfire"}
   "/data/IWAP_GRIDFIRE_RUNS/outputs"
   "/data/IWAP_GRIDFIRE_RUNS/inputs/wrf_cells_to_process.clj"
   18000 30000 100)

  ;; iwap05
  (launch-calfire-monte-carlo-simulation
   {:classname   "org.postgresql.Driver"
    :subprotocol "postgresql"
    :subname     "//iwap03:5432/calfire"
    :user        "gridfire"}
   "/data/IWAP_GRIDFIRE_RUNS/outputs"
   "/data/IWAP_GRIDFIRE_RUNS/inputs/wrf_cells_to_process.clj"
   30000 41423 100))
#+end_src<|MERGE_RESOLUTION|>--- conflicted
+++ resolved
@@ -1978,22 +1978,8 @@
                                        0.0))
      :crown-fire?         crown-fire?}))
 
-<<<<<<< HEAD
 (defn matrix-value-at [[i j] global-clock matrix]
   (if (> (m/dimensionality matrix) 2)
-=======
-(defn calc-emc
-  "Computes the Equilibrium Moisture Content (EMC) from rh (relative
-   humidity in %) and temp (temperature in F)."
-  [rh temp]
-  (/ (cond (< rh 10)  (+ 0.03229 (* 0.281073 rh) (* -0.000578 rh temp))
-           (< rh 50)  (+ 2.22749 (* 0.160107 rh) (* -0.01478 temp))
-           :else (+ 21.0606 (* 0.005565 rh rh) (* -0.00035 rh temp) (* -0.483199 rh)))
-     30))
-
-(defn matrix-value-at [[i j] global-clock raster]
-  (if (> (m/dimensionality raster) 2)
->>>>>>> 0e20beb0
     (let [band (int (quot global-clock 60.0))] ;Assuming each band is 1 hour
       (m/mget matrix band i j))
     (m/mget matrix i j)))
@@ -2755,29 +2741,16 @@
 #+begin_src clojure :results silent :exports code :tangle ../src/gridfire/cli.clj :padline no :no-expand :comments link
 (ns gridfire.cli
   (:gen-class)
-<<<<<<< HEAD
   (:require [clojure.core.matrix   :as m]
             [clojure.data.csv      :as csv]
             [clojure.edn           :as edn]
             [clojure.java.io       :as io]
             [clojure.spec.alpha    :as s]
             [clojure.string        :as str]
+            [gridfire.common :refer [in-bounds?]]
             [gridfire.crown-fire   :refer [m->ft]]
             [gridfire.fetch        :as fetch]
-            [gridfire.fire-spread  :refer [get-neighbors in-bounds? run-fire-spread]]
-=======
-  (:require [clojure.core.matrix :as m]
-            [clojure.data.csv :as csv]
-            [clojure.edn :as edn]
-            [clojure.java.io :as io]
-            [clojure.spec.alpha :as s]
-            [clojure.string :as str]
-            [gridfire.crown-fire :refer [m->ft]]
-            [gridfire.common :refer [in-bounds?]]
-            [gridfire.fetch :as fetch]
-            [gridfire.fire-spread :refer [get-neighbors run-fire-spread]]
-            [gridfire.magellan-bridge :refer [geotiff-raster-to-matrix]]
->>>>>>> fix import
+            [gridfire.fire-spread  :refer [get-neighbors run-fire-spread]]
             [gridfire.perturbation :as perturbation]
             [gridfire.spec.config  :as spec]
             [gridfire.utils.random :refer [my-rand-int my-rand-nth]]

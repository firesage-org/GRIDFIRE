--- conflicted
+++ resolved
@@ -2555,20 +2555,12 @@
 (defn- spot-ignition-probability
   [{:keys [cell-size landfire-rasters]}
    {:keys [decay-constant]}
-<<<<<<< HEAD
-=======
    fuel-moisture
->>>>>>> 9701c958
    temperature
    firebrand-count
    torched-origin
    here]
-<<<<<<< HEAD
-  (let [ignition-probability (schroeder-ign-prob relative-humidity
-                                                 temperature)
-=======
   (let [ignition-probability (schroeder-ign-prob fuel-moisture temperature)
->>>>>>> 9701c958
         distance             (ft->m (distance-3d (:elevation landfire-rasters)
                                                  cell-size
                                                  here

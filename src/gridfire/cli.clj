;; [[file:../../org/GridFire.org::command-line-interface][command-line-interface]]
(ns gridfire.cli
  (:gen-class)
  (:require [clojure.core.async    :refer [<!!]]
            [clojure.edn           :as edn]
            [clojure.java.io       :as io]
            [clojure.tools.cli     :refer [parse-opts]]
            [gridfire.config       :as config]
            [gridfire.core         :as gridfire]
            [gridfire.server       :as server]
            [gridfire.utils.server :refer [hostname? throw-message]]))

(set! *unchecked-math* :warn-on-boxed)

;;===========================================================
;; Argument Processing
;;===========================================================

(defn all-required-keys? [arguments options]
  (or (seq arguments)
      (every? options [:server-config :host :port])
      (:elmfire-data options)))

(defn process-options [arguments {:keys [server-config] :as options}]
  (cond (not (all-required-keys? arguments options))
        (throw-message (str "For gridfire cli mode, include "
                            "one or more gridfire.edn files.\n"
                            "For gridfire server mode, include these args: "
                            "--server-config --host --port\n"
                            "For converting elmfire.data to gridfire.edn, include this arg: "
                            "--elmfire-data"))

        server-config
        (let [config-file-params  (edn/read-string (slurp server-config))
              command-line-params (dissoc options :server-config)]
          (merge config-file-params command-line-params))

        :else
        options))

;;===========================================================
;; User Interface
;;===========================================================

(def cli-options
  [["-c" "--server-config CONFIG" "Server config file"
    :validate [#(.exists  (io/file %)) "The provided --server-config does not exist."
               #(.canRead (io/file %)) "The provided --server-config is not readable."]]

   ["-h" "--host HOST" "Host domain name"
    :validate [hostname? "The provided --host is invalid."]]

   ["-p" "--port PORT" "Port number"
    :parse-fn #(if (int? %) % (Integer/parseInt %))
    :validate [#(< 0 % 0x10000) "Must be a number between 0 and 65536"]]

   ["-e" "--elmfire-data FILE" "Path to an elmfire.data file"
    :validate [#(.exists  (io/file %)) "The provided --elmfire-data does not exist."
               #(.canRead (io/file %)) "The provided --elmfire-data is not readable."]]

   ["-v" "--verbose" "Flag for controlling elmfire.data conversion output params"]

   ["-o" "--override-config OVERRIDE" "Path to override.edn file"
    :validate [#(.exists  (io/file %)) "The provided --override-config does not exist."
               #(.canRead (io/file %)) "The provided --override-config is not readable."]]])

(def program-banner
  (str "gridfire: Launch fire spread simulations via config files or in server mode.\n"
       "Copyright © 2014-2021 Spatial Informatics Group, LLC.\n"))

(defn -main
  [& args]
  (println program-banner)
  (let [{:keys [options arguments summary errors]} (parse-opts args cli-options)
        ;; {:options   The options map, keyed by :id, mapped to the parsed value
        ;;  :arguments A vector of unprocessed arguments
        ;;  :summary   A string containing a minimal options summary
        ;;  :errors    A vector of error message strings thrown during parsing; nil when no errors exist
        config-params (try
                        (process-options arguments options)
                        (catch Exception e
                          (ex-message e)))]
    (cond
      (seq errors)
      (do
        (run! println errors)
        (println (str "\nUsage:\n" summary)))

<<<<<<< HEAD
      (seq arguments)
      (doseq [config-file arguments]
        (gridfire/process-config-file! (edn/read-string (slurp config-file))))

=======
>>>>>>> a2920700
      (string? config-params)
      (do
        (println config-params)
        (println (str "\nUsage:\n" summary)))

      (:elmfire-data options)
      (config/convert-config! (:elmfire-data options) (:override-config options))

      (:server-config options)
      (<!! (server/start-server! config-params))

      :else
      (doseq [config-file arguments]
        (gridfire/process-config-file! config-file)))
    (System/exit 0)))
;; command-line-interface ends here<|MERGE_RESOLUTION|>--- conflicted
+++ resolved
@@ -86,13 +86,6 @@
         (run! println errors)
         (println (str "\nUsage:\n" summary)))
 
-<<<<<<< HEAD
-      (seq arguments)
-      (doseq [config-file arguments]
-        (gridfire/process-config-file! (edn/read-string (slurp config-file))))
-
-=======
->>>>>>> a2920700
       (string? config-params)
       (do
         (println config-params)

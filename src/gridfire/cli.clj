--- conflicted
+++ resolved
@@ -6,11 +6,8 @@
             [clojure.edn           :as edn]
             [clojure.java.io       :as io]
             [clojure.spec.alpha    :as s]
-<<<<<<< HEAD
             [gridfire.crown-fire   :refer [m->ft]]
-=======
             [gridfire.common       :refer [calc-emc]]
->>>>>>> 09f606f3
             [gridfire.fetch        :as fetch]
             [gridfire.fire-spread  :refer [run-fire-spread]]
             [gridfire.spec.config  :as spec]

;; [[file:../../org/GridFire.org::command-line-interface][command-line-interface]]
(ns gridfire.cli
  (:gen-class)
  (:require [clojure.core.async    :refer [<!!]]
            [clojure.edn           :as edn]
            [clojure.java.io       :as io]
            [clojure.tools.cli     :refer [parse-opts]]
            [gridfire.config       :as config]
            [gridfire.core         :as gridfire]
            [gridfire.server       :as server]
            [gridfire.utils.server :refer [hostname? throw-message]]))

(set! *unchecked-math* :warn-on-boxed)

;;===========================================================
;; Argument Processing
;;===========================================================

(defn all-required-keys? [arguments options]
  (or (seq arguments)
      (every? options [:server-config :host :port])
      (:elmfire-data options)))

(defn process-options [arguments {:keys [server-config] :as options}]
  (cond (not (all-required-keys? arguments options))
        (throw-message (str "For gridfire cli mode, include "
                            "one or more gridfire.edn files.\n"
                            "For gridfire server mode, include these args: "
                            "--server-config --host --port\n"
                            "For converting elmfire.data to gridfire.edn, include this arg: "
                            "--elmfire-data"))

        server-config
        (let [config-file-params  (edn/read-string (slurp server-config))
              command-line-params (dissoc options :server-config)]
          (merge config-file-params command-line-params))

        :else
        options))

;;===========================================================
;; User Interface
;;===========================================================

(def cli-options
  [["-c" "--server-config CONFIG" "Server config file"
    :validate [#(.exists  (io/file %)) "The provided --server-config does not exist."
               #(.canRead (io/file %)) "The provided --server-config is not readable."]]

   ["-h" "--host HOST" "Host domain name"
    :validate [hostname? "The provided --host is invalid."]]

   ["-p" "--port PORT" "Port number"
    :parse-fn #(if (int? %) % (Integer/parseInt %))
    :validate [#(< 0 % 0x10000) "Must be a number between 0 and 65536"]]

   ["-e" "--elmfire-data FILE" "Path to an elmfire.data file"
    :validate [#(.exists  (io/file %)) "The provided --elmfire-data does not exist."
               #(.canRead (io/file %)) "The provided --elmfire-data is not readable."]]

   ["-v" "--verbose" "Flag for controlling elmfire.data conversion output params"]])

(def program-banner
  (str "gridfire: Launch fire spread simulations via config files or in server mode.\n"
<<<<<<< HEAD
       "Copyright © 2011-2021 Spatial Informatics Group, LLC.\n"))
=======
       "Copyright © 2014-2021 Spatial Informatics Group, LLC.\n"))
>>>>>>> 09e3b473

(defn -main
  [& args]
  (println program-banner)
  (let [{:keys [options arguments summary errors]} (parse-opts args cli-options)
        ;; {:options   The options map, keyed by :id, mapped to the parsed value
        ;;  :arguments A vector of unprocessed arguments
        ;;  :summary   A string containing a minimal options summary
        ;;  :errors    A vector of error message strings thrown during parsing; nil when no errors exist
        config-params (try
                        (process-options arguments options)
                        (catch Exception e
                          (ex-message e)))]
    (cond
      (seq errors)
      (do
        (run! println errors)
        (println (str "\nUsage:\n" summary)))

      (string? config-params)
      (do
        (println config-params)
        (println (str "\nUsage:\n" summary)))

      (:elmfire-data options)
      (config/convert-config! (:elmfire-data options))

      (:server-config options)
      (<!! (server/start-server! config-params))

      :else
      (doseq [config-file arguments]
        (gridfire/process-config-file! config-file)))
    (System/exit 0)))
;; command-line-interface ends here<|MERGE_RESOLUTION|>--- conflicted
+++ resolved
@@ -62,11 +62,7 @@
 
 (def program-banner
   (str "gridfire: Launch fire spread simulations via config files or in server mode.\n"
-<<<<<<< HEAD
-       "Copyright © 2011-2021 Spatial Informatics Group, LLC.\n"))
-=======
        "Copyright © 2014-2021 Spatial Informatics Group, LLC.\n"))
->>>>>>> 09e3b473
 
 (defn -main
   [& args]

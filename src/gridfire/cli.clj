;; [[file:../../org/GridFire.org::command-line-interface][command-line-interface]]
(ns gridfire.cli
  (:gen-class)
  (:require [clojure.core.matrix    :as m]
            [clojure.data.csv       :as csv]
            [clojure.edn            :as edn]
            [clojure.java.io        :as io]
            [clojure.spec.alpha     :as s]
            [clojure.string         :as str]
            [gridfire.binary-output :as binary]
<<<<<<< HEAD
            [gridfire.common        :refer [get-neighbors in-bounds?]]
=======
            [gridfire.common        :refer [calc-emc in-bounds?]]
>>>>>>> 46b2c995
            [gridfire.crown-fire    :refer [m->ft]]
            [gridfire.fetch         :as fetch]
            [gridfire.fire-spread   :refer [run-fire-spread]]
            [gridfire.perturbation  :as perturbation]
            [gridfire.spec.config   :as spec]
            [gridfire.utils.random  :refer [draw-samples]]
            [magellan.core          :refer [make-envelope
                                           matrix-to-raster
                                           register-new-crs-definitions-from-properties-file!
                                           write-raster]]
            [matrix-viz.core        :refer [save-matrix-as-png]])
  (:import java.util.Random))

(m/set-current-implementation :vectorz)

(register-new-crs-definitions-from-properties-file! "CUSTOM"
                                                    (io/resource "custom_projections.properties"))

(defn cells-to-acres
  [cell-size num-cells]
  (let [acres-per-cell (/ (* cell-size cell-size) 43560.0)]
    (* acres-per-cell num-cells)))

(defn summarize-fire-spread-results
  [fire-spread-results cell-size]
  (let [flame-lengths              (filterv pos? (m/eseq (:flame-length-matrix fire-spread-results)))
        fire-line-intensities      (filterv pos? (m/eseq (:fire-line-intensity-matrix fire-spread-results)))
        burned-cells               (count flame-lengths)
        fire-size                  (cells-to-acres cell-size burned-cells)
        flame-length-mean          (/ (m/esum flame-lengths) burned-cells)
        fire-line-intensity-mean   (/ (m/esum fire-line-intensities) burned-cells)
        flame-length-stddev        (->> flame-lengths
                                        (m/emap #(Math/pow (- flame-length-mean %) 2.0))
                                        (m/esum)
                                        (#(/ % burned-cells))
                                        (Math/sqrt))
        fire-line-intensity-stddev (->> fire-line-intensities
                                        (m/emap #(Math/pow (- fire-line-intensity-mean %) 2.0))
                                        (m/esum)
                                        (#(/ % burned-cells))
                                        (Math/sqrt))]
    {:fire-size                  fire-size
     :flame-length-mean          flame-length-mean
     :flame-length-stddev        flame-length-stddev
     :fire-line-intensity-mean   fire-line-intensity-mean
     :fire-line-intensity-stddev fire-line-intensity-stddev}))

(defn calc-ffwi
  "Computes the Fosberg Fire Weather Index value from rh (relative
   humidity in %), temp (temperature in F), wsp (wind speed in mph),
   and a constant x (gust multiplier).
   ------------------------------------------------------------------
   Note: ffwi can be computed with (calc-ffwi rh temp wsp 1.0)
         ffwi-max can be computed with (calc-ffwi minrh maxtemp wsp 1.75)
   Geek points: Uses Cramer's rule: (+ d (* x (+ c (* x (+ b (* x a))))))
                for an efficient cubic calculation on tmp."
  [rh temp wsp x]
  (let [m   (calc-emc rh temp)
        eta (+ 1 (* m (+ -2 (* m (+ 1.5 (* m -0.5))))))]
    (/ (* eta (Math/sqrt (+ 1 (Math/pow (* x wsp) 2))))
       0.3002)))

(defn kebab->snake [s]
  (str/replace s #"-" "_"))

(defn snake->kebab [s]
  (str/replace s #"_" "-"))

(defn min->hour [t]
  (int (quot t 60)))

(defn previous-active-perimeter?
  [[i j :as here] matrix]
  (let [num-rows (m/row-count matrix)
        num-cols (m/column-count matrix)]
   (and
    (= (m/mget matrix i j) -1.0)
    (->> (get-neighbors here)
         (filter #(in-bounds? num-rows num-cols %))
         (map #(apply m/mget matrix %))
         (some pos?)))))

(defn to-color-map-values [burn-time-matrix current-clock]
  (m/emap-indexed (fn [here burn-time]
                    (let [delta-hours (->> (- current-clock burn-time)
                                           min->hour)]
                      (cond
                        (previous-active-perimeter? here burn-time-matrix) 201
                        (= burn-time -1.0)                                 200
                        (< 0 delta-hours 5)                                delta-hours
                        (>= delta-hours 5)                                 5
                        :else                                              0)))
                  burn-time-matrix))

(defn layer-snapshot [burn-time-matrix layer-matrix t]
  (m/emap (fn [layer-value burn-time]
            (if (<= burn-time t)
              layer-value
              0))
          layer-matrix
          burn-time-matrix))

(defn output-filename [name outfile-suffix simulation-id output-time ext]
  (as-> [name outfile-suffix simulation-id (when output-time (str "t" output-time))] $
       (remove str/blank? $)
       (str/join "_" $)
       (str $ ext)))

(defn output-geotiff
  ([config matrix name envelope]
   (output-geotiff config matrix name envelope nil nil))

  ([config matrix name envelope simulation-id]
   (output-geotiff config matrix name envelope simulation-id nil))

  ([{:keys [output-directory output-geotiffs? outfile-suffix] :as config}
    matrix name envelope simulation-id output-time]
   (when output-geotiffs?
     (let [file-name (output-filename name
                                      outfile-suffix
                                      (str simulation-id)
                                      output-time
                                      ".tif")]
      (-> (matrix-to-raster name matrix envelope)
          (write-raster (if output-directory
                          (str/join "/" [output-directory file-name])
                          file-name)))))))

(defn output-png
  ([config matrix name envelope]
   (output-png config matrix name envelope nil nil))

  ([config matrix name envelope simulation-id]
   (output-png config matrix name envelope simulation-id nil))

  ([{:keys [output-directory output-png? outfile-suffix] :as config}
    matrix name envelope simulation-id output-time]
   (when output-png?
     (let [file-name (output-filename name
                                      outfile-suffix
                                      (str simulation-id)
                                      output-time
                                      ".png")]
      (save-matrix-as-png :color 4 -1.0
                          matrix
                          (if output-directory
                            (str/join "/" [output-directory file-name])
                            (file-name)))))))

(def layer-name->matrix
  [["fire_spread"         :fire-spread-matrix]
   ["flame_length"        :flame-length-matrix]
   ["fire_line_intensity" :fire-line-intensity-matrix]
   ["burn_history"        :burn-time-matrix]
   ["spread_rate"         :spread-rate-matrix]
   ["fire_type"           :fire-type-matrix]])

(defn filter-output-layers [output-layers]
  (let [layers-to-filter (set (map (comp kebab->snake name) (keys output-layers)))]
    (filter (fn [[name _]] (contains? layers-to-filter name)) layer-name->matrix)))

(defn process-output-layers-timestepped
  [{:keys [simulation-id] :as config}
   {:keys [global-clock burn-time-matrix] :as fire-spread-results}
   name layer timestep envelope]
  (doseq [output-time (range 0 (inc global-clock) timestep)]
    (let [matrix          (if (= layer "burn_history")
                            (to-color-map-values layer output-time)
                            (fire-spread-results layer))
          filtered-matrix (layer-snapshot burn-time-matrix matrix output-time)]
      (output-geotiff config filtered-matrix name envelope simulation-id output-time)
      (output-png config filtered-matrix name envelope simulation-id output-time))))

(defn process-output-layers!
  [{:keys [output-layers] :as config}
   {:keys [global-clock burn-time-matrix] :as fire-spread-results}
   envelope
   simulation-id]
  (let [layers (if output-layers
                 (filter-output-layers output-layers)
                 layer-name->matrix)]
    (doseq [[name layer] layers]
      (let [kw       (keyword (snake->kebab name))
            timestep (get output-layers kw)]
        (if (int? timestep)
          (process-output-layers-timestepped config
                                             fire-spread-results
                                             name
                                             layer
                                             timestep
                                             envelope)
          (let [matrix (if (= layer "burn_history")
                         (to-color-map-values layer global-clock)
                         (fire-spread-results layer))]
            (output-geotiff config matrix name envelope simulation-id)
            (output-png config matrix name envelope simulation-id)))))))

(defn process-burn-count!
  [{:keys [fire-spread-matrix burn-time-matrix global-clock]}
   burn-count-matrix
   timestep]
  (if (int? timestep)
   (doseq [clock (range 0 (inc global-clock) timestep)]
     (let [filtered-fire-spread (m/emap (fn [layer-value burn-time]
                                          (if (<= burn-time clock)
                                            layer-value
                                            0))
                                        fire-spread-matrix
                                        burn-time-matrix)
           band                 (int (quot clock timestep))]
       (m/add! (nth (seq burn-count-matrix) band) filtered-fire-spread)))
   (m/add! burn-count-matrix fire-spread-matrix)))

(defn output-burn-probability-layer!
  [{:keys [output-burn-probability simulations] :as config} envelope burn-count-matrix]
  (when-let [timestep output-burn-probability]
    (let [output-name "burn_probability"]
      (if (int? timestep)
        (doseq [[band matrix] (map-indexed vector burn-count-matrix)]
          (let [output-time        (* band timestep)
                probability-matrix (m/emap #(/ % simulations) matrix)]
            (output-geotiff config probability-matrix output-name envelope nil output-time)
            (output-png config probability-matrix output-name envelope nil output-time)))
        (let [probability-matrix (m/emap #(/ % simulations) burn-count-matrix)]
          (output-geotiff config probability-matrix output-name envelope)
          (output-png config probability-matrix output-name envelope))))))

(defn initialize-burn-count-matrix
  [{:keys [output-burn-probability]} max-runtime num-rows num-cols]
  (when output-burn-probability
    (if (int? output-burn-probability)
     (let [num-bands (inc (quot (apply max max-runtime) output-burn-probability))]
       (m/zero-array [num-bands num-rows num-cols]))
     (m/zero-array [num-rows num-cols]))))

(defn process-binary-output!
  [{:keys [output-binary? output-directory]}
   {:keys [burn-time-matrix flame-length-matrix spread-rate-matrix fire-type-matrix]} simulation]
  (when output-binary?
    (let [output-name (format "toa_0001_%05d.bin" (inc simulation))]
      (binary/write-matrices-as-binary [{:ttype  :float
                                         :matrix (m/emap #(if (pos? %) (* 60 %) %) burn-time-matrix)}
                                        {:ttype  :float
                                         :matrix flame-length-matrix}
                                        {:ttype  :float
                                         :matrix spread-rate-matrix}
                                        {:ttype  :int
                                         :matrix fire-type-matrix}]
                                       (if output-directory
                                         (str/join "/" [output-directory output-name])
                                         output-name)))))

(defn run-simulations
  [{:keys
    [cell-size output-csvs? simulations output-layers output-burn-probability] :as config}
   landfire-rasters envelope ignition-row ignition-col max-runtime temperature
   relative-humidity wind-speed-20ft wind-from-direction foliar-moisture
   ellipse-adjustment-factor ignition-layer multiplier-lookup perturbations
   burn-count-matrix]
  (mapv
   (fn [i]
     (let [matrix-or-i           (fn [obj i] (:matrix obj (obj i)))
           initial-ignition-site (or ignition-layer
                                     [(ignition-row i) (ignition-col i)])
           input-variations      {:max-runtime               (max-runtime i)
                                  :temperature               (matrix-or-i temperature i)
                                  :relative-humidity         (matrix-or-i relative-humidity i)
                                  :wind-speed-20ft           (matrix-or-i wind-speed-20ft i)
                                  :wind-from-direction       (matrix-or-i wind-from-direction i)
                                  :foliar-moisture           (* 0.01 (foliar-moisture i))
                                  :ellipse-adjustment-factor (ellipse-adjustment-factor i)}
           fire-spread-results   (run-fire-spread
                                  (merge input-variations
                                         {:cell-size             cell-size
                                          :landfire-rasters      landfire-rasters
                                          :num-rows              (m/row-count (:fuel-model landfire-rasters))
                                          :num-cols              (m/column-count (:fuel-model landfire-rasters))
                                          :multiplier-lookup     multiplier-lookup
                                          :initial-ignition-site initial-ignition-site
                                          :perturbations         (when perturbations
                                                                   (perturbations i))
                                          :spotting              (:spotting config)})
                                  config)]
       (when fire-spread-results
         (process-output-layers! config fire-spread-results envelope i)
         (when-let [timestep output-burn-probability]
           (process-burn-count! fire-spread-results burn-count-matrix timestep))
         (process-binary-output! config fire-spread-results i))
       (when output-csvs?
         (merge
          input-variations
          {:simulation      (inc i)
           :ignition-row    (ignition-row i)
           :ignition-col    (ignition-col i)
           :foliar-moisture (foliar-moisture i)
           :exit-condition  (:exit-condition fire-spread-results :no-fire-spread)}
          (if fire-spread-results
            (summarize-fire-spread-results fire-spread-results cell-size)
            {:fire-size                  0.0
             :flame-length-mean          0.0
             :flame-length-stddev        0.0
             :fire-line-intensity-mean   0.0
             :fire-line-intensity-stddev 0.0})))))
   (range simulations)))

(defn write-csv-outputs
  [output-directory output-csvs? output-filename results-table]
  (when output-csvs?
    (with-open [out-file (io/writer (if output-directory
                                      (str/join "/" [output-directory output-filename])
                                      output-filename))]
      (->> results-table
           (sort-by #(vector (:ignition-row %) (:ignition-col %)))
           (mapv (fn [{:keys [ignition-row ignition-col max-runtime temperature relative-humidity wind-speed-20ft
                              wind-from-direction foliar-moisture ellipse-adjustment-factor fire-size flame-length-mean
                              flame-length-stddev fire-line-intensity-mean fire-line-intensity-stddev
                              simulation]}]
                   [simulation
                    ignition-row
                    ignition-col
                    max-runtime
                    temperature
                    relative-humidity
                    wind-speed-20ft
                    wind-from-direction
                    foliar-moisture
                    ellipse-adjustment-factor
                    fire-size
                    flame-length-mean
                    flame-length-stddev
                    fire-line-intensity-mean
                    fire-line-intensity-stddev]))
           (cons ["simulation" "ignition-row" "ignition-col" "max-runtime" "temperature" "relative-humidity" "wind-speed-20ft"
                  "wind-from-direction" "foliar-moisture" "ellipse-adjustment-factor" "fire-size" "flame-length-mean"
                  "flame-length-stddev" "fire-line-intensity-mean" "fire-line-intensity-stddev"])
           (csv/write-csv out-file)))))

(defn get-envelope
  [config landfire-layers]
  (let [{:keys [upperleftx upperlefty width height scalex scaley]} (landfire-layers :elevation)]
    (make-envelope (:srid config)
                   upperleftx
                   (+ upperlefty (* height scaley))
                   (* width scalex)
                   (* -1.0 height scaley))))

(defn get-weather [config rand-generator weather-type weather-layers]
  (if (contains? weather-layers weather-type)
    (weather-type weather-layers)
    (draw-samples rand-generator (:simulations config) (config weather-type))))

(defn create-multiplier-lookup
  [{:keys [cell-size]} weather-layers]
  (reduce-kv (fn [acc k {:keys [scalex]}]
               (assoc acc k (int (quot (m->ft scalex) cell-size))))
             {}
             weather-layers))

(defn -main
  [& config-files]
  (doseq [config-file config-files]
    (let [config (edn/read-string (slurp config-file))]
      (if (s/valid? ::spec/config config)
        (let [landfire-layers   (fetch/landfire-layers config)
              landfire-rasters  (into {}
                                      (map (fn [[layer info]] [layer (first (:matrix info))]))
                                      landfire-layers)
              ignition-layer    (fetch/ignition-layer config)
              weather-layers    (fetch/weather-layers config)
              multiplier-lookup (create-multiplier-lookup config weather-layers)
              envelope          (get-envelope config landfire-layers)
              simulations       (:simulations config)
              rand-generator    (if-let [seed (:random-seed config)]
                                  (Random. seed)
                                  (Random.))
              max-runtimes      (draw-samples rand-generator simulations (:max-runtime config))
              num-rows          (m/row-count (:fuel-model landfire-rasters))
              num-cols          (m/column-count (:fuel-model landfire-rasters))
              burn-count-matrix (initialize-burn-count-matrix config max-runtimes num-rows num-cols)]
          (when (:output-landfire-inputs? config)
            (doseq [[layer matrix] landfire-rasters]
              (-> (matrix-to-raster (name layer) matrix envelope)
                  (write-raster (str (name layer) (:outfile-suffix config) ".tif")))))
          (->> (run-simulations
                (assoc config :rand-gen rand-generator)
                landfire-rasters
                envelope
                (draw-samples rand-generator simulations (:ignition-row config))
                (draw-samples rand-generator simulations (:ignition-col config))
                max-runtimes
                (get-weather config rand-generator :temperature weather-layers)
                (get-weather config rand-generator :relative-humidity weather-layers)
                (get-weather config rand-generator :wind-speed-20ft weather-layers)
                (get-weather config rand-generator :wind-from-direction weather-layers)
                (draw-samples rand-generator simulations (:foliar-moisture config))
                (draw-samples rand-generator simulations (:ellipse-adjustment-factor config))
                ignition-layer
                multiplier-lookup
                (perturbation/draw-samples rand-generator simulations (:perturbations config))
                burn-count-matrix)
               (write-csv-outputs
                (:output-directory config)
                (:output-csvs? config)
                (str "summary_stats" (:outfile-suffix config) ".csv")))
          (output-burn-probability-layer! config envelope burn-count-matrix))
        (s/explain ::spec/config config)))))
;; command-line-interface ends here<|MERGE_RESOLUTION|>--- conflicted
+++ resolved
@@ -8,11 +8,7 @@
             [clojure.spec.alpha     :as s]
             [clojure.string         :as str]
             [gridfire.binary-output :as binary]
-<<<<<<< HEAD
-            [gridfire.common        :refer [get-neighbors in-bounds?]]
-=======
-            [gridfire.common        :refer [calc-emc in-bounds?]]
->>>>>>> 46b2c995
+            [gridfire.common        :refer [calc-emc get-neighbors in-bounds?]]
             [gridfire.crown-fire    :refer [m->ft]]
             [gridfire.fetch         :as fetch]
             [gridfire.fire-spread   :refer [run-fire-spread]]

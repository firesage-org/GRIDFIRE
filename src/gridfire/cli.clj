--- conflicted
+++ resolved
@@ -112,28 +112,16 @@
      simulations] :as config}
    landfire-rasters envelope ignition-row
    ignition-col max-runtime temperature relative-humidity wind-speed-20ft
-<<<<<<< HEAD
    wind-from-direction foliar-moisture ellipse-adjustment-factor ignition-layer
    multiplier-lookup]
-=======
-   wind-from-direction foliar-moisture ellipse-adjustment-factor
-   outfile-suffix output-geotiffs? output-pngs? output-csvs? ignition-layer]
->>>>>>> 7267dbe1
   (mapv
    (fn [i]
      (let [initial-ignition-site (or ignition-layer
                                      [(ignition-row i) (ignition-col i)])
-<<<<<<< HEAD
-           temperature           (if fetch-temperature-method temperature (temperature i))
-           wind-speed-20ft       (if fetch-wind-speed-20ft-method wind-speed-20ft (wind-speed-20ft i))
-           wind-from-direction   (if fetch-wind-from-direction-method wind-from-direction (wind-from-direction i))
-           relative-humidity     (if fetch-relative-humidity-method relative-humidity (relative-humidity i))]
-=======
            temperature           (if (map? temperature) (:matrix temperature) (temperature i))
            wind-speed-20ft       (if (map? wind-speed-20ft) (:matrix wind-speed-20ft) (wind-speed-20ft i))
            wind-from-direction   (if (map? wind-from-direction) (:matrix wind-from-direction) (wind-from-direction i))
            relative-humidity     (if (map? relative-humidity) (:matrix relative-humidity) (relative-humidity i))]
->>>>>>> 7267dbe1
        (if-let [fire-spread-results (run-fire-spread
                                      {:max-runtime               (max-runtime i)
                                       :cell-size                 cell-size
@@ -251,11 +239,10 @@
   (doseq [config-file config-files]
     (let [config           (edn/read-string (slurp config-file))]
       (if (s/valid? ::validation/config config)
-<<<<<<< HEAD
         (let [multiplier-lookup (create-multiplier-lookup config)
               landfire-layers   (fetch/landfire-layers config)
               landfire-rasters  (into {}
-                                      (map (fn [[layer info]] [layer (:matrix info)]))
+                                      (map (fn [[layer info]] [layer (first (:matrix info))]))
                                       landfire-layers)
               ignition-layer    (fetch/ignition-layer config)
               envelope          (get-envelope config landfire-layers)
@@ -263,18 +250,6 @@
               rand-generator    (if-let [seed (:random-seed config)]
                                   (Random. seed)
                                   (Random.))]
-=======
-        (let [landfire-layers  (fetch/landfire-layers config)
-              landfire-rasters (into {}
-                                     (map (fn [[layer info]] [layer (first (:matrix info))]))
-                                     landfire-layers)
-              ignition-layer   (fetch/ignition-layer config)
-              envelope         (get-envelope config landfire-layers)
-              simulations      (:simulations config)
-              rand-generator   (if-let [seed (:random-seed config)]
-                                 (Random. seed)
-                                 (Random.))]
->>>>>>> 7267dbe1
           (when (:output-landfire-inputs? config)
             (doseq [[layer matrix] landfire-rasters]
               (-> (matrix-to-raster (name layer) matrix envelope)
@@ -292,16 +267,8 @@
                 (get-weather config rand-generator :wind-from-direction)
                 (draw-samples rand-generator simulations (:foliar-moisture config))
                 (draw-samples rand-generator simulations (:ellipse-adjustment-factor config))
-<<<<<<< HEAD
                 ignition-layer
                 multiplier-lookup)
-=======
-                (:outfile-suffix config)
-                (:output-geotiffs? config)
-                (:output-pngs? config)
-                (:output-csvs? config)
-                ignition-layer)
->>>>>>> 7267dbe1
                (write-csv-outputs
                 (:output-csvs? config)
                 (str "summary_stats" (:outfile-suffix config) ".csv"))))

--- conflicted
+++ resolved
@@ -1,7 +1,6 @@
 ;; [[file:../../org/GridFire.org::command-line-interface][command-line-interface]]
 (ns gridfire.cli
   (:gen-class)
-<<<<<<< HEAD
   (:require [clojure.core.matrix      :as m]
             [clojure.core.reducers    :as r]
             [clojure.data.csv         :as csv]
@@ -26,28 +25,6 @@
             [matrix-viz.core          :refer [save-matrix-as-png]]
             [taoensso.tufte           :as tufte]
             [triangulum.logging       :refer [log-str log]])
-=======
-  (:require [clojure.core.matrix    :as m]
-            [clojure.core.reducers  :as r]
-            [clojure.data.csv       :as csv]
-            [clojure.edn            :as edn]
-            [clojure.java.io        :as io]
-            [clojure.spec.alpha     :as s]
-            [clojure.string         :as str]
-            [gridfire.binary-output :as binary]
-            [gridfire.common        :refer [calc-emc get-neighbors in-bounds?]]
-            [gridfire.crown-fire    :refer [m->ft]]
-            [gridfire.fetch         :as fetch]
-            [gridfire.fire-spread   :refer [run-fire-spread]]
-            [gridfire.perturbation  :as perturbation]
-            [gridfire.spec.config   :as spec]
-            [gridfire.utils.random  :refer [draw-sample draw-samples]]
-            [magellan.core          :refer [make-envelope
-                                            matrix-to-raster
-                                            register-new-crs-definitions-from-properties-file!
-                                            write-raster]]
-            [matrix-viz.core        :refer [save-matrix-as-png]])
->>>>>>> bddc0988
   (:import java.util.Random))
 
 (m/set-current-implementation :vectorz)
@@ -443,7 +420,6 @@
            :fire-line-intensity-stddev 0.0}))))))
 
 (defn run-simulations!
-<<<<<<< HEAD
   [{:keys [simulations max-runtimes output-burn-probability parallel-strategy num-rows num-cols] :as inputs}]
   (log-str "Running simulations")
   (let [stats-accumulator (do
@@ -466,18 +442,6 @@
     (log (tufte/format-grouped-pstats @stats-accumulator
                                       {:format-pstats-opts {:columns [:n-calls :min :max :mean :mad :clock :total]}})
          :truncate? false)
-=======
-  [{:keys [simulations max-runtimes landfire-matrices output-burn-probability parallel-strategy] :as inputs}]
-  (let [[num-rows num-cols] ((juxt m/row-count m/column-count) (:fuel-model landfire-matrices))
-        burn-count-matrix   (initialize-burn-count-matrix output-burn-probability
-                                                          max-runtimes
-                                                          num-rows
-                                                          num-cols)
-        parallel-bin-size   (max 1 (quot simulations (.availableProcessors (Runtime/getRuntime))))
-        reducer-fn          (if (= parallel-strategy :between-fires)
-                              #(into [] (r/fold parallel-bin-size r/cat r/append! %))
-                              #(into [] %))]
->>>>>>> bddc0988
     {:burn-count-matrix burn-count-matrix
      :summary-stats     summary-stats}))
 

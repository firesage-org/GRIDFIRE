;; [[file:../../org/GridFire.org::command-line-interface][command-line-interface]]
(ns gridfire.cli
  (:gen-class)
<<<<<<< HEAD
  (:require [clojure.core.matrix    :as m]
            [clojure.data.csv       :as csv]
            [clojure.edn            :as edn]
            [clojure.java.io        :as io]
            [clojure.spec.alpha     :as s]
            [clojure.string         :as str]
            [gridfire.binary-output :as binary]
            [gridfire.common        :refer [in-bounds?]]
            [gridfire.crown-fire    :refer [m->ft]]
            [gridfire.fetch         :as fetch]
            [gridfire.fire-spread   :refer [get-neighbors run-fire-spread]]
            [gridfire.perturbation  :as perturbation]
            [gridfire.spec.config   :as spec]
            [gridfire.utils.random  :refer [my-rand-int my-rand-nth]]
            [magellan.core          :refer [make-envelope
=======
  (:require [clojure.core.matrix   :as m]
            [clojure.data.csv      :as csv]
            [clojure.edn           :as edn]
            [clojure.java.io       :as io]
            [clojure.spec.alpha    :as s]
            [clojure.string        :as str]
            [gridfire.common       :refer [in-bounds?]]
            [gridfire.crown-fire   :refer [m->ft]]
            [gridfire.common       :refer [calc-emc]]
            [gridfire.fetch        :as fetch]
            [gridfire.fire-spread  :refer [get-neighbors run-fire-spread]]
            [gridfire.perturbation :as perturbation]
            [gridfire.spec.config  :as spec]
            [gridfire.utils.random :refer [my-rand-int my-rand-nth]]
            [magellan.core         :refer [make-envelope
>>>>>>> d324080b
                                           matrix-to-raster
                                           register-new-crs-definitions-from-properties-file!
                                           write-raster]]
            [matrix-viz.core        :refer [save-matrix-as-png]])
  (:import java.util.Random))

(m/set-current-implementation :vectorz)

(register-new-crs-definitions-from-properties-file! "CUSTOM"
                                                    (io/resource "custom_projections.properties"))

(defn sample-from-list
  [rand-generator n xs]
  (repeatedly n #(my-rand-nth rand-generator xs)))

(defn sample-from-range
  [rand-generator n [min max]]
  (let [range (- max min)]
    (repeatedly n #(+ min (my-rand-int rand-generator range)))))

(defn draw-samples
  [rand-generator n x]
  (into []
        (cond (list? x)   (sample-from-list rand-generator n x)
              (vector? x) (sample-from-range rand-generator n x)
              :else       (repeat n x))))

(defn cells-to-acres
  [cell-size num-cells]
  (let [acres-per-cell (/ (* cell-size cell-size) 43560.0)]
    (* acres-per-cell num-cells)))

(defn summarize-fire-spread-results
  [fire-spread-results cell-size]
  (let [flame-lengths              (filterv pos? (m/eseq (:flame-length-matrix fire-spread-results)))
        fire-line-intensities      (filterv pos? (m/eseq (:fire-line-intensity-matrix fire-spread-results)))
        burned-cells               (count flame-lengths)
        fire-size                  (cells-to-acres cell-size burned-cells)
        flame-length-mean          (/ (m/esum flame-lengths) burned-cells)
        fire-line-intensity-mean   (/ (m/esum fire-line-intensities) burned-cells)
        flame-length-stddev        (->> flame-lengths
                                        (m/emap #(Math/pow (- flame-length-mean %) 2.0))
                                        (m/esum)
                                        (#(/ % burned-cells))
                                        (Math/sqrt))
        fire-line-intensity-stddev (->> fire-line-intensities
                                        (m/emap #(Math/pow (- fire-line-intensity-mean %) 2.0))
                                        (m/esum)
                                        (#(/ % burned-cells))
                                        (Math/sqrt))]
    {:fire-size                  fire-size
     :flame-length-mean          flame-length-mean
     :flame-length-stddev        flame-length-stddev
     :fire-line-intensity-mean   fire-line-intensity-mean
     :fire-line-intensity-stddev fire-line-intensity-stddev}))

(defn calc-ffwi
  "Computes the Fosberg Fire Weather Index value from rh (relative
   humidity in %), temp (temperature in F), wsp (wind speed in mph),
   and a constant x (gust multiplier).
   ------------------------------------------------------------------
   Note: ffwi can be computed with (calc-ffwi rh temp wsp 1.0)
         ffwi-max can be computed with (calc-ffwi minrh maxtemp wsp 1.75)
   Geek points: Uses Cramer's rule: (+ d (* x (+ c (* x (+ b (* x a))))))
                for an efficient cubic calculation on tmp."
  [rh temp wsp x]
  (let [m   (calc-emc rh temp)
        eta (+ 1 (* m (+ -2 (* m (+ 1.5 (* m -0.5))))))]
    (/ (* eta (Math/sqrt (+ 1 (Math/pow (* x wsp) 2))))
       0.3002)))

(defn kebab->snake [s]
  (str/replace s #"-" "_"))

(defn snake->kebab [s]
  (str/replace s #"_" "-"))

(defn min->hour [t]
  (int (quot t 60)))

(defn previous-active-perimeter?
  [[i j :as here] matrix]
  (let [num-rows (m/row-count matrix)
        num-cols (m/column-count matrix)]
   (and
    (= (m/mget matrix i j) -1.0)
    (->> (get-neighbors here)
         (filter #(in-bounds? num-rows num-cols %))
         (map #(apply m/mget matrix %))
         (some pos?)))))

(defn to-color-map-values [burn-time-matrix current-clock]
  (m/emap-indexed (fn [here burn-time]
                    (let [delta-hours (->> (- current-clock burn-time)
                                           min->hour)]
                      (cond
                        (previous-active-perimeter? here burn-time-matrix) 201
                        (= burn-time -1.0)                                 200
                        (< 0 delta-hours 5)                                delta-hours
                        (>= delta-hours 5)                                 5
                        :else                                              0)))
                  burn-time-matrix))

(defn layer-snapshot [burn-time-matrix layer-matrix t]
  (m/emap (fn [layer-value burn-time]
            (if (<= burn-time t)
              layer-value
              0))
          layer-matrix
          burn-time-matrix))

(defn output-filename [name outfile-suffix simulation-id output-time ext]
  (as-> [name outfile-suffix simulation-id (when output-time (str "t" output-time))] $
       (remove str/blank? $)
       (str/join "_" $)
       (str $ ext)))

(defn output-geotiff
  ([config matrix name envelope]
   (output-geotiff config matrix name envelope nil nil))

  ([config matrix name envelope simulation-id]
   (output-geotiff config matrix name envelope simulation-id nil))

  ([{:keys [output-directory output-geotiffs? outfile-suffix] :as config}
    matrix name envelope simulation-id output-time]
   (when output-geotiffs?
     (let [file-name (output-filename name
                                      outfile-suffix
                                      (str simulation-id)
                                      output-time
                                      ".tif")]
      (-> (matrix-to-raster name matrix envelope)
          (write-raster (if output-directory
                          (str/join "/" [output-directory file-name])
                          file-name)))))))

(defn output-png
  ([config matrix name envelope]
   (output-png config matrix name envelope nil nil))

  ([config matrix name envelope simulation-id]
   (output-png config matrix name envelope simulation-id nil))

  ([{:keys [output-directory output-png? outfile-suffix] :as config}
    matrix name envelope simulation-id output-time]
   (when output-png?
     (let [file-name (output-filename name
                                      outfile-suffix
                                      (str simulation-id)
                                      output-time
                                      ".png")]
      (save-matrix-as-png :color 4 -1.0
                          matrix
                          (if output-directory
                            (str/join "/" [output-directory file-name])
                            (file-name)))))))

(def layer-name->matrix
  [["fire_spread"         :fire-spread-matrix]
   ["flame_length"        :flame-length-matrix]
   ["fire_line_intensity" :fire-line-intensity-matrix]
   ["burn_history"        :burn-time-matrix]
   ["spread_rate"         :spread-rate-matrix]
   ["fire_type"           :fire-type-matrix]])

(defn filter-output-layers [output-layers]
  (let [layers-to-filter (set (map (comp kebab->snake name) (keys output-layers)))]
    (filter (fn [[name _]] (contains? layers-to-filter name)) layer-name->matrix)))

(defn process-output-layers-timestepped
  [{:keys [simulation-id] :as config}
   {:keys [global-clock burn-time-matrix] :as fire-spread-results}
   name layer timestep envelope]
  (doseq [output-time (range 0 (inc global-clock) timestep)]
    (let [matrix          (if (= layer "burn_history")
                            (to-color-map-values layer output-time)
                            (fire-spread-results layer))
          filtered-matrix (layer-snapshot burn-time-matrix matrix output-time)]
      (output-geotiff config filtered-matrix name envelope simulation-id output-time)
      (output-png config filtered-matrix name envelope simulation-id output-time))))

(defn process-output-layers!
  [{:keys [output-layers] :as config}
   {:keys [global-clock burn-time-matrix] :as fire-spread-results}
   envelope
   simulation-id]
  (let [layers (if output-layers
                 (filter-output-layers output-layers)
                 layer-name->matrix)]
    (doseq [[name layer] layers]
      (let [kw       (keyword (snake->kebab name))
            timestep (get output-layers kw)]
        (if (int? timestep)
          (process-output-layers-timestepped config
                                             fire-spread-results
                                             name
                                             layer
                                             timestep
                                             envelope)
          (let [matrix (if (= layer "burn_history")
                         (to-color-map-values layer global-clock)
                         (fire-spread-results layer))]
            (output-geotiff config matrix name envelope simulation-id)
            (output-png config matrix name envelope simulation-id)))))))

(defn process-burn-count!
  [{:keys [fire-spread-matrix burn-time-matrix global-clock]}
   burn-count-matrix
   timestep]
  (if (int? timestep)
   (doseq [clock (range 0 (inc global-clock) timestep)]
     (let [filtered-fire-spread (m/emap (fn [layer-value burn-time]
                                          (if (<= burn-time clock)
                                            layer-value
                                            0))
                                        fire-spread-matrix
                                        burn-time-matrix)
           band                 (int (quot clock timestep))]
       (m/add! (nth (seq burn-count-matrix) band) filtered-fire-spread)))
   (m/add! burn-count-matrix fire-spread-matrix)))

(defn output-burn-probability-layer!
  [{:keys [output-burn-probability simulations] :as config} envelope burn-count-matrix]
  (when-let [timestep output-burn-probability]
    (let [output-name "burn_probability"]
      (if (int? timestep)
        (doseq [[band matrix] (map-indexed vector burn-count-matrix)]
          (let [output-time        (* band timestep)
                probability-matrix (m/emap #(/ % simulations) matrix)]
            (output-geotiff config probability-matrix output-name envelope nil output-time)
            (output-png config probability-matrix output-name envelope nil output-time)))
        (let [probability-matrix (m/emap #(/ % simulations) burn-count-matrix)]
          (output-geotiff config probability-matrix output-name envelope)
          (output-png config probability-matrix output-name envelope))))))

(defn initialize-burn-count-matrix
  [{:keys [output-burn-probability]} max-runtime num-rows num-cols]
  (when output-burn-probability
    (if (int? output-burn-probability)
     (let [num-bands (inc (quot (apply max max-runtime) output-burn-probability))]
       (m/zero-array [num-bands num-rows num-cols]))
     (m/zero-array [num-rows num-cols]))))

(defn process-binary-output!
  [{:keys [output-binary? output-directory]}
   {:keys [burn-time-matrix flame-length-matrix spread-rate-matrix fire-type-matrix]} simulation]
  (when output-binary?
    (let [output-name (format "toa_0001_%05d.bin" (inc simulation))]
      (binary/write-matrices-as-binary [{:ttype  :float
                                         :matrix (m/emap #(if (pos? %) (* 60 %) -1.0) burn-time-matrix)}
                                        {:ttype  :float
                                         :matrix flame-length-matrix}
                                        {:ttype  :float
                                         :matrix spread-rate-matrix}
                                        {:ttype  :int
                                         :matrix fire-type-matrix}]
                                       (if output-directory
                                         (str/join "/" [output-directory output-name])
                                         output-name)))))

(defn run-simulations
  [{:keys
    [cell-size output-csvs? simulations output-layers output-burn-probability] :as config}
   landfire-rasters envelope ignition-row ignition-col max-runtime temperature
   relative-humidity wind-speed-20ft wind-from-direction foliar-moisture
   ellipse-adjustment-factor ignition-layer multiplier-lookup perturbations
   burn-count-matrix]
  (mapv
   (fn [i]
     (let [matrix-or-i           (fn [obj i] (:matrix obj (obj i)))
           initial-ignition-site (or ignition-layer
                                     [(ignition-row i) (ignition-col i)])
           input-variations      {:max-runtime               (max-runtime i)
                                  :temperature               (matrix-or-i temperature i)
                                  :relative-humidity         (matrix-or-i relative-humidity i)
                                  :wind-speed-20ft           (matrix-or-i wind-speed-20ft i)
                                  :wind-from-direction       (matrix-or-i wind-from-direction i)
                                  :foliar-moisture           (* 0.01 (foliar-moisture i))
                                  :ellipse-adjustment-factor (ellipse-adjustment-factor i)}
           fire-spread-results   (run-fire-spread
                                  (merge input-variations
                                         {:cell-size             cell-size
                                          :landfire-rasters      landfire-rasters
                                          :num-rows              (m/row-count (:fuel-model landfire-rasters))
                                          :num-cols              (m/column-count (:fuel-model landfire-rasters))
                                          :multiplier-lookup     multiplier-lookup
                                          :initial-ignition-site initial-ignition-site
                                          :perturbations         (when perturbations
                                                                   (perturbations i))
<<<<<<< HEAD
                                      :spotting                  (:spotting config)}
                                     config)]
         (do
           (process-output-layers! config fire-spread-results envelope i)
           (when-let [timestep output-burn-probability]
             (process-burn-count! fire-spread-results burn-count-matrix timestep))
           (process-binary-output! config fire-spread-results i)
           (if output-csvs?
             (merge
              {:ignition-row              (ignition-row i)
               :ignition-col              (ignition-col i)
               :max-runtime               (max-runtime i)
               :temperature               temperature
               :relative-humidity         relative-humidity
               :wind-speed-20ft           wind-speed-20ft
               :wind-from-direction       wind-from-direction
               :foliar-moisture           (foliar-moisture i)
               :ellipse-adjustment-factor (ellipse-adjustment-factor i)
               :exit-condition            (:exit-condition fire-spread-results)}
              (summarize-fire-spread-results fire-spread-results cell-size))))
         (when output-csvs?
           {:ignition-row               (ignition-row i)
            :ignition-col               (ignition-col i)
            :max-runtime                (max-runtime i)
            :temperature                temperature
            :relative-humidity          relative-humidity
            :wind-speed-20ft            wind-speed-20ft
            :wind-from-direction        wind-from-direction
            :foliar-moisture            (foliar-moisture i)
            :ellipse-adjustment-factor  (ellipse-adjustment-factor i)
            :fire-size                  0.0
            :flame-length-mean          0.0
            :flame-length-stddev        0.0
            :fire-line-intensity-mean   0.0
            :fire-line-intensity-stddev 0.0
            :exit-condition             :no-fire-spread}))))
=======
                                          :spotting              (:spotting config)})
                                  config)]
       (when fire-spread-results
         (process-output-layers! config fire-spread-results envelope i)
         (when-let [timestep output-burn-probability]
           (process-burn-count! fire-spread-results burn-count-matrix timestep)))
       (when output-csvs?
         (merge
          input-variations
          {:ignition-row    (ignition-row i)
           :ignition-col    (ignition-col i)
           :foliar-moisture (foliar-moisture i)
           :exit-condition  (:exit-condition fire-spread-results :no-fire-spread)}
          (if fire-spread-results
            (summarize-fire-spread-results fire-spread-results cell-size)
            {:fire-size                  0.0
             :flame-length-mean          0.0
             :flame-length-stddev        0.0
             :fire-line-intensity-mean   0.0
             :fire-line-intensity-stddev 0.0})))))
>>>>>>> d324080b
   (range simulations)))

(defn write-csv-outputs
  [output-directory output-csvs? output-filename results-table]
  (when output-csvs?
    (with-open [out-file (io/writer (if output-directory
                                      (str/join "/" [output-directory output-filename])
                                      output-filename))]
      (->> results-table
           (sort-by #(vector (:ignition-row %) (:ignition-col %)))
           (mapv (fn [{:keys [ignition-row ignition-col max-runtime temperature relative-humidity wind-speed-20ft
                              wind-from-direction foliar-moisture ellipse-adjustment-factor fire-size flame-length-mean
                              flame-length-stddev fire-line-intensity-mean fire-line-intensity-stddev]}]
                   [ignition-row
                    ignition-col
                    max-runtime
                    temperature
                    relative-humidity
                    wind-speed-20ft
                    wind-from-direction
                    foliar-moisture
                    ellipse-adjustment-factor
                    fire-size
                    flame-length-mean
                    flame-length-stddev
                    fire-line-intensity-mean
                    fire-line-intensity-stddev]))
           (cons ["ignition-row" "ignition-col" "max-runtime" "temperature" "relative-humidity" "wind-speed-20ft"
                  "wind-from-direction" "foliar-moisture" "ellipse-adjustment-factor" "fire-size" "flame-length-mean"
                  "flame-length-stddev" "fire-line-intensity-mean" "fire-line-intensity-stddev"])
           (csv/write-csv out-file)))))

(defn get-envelope
  [config landfire-layers]
  (let [{:keys [upperleftx upperlefty width height scalex scaley]} (landfire-layers :elevation)]
    (make-envelope (:srid config)
                   upperleftx
                   (+ upperlefty (* height scaley))
                   (* width scalex)
                   (* -1.0 height scaley))))

(defn get-weather [config rand-generator weather-type weather-layers]
  (if (contains? weather-layers weather-type)
    (weather-type weather-layers)
    (draw-samples rand-generator (:simulations config) (config weather-type))))

(defn create-multiplier-lookup
  [{:keys [cell-size]} weather-layers]
  (reduce-kv (fn [acc k {:keys [scalex]}]
               (assoc acc k (int (quot (m->ft scalex) cell-size))))
             {}
             weather-layers))

(defn -main
  [& config-files]
  (doseq [config-file config-files]
    (let [config (edn/read-string (slurp config-file))]
      (if (s/valid? ::spec/config config)
        (let [landfire-layers   (fetch/landfire-layers config)
              landfire-rasters  (into {}
                                      (map (fn [[layer info]] [layer (first (:matrix info))]))
                                      landfire-layers)
              ignition-layer    (fetch/ignition-layer config)
              weather-layers    (fetch/weather-layers config)
              multiplier-lookup (create-multiplier-lookup config weather-layers)
              envelope          (get-envelope config landfire-layers)
              simulations       (:simulations config)
              rand-generator    (if-let [seed (:random-seed config)]
                                  (Random. seed)
                                  (Random.))
              max-runtimes      (draw-samples rand-generator simulations (:max-runtime config))
              num-rows          (m/row-count (:fuel-model landfire-rasters))
              num-cols          (m/column-count (:fuel-model landfire-rasters))
              burn-count-matrix (initialize-burn-count-matrix config max-runtimes num-rows num-cols)]
          (when (:output-landfire-inputs? config)
            (doseq [[layer matrix] landfire-rasters]
              (-> (matrix-to-raster (name layer) matrix envelope)
                  (write-raster (str (name layer) (:outfile-suffix config) ".tif")))))
          (->> (run-simulations
                (assoc config :rand-gen rand-generator)
                landfire-rasters
                envelope
                (draw-samples rand-generator simulations (:ignition-row config))
                (draw-samples rand-generator simulations (:ignition-col config))
                max-runtimes
                (get-weather config rand-generator :temperature weather-layers)
                (get-weather config rand-generator :relative-humidity weather-layers)
                (get-weather config rand-generator :wind-speed-20ft weather-layers)
                (get-weather config rand-generator :wind-from-direction weather-layers)
                (draw-samples rand-generator simulations (:foliar-moisture config))
                (draw-samples rand-generator simulations (:ellipse-adjustment-factor config))
                ignition-layer
                multiplier-lookup
                (perturbation/draw-samples rand-generator simulations (:perturbations config))
                burn-count-matrix)
               (write-csv-outputs
                (:output-directory config)
                (:output-csvs? config)
                (str "summary_stats" (:outfile-suffix config) ".csv")))
          (output-burn-probability-layer! config envelope burn-count-matrix))
        (s/explain ::spec/config config)))))
;; command-line-interface ends here<|MERGE_RESOLUTION|>--- conflicted
+++ resolved
@@ -1,7 +1,6 @@
 ;; [[file:../../org/GridFire.org::command-line-interface][command-line-interface]]
 (ns gridfire.cli
   (:gen-class)
-<<<<<<< HEAD
   (:require [clojure.core.matrix    :as m]
             [clojure.data.csv       :as csv]
             [clojure.edn            :as edn]
@@ -9,7 +8,7 @@
             [clojure.spec.alpha     :as s]
             [clojure.string         :as str]
             [gridfire.binary-output :as binary]
-            [gridfire.common        :refer [in-bounds?]]
+            [gridfire.common        :refer [calc-emc in-bounds?]]
             [gridfire.crown-fire    :refer [m->ft]]
             [gridfire.fetch         :as fetch]
             [gridfire.fire-spread   :refer [get-neighbors run-fire-spread]]
@@ -17,23 +16,6 @@
             [gridfire.spec.config   :as spec]
             [gridfire.utils.random  :refer [my-rand-int my-rand-nth]]
             [magellan.core          :refer [make-envelope
-=======
-  (:require [clojure.core.matrix   :as m]
-            [clojure.data.csv      :as csv]
-            [clojure.edn           :as edn]
-            [clojure.java.io       :as io]
-            [clojure.spec.alpha    :as s]
-            [clojure.string        :as str]
-            [gridfire.common       :refer [in-bounds?]]
-            [gridfire.crown-fire   :refer [m->ft]]
-            [gridfire.common       :refer [calc-emc]]
-            [gridfire.fetch        :as fetch]
-            [gridfire.fire-spread  :refer [get-neighbors run-fire-spread]]
-            [gridfire.perturbation :as perturbation]
-            [gridfire.spec.config  :as spec]
-            [gridfire.utils.random :refer [my-rand-int my-rand-nth]]
-            [magellan.core         :refer [make-envelope
->>>>>>> d324080b
                                            matrix-to-raster
                                            register-new-crs-definitions-from-properties-file!
                                            write-raster]]
@@ -284,7 +266,7 @@
   (when output-binary?
     (let [output-name (format "toa_0001_%05d.bin" (inc simulation))]
       (binary/write-matrices-as-binary [{:ttype  :float
-                                         :matrix (m/emap #(if (pos? %) (* 60 %) -1.0) burn-time-matrix)}
+                                         :matrix (m/emap #(if (pos? %) (* 60 %) %) burn-time-matrix)}
                                         {:ttype  :float
                                          :matrix flame-length-matrix}
                                         {:ttype  :float
@@ -324,50 +306,13 @@
                                           :initial-ignition-site initial-ignition-site
                                           :perturbations         (when perturbations
                                                                    (perturbations i))
-<<<<<<< HEAD
-                                      :spotting                  (:spotting config)}
-                                     config)]
-         (do
-           (process-output-layers! config fire-spread-results envelope i)
-           (when-let [timestep output-burn-probability]
-             (process-burn-count! fire-spread-results burn-count-matrix timestep))
-           (process-binary-output! config fire-spread-results i)
-           (if output-csvs?
-             (merge
-              {:ignition-row              (ignition-row i)
-               :ignition-col              (ignition-col i)
-               :max-runtime               (max-runtime i)
-               :temperature               temperature
-               :relative-humidity         relative-humidity
-               :wind-speed-20ft           wind-speed-20ft
-               :wind-from-direction       wind-from-direction
-               :foliar-moisture           (foliar-moisture i)
-               :ellipse-adjustment-factor (ellipse-adjustment-factor i)
-               :exit-condition            (:exit-condition fire-spread-results)}
-              (summarize-fire-spread-results fire-spread-results cell-size))))
-         (when output-csvs?
-           {:ignition-row               (ignition-row i)
-            :ignition-col               (ignition-col i)
-            :max-runtime                (max-runtime i)
-            :temperature                temperature
-            :relative-humidity          relative-humidity
-            :wind-speed-20ft            wind-speed-20ft
-            :wind-from-direction        wind-from-direction
-            :foliar-moisture            (foliar-moisture i)
-            :ellipse-adjustment-factor  (ellipse-adjustment-factor i)
-            :fire-size                  0.0
-            :flame-length-mean          0.0
-            :flame-length-stddev        0.0
-            :fire-line-intensity-mean   0.0
-            :fire-line-intensity-stddev 0.0
-            :exit-condition             :no-fire-spread}))))
-=======
                                           :spotting              (:spotting config)})
                                   config)]
        (when fire-spread-results
          (process-output-layers! config fire-spread-results envelope i)
          (when-let [timestep output-burn-probability]
-           (process-burn-count! fire-spread-results burn-count-matrix timestep)))
+           (process-burn-count! fire-spread-results burn-count-matrix timestep))
+         (process-binary-output! config fire-spread-results i))
        (when output-csvs?
          (merge
           input-variations
@@ -382,7 +327,6 @@
              :flame-length-stddev        0.0
              :fire-line-intensity-mean   0.0
              :fire-line-intensity-stddev 0.0})))))
->>>>>>> d324080b
    (range simulations)))
 
 (defn write-csv-outputs

(ns gridfire.fire-spread-optimal
  (:require [gridfire.common               :refer [burnable-cell?
                                                   burnable-fuel-model?
                                                   calc-fuel-moisture
                                                   compute-terrain-distance
                                                   in-bounds-optimal?
                                                   non-zero-indices]]
            [gridfire.conversion           :refer [mph->fpm hour->min min->hour]]
            [gridfire.crown-fire           :refer [crown-fire-eccentricity
                                                   crown-fire-line-intensity
                                                   cruz-crown-fire-spread
                                                   van-wagner-crown-fire-initiation?]]
            [gridfire.fuel-models-optimal  :refer [fuel-models-precomputed
                                                   moisturize]]
            [gridfire.spotting-optimal     :as spot-optimal]
            [gridfire.suppression          :as suppression]
            [gridfire.surface-fire-optimal :refer [rothermel-surface-fire-spread-no-wind-no-slope
                                                   rothermel-surface-fire-spread-max
                                                   compute-spread-rate
                                                   anderson-flame-depth
                                                   byram-fire-line-intensity
                                                   byram-flame-length
                                                   wind-adjustment-factor]]
            [taoensso.tufte                :as tufte]
            [tech.v3.datatype              :as d]
            [tech.v3.datatype.functional   :as dfn]
            [tech.v3.tensor                :as t]
            [clojure.string :as s])
  (:import java.time.ZoneId
           java.util.Date))

(set! *unchecked-math* :warn-on-boxed)

(defrecord BurnVector
    [^long   i
     ^long   j
     ^double direction
     ^double fractional-distance
     ^double spread-rate
     ^double terrain-distance
     ^double burn-probability])

;;-----------------------------------------------------------------------------
;; Fire spread
;;-----------------------------------------------------------------------------

(defn- diagonal? [direction]
  (case direction
    0.0   false
    45.0  true
    90.0  false
    135.0 true
    180.0 false
    225.0 true
    270.0 false
    315.0 true))

(defn- find-max-spread-rate ^double
  [^double max-spread-rate burn-vector]
  (max max-spread-rate ^double (:spread-rate burn-vector)))

(defn- compute-dt ^double
  [^double cell-size burn-vectors]
  (if (pos? (count burn-vectors))
    (/ cell-size (double (reduce find-max-spread-rate 0.0 burn-vectors)))
    10.0)) ; Wait 10 minutes for spot ignitions to smolder and catch fire

#_(defn- compute-terrain-distance-slow
    [inputs ^long i ^long j ^double direction]
    (let [cell-size          (double (:cell-size inputs))
          cell-size-diagonal (double (:cell-size-diagonal inputs))
          get-aspect         (:get-aspect inputs)
          get-slope          (:get-slope inputs)
          ^double aspect     (get-aspect i j)
          ^double slope      (get-slope i j)
          theta              (Math/abs (- aspect direction))
          slope-factor       (/
                              (if (<= theta 90.0)
                                (- 90.0 theta)
                                (if (<= theta 180.0)
                                  (- theta 90.0)
                                  (if (<= theta 270.0)
                                    (- 270.0 theta)
                                    (- theta 270.0))))
                              90.0)
          run                (case direction
                               0.0   cell-size
                               45.0  cell-size-diagonal
                               90.0  cell-size
                               135.0 cell-size-diagonal
                               180.0 cell-size
                               225.0 cell-size-diagonal
                               270.0 cell-size
                               315.0 cell-size-diagonal)
          rise               (* run slope slope-factor)]
      (Math/sqrt (+ (* run run) (* rise rise)))))

(defn ^:redef rothermel-fast-wrapper-optimal
  [fuel-model-number fuel-moisture grass-suppression?]
  (-> (long fuel-model-number)
      (fuel-models-precomputed)
      (moisturize fuel-moisture)
      (rothermel-surface-fire-spread-no-wind-no-slope grass-suppression?)))

(defn- store-if-max!
  [matrix i j ^double new-value]
  (let [^double old-value (t/mget matrix i j)]
    (when (> new-value old-value)
      (t/mset! matrix i j new-value))))

(defn- compute-max-in-situ-values!
  [inputs matrices band i j]
  (let [get-slope                             (:get-slope inputs)
        get-aspect                            (:get-aspect inputs)
        get-canopy-cover                      (:get-canopy-cover inputs)
        get-canopy-height                     (:get-canopy-height inputs)
        get-canopy-base-height                (:get-canopy-base-height inputs)
        get-crown-bulk-density                (:get-crown-bulk-density inputs)
        get-fuel-model                        (:get-fuel-model inputs)
        get-temperature                       (:get-temperature inputs)
        get-relative-humidity                 (:get-relative-humidity inputs)
        get-wind-speed-20ft                   (:get-wind-speed-20ft inputs)
        get-wind-from-direction               (:get-wind-from-direction inputs)
        get-fuel-moisture-dead-1hr            (:get-fuel-moisture-dead-1hr inputs)
        get-fuel-moisture-dead-10hr           (:get-fuel-moisture-dead-10hr inputs)
        get-fuel-moisture-dead-100hr          (:get-fuel-moisture-dead-100hr inputs)
        get-fuel-moisture-live-herbaceous     (:get-fuel-moisture-live-herbaceous inputs)
        get-fuel-moisture-live-woody          (:get-fuel-moisture-live-woody inputs)
        get-foliar-moisture                   (:get-foliar-moisture inputs)
        ellipse-adjustment-factor             (:ellipse-adjustment-factor inputs)
        grass-suppression?                    (:grass-suppression? inputs)
        max-spread-rate-matrix                (:max-spread-rate-matrix matrices)
        max-spread-direction-matrix           (:max-spread-direction-matrix matrices)
        spread-rate-matrix                    (:spread-rate-matrix matrices)
        flame-length-matrix                   (:flame-length-matrix matrices)
        fire-line-intensity-matrix            (:fire-line-intensity-matrix matrices)
        fire-type-matrix                      (:fire-type-matrix matrices)
        modified-time-matrix                  (:modified-time-matrix matrices)
        eccentricity-matrix                   (:eccentricity-matrix matrices)
        residence-time-matrix                 (:residence-time-matrix matrices)
        reaction-intensity-matrix             (:reaction-intensity-matrix matrices)
        band                                  (long band)
        ^double slope                         (get-slope i j)
        ^double aspect                        (get-aspect i j)
        ^double canopy-cover                  (get-canopy-cover i j)
        ^double canopy-height                 (get-canopy-height i j)
        ^double canopy-base-height            (get-canopy-base-height i j)
        ^double crown-bulk-density            (get-crown-bulk-density i j)
        ^double fuel-model                    (get-fuel-model i j)
        ^double temperature                   (get-temperature band i j)
        ^double relative-humidity             (get-relative-humidity band i j)
        ^double wind-speed-20ft               (get-wind-speed-20ft band i j)
        ^double wind-from-direction           (get-wind-from-direction band i j)
        ^double fuel-moisture-dead-1hr        (if get-fuel-moisture-dead-1hr
                                                (get-fuel-moisture-dead-1hr band i j)
                                                (calc-fuel-moisture relative-humidity temperature :dead :1hr))
        ^double fuel-moisture-dead-10hr       (if get-fuel-moisture-dead-10hr
                                                (get-fuel-moisture-dead-10hr band i j)
                                                (calc-fuel-moisture relative-humidity temperature :dead :10hr))
        ^double fuel-moisture-dead-100hr      (if get-fuel-moisture-dead-100hr
                                                (get-fuel-moisture-dead-100hr band i j)
                                                (calc-fuel-moisture relative-humidity temperature :dead :100hr))
        ^double fuel-moisture-live-herbaceous (if get-fuel-moisture-live-herbaceous
                                                (get-fuel-moisture-live-herbaceous i j)
                                                (calc-fuel-moisture relative-humidity temperature :live :herbaceous))
        ^double fuel-moisture-live-woody      (if get-fuel-moisture-live-woody
                                                (get-fuel-moisture-live-woody i j)
                                                (calc-fuel-moisture relative-humidity temperature :live :woody))
        ^double foliar-moisture               (get-foliar-moisture band i j)
        surface-fire-min                      (rothermel-fast-wrapper-optimal fuel-model
                                                                              [fuel-moisture-dead-1hr
                                                                               fuel-moisture-dead-10hr
                                                                               fuel-moisture-dead-100hr
                                                                               0.0 ; fuel-moisture-dead-herbaceous
                                                                               fuel-moisture-live-herbaceous
                                                                               fuel-moisture-live-woody]
                                                                              grass-suppression?)
        midflame-wind-speed                   (mph->fpm
                                               (* wind-speed-20ft
                                                  (wind-adjustment-factor ^double (:fuel-bed-depth surface-fire-min)
                                                                          canopy-height
                                                                          canopy-cover)))
        surface-fire-max                      (rothermel-surface-fire-spread-max surface-fire-min
                                                                                 midflame-wind-speed
                                                                                 wind-from-direction
                                                                                 slope
                                                                                 aspect
                                                                                 ellipse-adjustment-factor)
        max-spread-rate                       (:max-spread-rate surface-fire-max)
        max-spread-direction                  (:max-spread-direction surface-fire-max)
        eccentricity                          (:eccentricity surface-fire-max)
        residence-time                        (:residence-time surface-fire-min)
        reaction-intensity                    (:reaction-intensity surface-fire-min)
        max-surface-intensity                 (->> (anderson-flame-depth max-spread-rate ^double residence-time)
                                                   (byram-fire-line-intensity ^double reaction-intensity))]
    (if (van-wagner-crown-fire-initiation? canopy-cover
                                           canopy-base-height
                                           foliar-moisture
                                           max-surface-intensity)
      (let [crown-spread-max        (cruz-crown-fire-spread wind-speed-20ft
                                                            crown-bulk-density
                                                            fuel-moisture-dead-1hr)
            crown-type              (if (neg? crown-spread-max) 2.0 3.0) ; 2=passive, 3=active
            crown-spread-max        (Math/abs crown-spread-max)
            max-crown-intensity     (crown-fire-line-intensity crown-spread-max
                                                               crown-bulk-density
                                                               (- canopy-height canopy-base-height)
                                                               (:heat-of-combustion surface-fire-min))
            max-fire-line-intensity (+ max-surface-intensity max-crown-intensity)
            max-eccentricity        (if (> ^double max-spread-rate crown-spread-max)
                                      eccentricity
                                      (crown-fire-eccentricity wind-speed-20ft ellipse-adjustment-factor))
            max-spread-rate         (max ^double max-spread-rate crown-spread-max)]
        (t/mset! max-spread-rate-matrix           i j max-spread-rate)
        (t/mset! max-spread-direction-matrix      i j max-spread-direction)
        (t/mset! eccentricity-matrix              i j max-eccentricity)
        (t/mset! modified-time-matrix             i j (inc band))
        (t/mset! residence-time-matrix            i j residence-time)
        (t/mset! reaction-intensity-matrix        i j reaction-intensity)
        (store-if-max! spread-rate-matrix         i j max-spread-rate)
        (store-if-max! flame-length-matrix        i j (byram-flame-length max-fire-line-intensity))
        (store-if-max! fire-line-intensity-matrix i j max-fire-line-intensity)
        (store-if-max! fire-type-matrix           i j crown-type))
      (do
        (t/mset! max-spread-rate-matrix           i j max-spread-rate)
        (t/mset! max-spread-direction-matrix      i j max-spread-direction)
        (t/mset! eccentricity-matrix              i j eccentricity)
        (t/mset! modified-time-matrix             i j (inc band))
        (t/mset! residence-time-matrix            i j residence-time)
        (t/mset! reaction-intensity-matrix        i j reaction-intensity)
        (store-if-max! spread-rate-matrix         i j max-spread-rate)
        (store-if-max! flame-length-matrix        i j (byram-flame-length max-surface-intensity))
        (store-if-max! fire-line-intensity-matrix i j max-surface-intensity)
        (store-if-max! fire-type-matrix           i j 1.0)))))

(defn- burnable-neighbors?
  [get-fuel-model fire-spread-matrix burn-probability num-rows num-cols i j]
  (let [i  (long i)
        j  (long j)
        i- (- i 1)
        i+ (+ i 1)
        j- (- j 1)
        j+ (+ j 1)]
    (or (burnable-cell? get-fuel-model fire-spread-matrix burn-probability num-rows num-cols i- j-)
        (burnable-cell? get-fuel-model fire-spread-matrix burn-probability num-rows num-cols i- j)
        (burnable-cell? get-fuel-model fire-spread-matrix burn-probability num-rows num-cols i- j+)
        (burnable-cell? get-fuel-model fire-spread-matrix burn-probability num-rows num-cols i  j-)
        (burnable-cell? get-fuel-model fire-spread-matrix burn-probability num-rows num-cols i  j+)
        (burnable-cell? get-fuel-model fire-spread-matrix burn-probability num-rows num-cols i+ j-)
        (burnable-cell? get-fuel-model fire-spread-matrix burn-probability num-rows num-cols i+ j)
        (burnable-cell? get-fuel-model fire-spread-matrix burn-probability num-rows num-cols i+ j+))))

(defn- calc-new-spread-rate!
  [inputs matrices modified-time-matrix max-spread-rate-matrix
   max-spread-direction-matrix eccentricity-matrix band direction i j]
  (when (> ^long band (dec ^long (t/mget modified-time-matrix i j)))
    (compute-max-in-situ-values! inputs matrices band i j))
  (let [max-spread-rate      (t/mget max-spread-rate-matrix i j)
        max-spread-direction (t/mget max-spread-direction-matrix i j)
        eccentricity         (t/mget eccentricity-matrix i j)]
    (compute-spread-rate max-spread-rate
                         max-spread-direction
                         eccentricity
                         direction)))

(defn make-burn-vector-constructor
  [num-rows num-cols burn-probability max-spread-rate-matrix
   max-spread-direction-matrix eccentricity-matrix fire-spread-matrix
   cell-size get-elevation i j]
  (let [i                    (long i)
        j                    (long j)
        burn-probability     (double burn-probability)
        max-spread-rate      (t/mget max-spread-rate-matrix i j)
        max-spread-direction (t/mget max-spread-direction-matrix i j)
        eccentricity         (t/mget eccentricity-matrix i j)]
    (fn [direction]
      (let [new-i (case direction
                    0.0   (- i 1)
                    45.0  (- i 1)
                    90.0  i
                    135.0 (+ i 1)
                    180.0 (+ i 1)
                    225.0 (+ i 1)
                    270.0 i
                    315.0 (- i 1))
            new-j (case direction
                    0.0   j
                    45.0  (+ j 1)
                    90.0  (+ j 1)
                    135.0 (+ j 1)
                    180.0 j
                    225.0 (- j 1)
                    270.0 (- j 1)
                    315.0 (- j 1))]
        (when (and (in-bounds-optimal? num-rows num-cols new-i new-j)
                   (> burn-probability ^double (t/mget fire-spread-matrix new-i new-j)))
          (let [spread-rate      (compute-spread-rate max-spread-rate
                                                      max-spread-direction
                                                      eccentricity
                                                      direction)
                terrain-distance (compute-terrain-distance cell-size get-elevation
                                                           num-rows num-cols i j new-i new-j)]
            (->BurnVector i j direction 0.5 spread-rate terrain-distance burn-probability)))))))

(def ^:private bits [0 1 2 3 4 5 6 7])

(defn- create-new-burn-vectors!
  [acc num-rows num-cols cell-size get-elevation travel-lines-matrix
   max-spread-rate-matrix max-spread-direction-matrix eccentricity-matrix
   fire-spread-matrix i j burn-probability]
  (let [travel-lines       (t/mget travel-lines-matrix i j)
        create-burn-vector (make-burn-vector-constructor num-rows num-cols burn-probability
                                                         max-spread-rate-matrix max-spread-direction-matrix eccentricity-matrix
                                                         fire-spread-matrix cell-size get-elevation i j)]
    (reduce (fn [acc ^long bit]
              (if (bit-test travel-lines bit)
                acc
                (let [direction       (case bit
                                        0 0.0
                                        1 45.0
                                        2 90.0
                                        3 135.0
                                        4 180.0
                                        5 225.0
                                        6 270.0
                                        7 315.0)
                      new-burn-vector (create-burn-vector direction)]
                  (if new-burn-vector
                    (do
                      ;; TODO move into function
                      (as-> (t/mget travel-lines-matrix i j) $
                        (bit-set $ bit)
                        (t/mset! travel-lines-matrix i j $))
                      (conj! acc new-burn-vector))
                    acc))))
            acc
            bits)))

(defn- identify-spot-ignition-events
  [new-clock spot-ignitions]
  (loop [to-process   spot-ignitions
         ignite-later (transient {})
         ignite-now   (transient {})]
    (if (seq to-process)
      (let [[cell spot-info] (first to-process)
            [t _]            spot-info]
        (if (>= ^double new-clock ^double t)
          (recur (rest to-process) ignite-later (assoc! ignite-now cell spot-info))
          (recur (rest to-process) (assoc! ignite-later cell spot-info) ignite-now)))
      [(persistent! ignite-later) (persistent! ignite-now)])))

(defn- merge-spot-ignitions [a b]
  (reduce (fn [acc [cell spot-info]]
            (if-let [existing-entry (acc cell)]
              (let [[cur-t cur-p] existing-entry
                    [new-t new-p] spot-info]
                (cond (> ^double cur-p ^double new-p)  acc
                      (< ^double cur-p ^double new-p)  (assoc! acc cell spot-info)
                      (<= ^double cur-t ^double new-t) acc
                      :else                            (assoc! acc cell spot-info)))
              (assoc! acc cell spot-info)))
          a
          b))

(defn- compute-new-spot-ignitions
  "Returns a map of [x y] locations to [t p] where:
  t: time of ignition
  p: ignition-probability"
  [inputs matrices ignited-cells]
  (when (:spotting inputs)
    (persistent!
     (reduce (fn [acc [i j]]
               (merge-spot-ignitions acc (spot-optimal/spread-firebrands inputs matrices i j)))
             (transient {})
             ignited-cells))))

(defn- compute-spot-burn-vectors!
  [inputs matrices spot-ignitions ignited-cells band new-clock]
  (let [num-rows                    (:num-rows inputs)
        num-cols                    (:num-cols inputs)
        cell-size                   (:cell-size inputs)
        get-elevation               (:get-elevation inputs)
        fire-spread-matrix          (:fire-spread-matrix matrices)
        burn-time-matrix            (:burn-time-matrix matrices)
        travel-lines-matrix         (:travel-lines-matrix matrices)
        max-spread-rate-matrix      (:max-spread-rate-matrix matrices)
        max-spread-direction-matrix (:max-spread-direction-matrix matrices)
        eccentricity-matrix         (:eccentricity-matrix matrices)
        modified-time-matrix        (:modified-time-matrix matrices)
        band                        (long band)
        new-clock                   (double new-clock)
        new-spot-ignitions          (compute-new-spot-ignitions inputs matrices ignited-cells)
        [spot-ignite-later
         spot-ignite-now]           (identify-spot-ignition-events new-clock (persistent!
                                                                              (merge-spot-ignitions
                                                                               (transient spot-ignitions)
                                                                               new-spot-ignitions)))
        ignited?                    (fn [[k v]]
                                      (let [[i j] k
                                            [_ p] v]
                                        (>= ^double (t/mget fire-spread-matrix i j) ^double p)))
        pruned-spot-ignite-later    (into {} (remove ignited? spot-ignite-later)) ; TODO move to identify-spot-ignition
        pruned-spot-ignite-now      (filterv #(not (ignited? %)) spot-ignite-now) ; TODO move to identify-spot-ignition
        spot-burn-vectors           (persistent!
                                     (reduce
                                      (fn [acc [cell spot-info]]
                                        (let [[i j]                        cell
                                              [burn-time _] spot-info]
                                          (when (> band (dec ^long (t/mget modified-time-matrix i j)))
                                            (compute-max-in-situ-values! inputs matrices band i j))
                                          (t/mset! fire-spread-matrix i j 1.0) ;TODO parameterize burn-probability instead of 1.0
                                          ;; (t/mset! fire-spread-matrix i j burn-probability)
                                          (t/mset! burn-time-matrix i j burn-time)
                                          (create-new-burn-vectors! acc num-rows num-cols cell-size get-elevation
                                                                    travel-lines-matrix max-spread-rate-matrix max-spread-direction-matrix
                                                                    eccentricity-matrix fire-spread-matrix i j 1.0))) ; TODO parameterize burn-probability instead of 1.0
                                      (transient [])
                                      pruned-spot-ignite-now))]
    [spot-burn-vectors (count pruned-spot-ignite-now) pruned-spot-ignite-later (keys pruned-spot-ignite-now)]))

(defn- grow-burn-vectors!
  [matrices global-clock timestep burn-vectors]
  (let [fire-spread-matrix (:fire-spread-matrix matrices)
        burn-time-matrix   (:burn-time-matrix matrices)
        global-clock       (double global-clock)
        timestep           (double timestep)]
    (mapv
     persistent!
     (reduce (fn [[burn-vectors ignited-cells] burn-vector]
               (let [i                         (long (:i burn-vector))
                     j                         (long (:j burn-vector))
                     direction                 (double (:direction burn-vector))
                     fractional-distance       (double (:fractional-distance burn-vector))
                     spread-rate               (double (:spread-rate burn-vector))
                     terrain-distance          (double (:terrain-distance burn-vector))
                     burn-probability          (double (:burn-probability burn-vector))
                     fractional-distance-delta (/ (* spread-rate timestep) terrain-distance)
                     new-fractional-distance   (+ fractional-distance fractional-distance-delta)
                     crossed-center?           (and (< fractional-distance 0.5)
                                                    (>= new-fractional-distance 0.5))
                     ^double local-burn-time   (t/mget burn-time-matrix i j)]
                 (when crossed-center?
                   (let [^double local-burn-probability (t/mget fire-spread-matrix i j)]
                     (when (>= burn-probability local-burn-probability)
                       (let [burn-time (-> 0.5
                                           (- fractional-distance)
                                           (/ fractional-distance-delta)
                                           (* timestep)
                                           (+ global-clock))]
                         (if (> burn-probability local-burn-probability)
                           (do
                             (t/mset! fire-spread-matrix i j burn-probability)
                             (t/mset! burn-time-matrix i j burn-time))
                           (when (< burn-time local-burn-time)
                             (t/mset! burn-time-matrix i j burn-time)))))))
                 [(conj! burn-vectors (->BurnVector i j direction new-fractional-distance
                                                    spread-rate terrain-distance burn-probability))
                  (if (and crossed-center? (<= local-burn-time global-clock)) ; first to cross center of the cell this timestep
                    (conj! ignited-cells [i j])
                    ignited-cells)]))
             [(transient []) (transient [])]
             ;;      (if crossed-center? ; first to cross center of the cell this timestep
             ;;        (conj! ignited-cells [i j])
             ;;        ignited-cells)]))
             ;; [(transient []) (transient #{})]
             burn-vectors))))

(defn- ignited-cells->burn-vectors
  [inputs matrices ignited-cells burn-vectors]
  (let [num-rows                    (:num-rows inputs)
        num-cols                    (:num-cols inputs)
        cell-size                   (:cell-size inputs)
        get-elevation               (:get-elevation inputs)
        fire-spread-matrix          (:fire-spread-matrix matrices)
        travel-lines-matrix         (:travel-lines-matrix matrices)
        max-spread-rate-matrix      (:max-spread-rate-matrix matrices)
        max-spread-direction-matrix (:max-spread-direction-matrix matrices)
        eccentricity-matrix         (:eccentricity-matrix matrices)]
    (persistent!
     (reduce
      (fn [acc [i j]]
        (create-new-burn-vectors! acc num-rows num-cols cell-size get-elevation travel-lines-matrix
                                  max-spread-rate-matrix max-spread-direction-matrix eccentricity-matrix
                                  fire-spread-matrix i j (t/mget fire-spread-matrix i j)))
      (transient burn-vectors)
      ignited-cells))))

(defn- update-directional-magnitude-values!
  [matrices direction spread-rate i j]
  (let [x-magnitude-sum-matrix (:x-magnitude-sum-matrix matrices)
        y-magnitude-sum-matrix (:y-magnitude-sum-matrix matrices)
        spread-rate-sum-matrix (:spread-rate-sum-matrix matrices)
        direction              (double direction)
        spread-rate            (double spread-rate)
        cur-x                  (double (t/mget x-magnitude-sum-matrix i j))
        cur-y                  (double (t/mget y-magnitude-sum-matrix i j))
        cur-spread-rate        (double (t/mget spread-rate-sum-matrix i j))]
    (t/mset! x-magnitude-sum-matrix i j (+ cur-x
                                           (-> direction
                                               (Math/toRadians)
                                               (Math/cos)
                                               (* spread-rate))))
    (t/mset! y-magnitude-sum-matrix i j  (+ cur-y
                                            (-> direction
                                                (Math/toRadians)
                                                (Math/sin)
                                                (* spread-rate))))
    (t/mset! spread-rate-sum-matrix i j (+ cur-spread-rate spread-rate))))

(defn- promote-burn-vectors
  [inputs matrices global-clock new-clock max-fractional-distance burn-vectors]
  (let [num-rows                (:num-rows inputs)
        num-cols                (:num-cols inputs)
        get-fuel-model          (:get-fuel-model inputs)
        fire-spread-matrix      (:fire-spread-matrix matrices)
        burn-time-matrix        (:burn-time-matrix matrices)
        travel-lines-matrix     (:travel-lines-matrix matrices)
        global-clock            (double global-clock)
        new-clock               (double new-clock)
        max-fractional-distance (double max-fractional-distance)]
    (persistent!
     (reduce
      (fn [acc burn-vector]
        (let [i                      (long (:i burn-vector))
              j                      (long (:j burn-vector))
              burn-probability       (double (:burn-probability burn-vector))
              local-burn-probability (double (t/mget fire-spread-matrix i j))
              local-burn-time        (double (t/mget burn-time-matrix i j))]
          (if (and (> local-burn-time global-clock) ; cell was ignited this timestep
                   (<= burn-probability local-burn-probability))
            (let [direction   (double (:direction burn-vector))
                  spread-rate (double (:spread-rate burn-vector))
                  new-i       (case direction
                                0.0   (- i 1)
                                45.0  (- i 1)
                                90.0  i
                                135.0 (+ i 1)
                                180.0 (+ i 1)
                                225.0 (+ i 1)
                                270.0 i
                                315.0 (- i 1))
                  new-j       (case direction
                                0.0   j
                                45.0  (+ j 1)
                                90.0  (+ j 1)
                                135.0 (+ j 1)
                                180.0 j
                                225.0 (- j 1)
                                270.0 (- j 1)
                                315.0 (- j 1))]
              (update-directional-magnitude-values! matrices direction spread-rate i j)
              (if (and (burnable-cell? get-fuel-model fire-spread-matrix burn-probability
                                       num-rows num-cols new-i new-j)
                       (or (not (diagonal? direction))
                           (burnable-fuel-model? (get-fuel-model new-i j))
                           (burnable-fuel-model? (get-fuel-model i new-j))))
                (let [spread-rate             (double (:spread-rate burn-vector))
                      terrain-distance        (double (:terrain-distance burn-vector))
                      dt-after-ignition       (- new-clock local-burn-time)
                      new-fractional-distance (min max-fractional-distance
                                                   (+ 0.5 (/ (* spread-rate dt-after-ignition) terrain-distance)))
                      new-spread-rate         (if (< new-fractional-distance max-fractional-distance)
                                                spread-rate
                                                (/ (* (- new-fractional-distance 0.5) terrain-distance) dt-after-ignition))]
                  (conj! acc (->BurnVector i j direction new-fractional-distance new-spread-rate terrain-distance local-burn-probability)))
                (do
                  (t/mset! travel-lines-matrix i j ; TODO make into function
                           (bit-clear (t/mget travel-lines-matrix i j)
                                      (case direction
                                        0.0   0
                                        45.0  1
                                        90.0  2
                                        135.0 3
                                        180.0 4
                                        225.0 5
                                        270.0 6
                                        315.0 7)))
                  acc)))
            (conj! acc burn-vector))))
      (transient [])
      burn-vectors))))

#_(defn- fd->dt
    [fractional-distance terrain-distance spread-rate]
    (-> fractional-distance
        (* terrain-distance)
        (/ spread-rate)))

(defn- transition-burn-vectors
  [inputs matrices band global-clock new-clock max-fractional-distance burn-vectors]
  (let [cell-size                   (:cell-size inputs)
        get-elevation               (:get-elevation inputs)
        num-rows                    (:num-rows inputs)
        num-cols                    (:num-cols inputs)
        get-fuel-model              (:get-fuel-model inputs)
        travel-lines-matrix         (:travel-lines-matrix matrices)
        fire-spread-matrix          (:fire-spread-matrix matrices)
        modified-time-matrix        (:modified-time-matrix matrices)
        max-spread-rate-matrix      (:max-spread-rate-matrix matrices)
        max-spread-direction-matrix (:max-spread-direction-matrix matrices)
        eccentricity-matrix         (:eccentricity-matrix matrices)
        burn-time-matrix            (:burn-time-matrix matrices)
        band                        (long band)
        global-clock                (double global-clock)
        new-clock                   (double new-clock)
        max-fractional-distance     (double max-fractional-distance)]
    (mapv
     persistent!
     (reduce
      (fn [[burn-vectors ignited-cells] burn-vector]
        (let [fractional-distance (double (:fractional-distance burn-vector))]
          (if (< fractional-distance 1.0)
            [(conj! burn-vectors burn-vector) ignited-cells]
            (let [i                (long (:i burn-vector))
                  j                (long (:j burn-vector))
                  direction        (double (:direction burn-vector))
                  burn-probability (double (:burn-probability burn-vector))
                  direction-bit    (case direction
                                     0.0   0
                                     45.0  1
                                     90.0  2
                                     135.0 3
                                     180.0 4
                                     225.0 5
                                     270.0 6
                                     315.0 7)]
              ;; TODO make into function
              (as-> (t/mget travel-lines-matrix i j) $
                (bit-clear $ direction-bit)
                (t/mset! travel-lines-matrix i j $))
              (let [new-i (case direction
                            0.0   (- i 1)
                            45.0  (- i 1)
                            90.0  i
                            135.0 (+ i 1)
                            180.0 (+ i 1)
                            225.0 (+ i 1)
                            270.0 i
                            315.0 (- i 1))
                    new-j (case direction
                            0.0   j
                            45.0  (+ j 1)
                            90.0  (+ j 1)
                            135.0 (+ j 1)
                            180.0 j
                            225.0 (- j 1)
                            270.0 (- j 1)
                            315.0 (- j 1))]
                (if (and (burnable-cell? get-fuel-model fire-spread-matrix burn-probability
                                         num-rows num-cols new-i new-j)
                         (or (not (diagonal? direction))
                             (burnable-fuel-model? (get-fuel-model new-i j))
                             (burnable-fuel-model? (get-fuel-model i new-j))))
                  (do
                    (when (> band (dec ^long (t/mget modified-time-matrix new-i new-j)))
                      ;; vector is first in this timestep to compute
                      (compute-max-in-situ-values! inputs matrices band new-i new-j))
                    ;; TODO move to function
                    (as-> (t/mget travel-lines-matrix new-i new-j) $
                      (bit-set $ direction-bit)
                      (t/mset! travel-lines-matrix new-i new-j $))
                    (let [spread-rate             (double (:spread-rate burn-vector))
                          terrain-distance        (double (:terrain-distance burn-vector))
                          max-spread-rate         (double (t/mget max-spread-rate-matrix new-i new-j))
                          max-spread-direction    (double (t/mget max-spread-direction-matrix new-i new-j))
                          eccentricity            (double (t/mget eccentricity-matrix new-i new-j))
                          new-spread-rate         (compute-spread-rate max-spread-rate max-spread-direction eccentricity direction)
                          ;; TODO move case form to functions
                          new-terrain-distance    (double (compute-terrain-distance cell-size get-elevation num-rows num-cols new-i new-j
                                                                                    (case direction
                                                                                      0.0   (- new-i 1)
                                                                                      45.0  (- new-i 1)
                                                                                      90.0  new-i
                                                                                      135.0 (+ new-i 1)
                                                                                      180.0 (+ new-i 1)
                                                                                      225.0 (+ new-i 1)
                                                                                      270.0 new-i
                                                                                      315.0 (- new-i 1))
                                                                                    (case direction
                                                                                      0.0   new-j
                                                                                      45.0  (+ new-j 1)
                                                                                      90.0  (+ new-j 1)
                                                                                      135.0 (+ new-j 1)
                                                                                      180.0 new-j
                                                                                      225.0 (- new-j 1)
                                                                                      270.0 (- new-j 1)
                                                                                      315.0 (- new-j 1))))
                          dt-in-neighbor          (-> fractional-distance (- 1.0) (* terrain-distance) (/ spread-rate))
                          new-fractional-distance (min max-fractional-distance
                                                       (/ (* new-spread-rate dt-in-neighbor) new-terrain-distance))
                          new-spread-rate         (if (< new-fractional-distance max-fractional-distance)
                                                    new-spread-rate
                                                    (/ (* new-fractional-distance new-terrain-distance) dt-in-neighbor))
                          new-burn-vectors        (conj! burn-vectors
                                                         (->BurnVector new-i new-j direction new-fractional-distance new-spread-rate
                                                                       new-terrain-distance burn-probability))]
                      (if (< new-fractional-distance 0.5)
                        [new-burn-vectors ignited-cells]
                        (let [^double local-burn-probability (t/mget fire-spread-matrix new-i new-j)]
                          (if (< burn-probability local-burn-probability)
                            [new-burn-vectors ignited-cells]
                            (let [relative-burn-time      (-> (/ dt-in-neighbor new-fractional-distance)
                                                              (* 0.5))
                                  burn-time               (-> new-clock
                                                              (- dt-in-neighbor)
                                                              (+ relative-burn-time))
                                  ^double local-burn-time (t/mget burn-time-matrix new-i new-j)]
                              (if (> burn-probability local-burn-probability)
                                (do
                                  (t/mset! fire-spread-matrix new-i new-j burn-probability)
                                  (t/mset! burn-time-matrix new-i new-j burn-time)
                                  [new-burn-vectors (if (<= local-burn-time global-clock)
                                                      (conj! ignited-cells [new-i new-j])
                                                      ignited-cells)])
                                ;; [new-burn-vectors (conj! ignited-cells [new-i new-j])]) ; TODO check set vs vectors
                                (do
                                  (when (< burn-time local-burn-time)
                                    (t/mset! burn-time-matrix new-i new-j burn-time))
                                  [new-burn-vectors ignited-cells]))))))))
                  [burn-vectors ignited-cells]))))))
      [(transient []) (transient [])]
      ;; [(transient []) (transient #{})]
      burn-vectors))))

(defn- parse-burn-period
  "Return the number of minutes into the day given HH:MM"
  ^double
  [burn-period]
  (let [[hour minute] (mapv #(Integer/parseInt %) (s/split burn-period #":"))]
    (+ (hour->min hour) ^double minute)))

(defn- recompute-burn-vectors
  [inputs matrices ^long band burn-vectors]
  (let [modified-time-matrix        (:modified-time-matrix matrices)
        max-spread-rate-matrix      (:max-spread-rate-matrix matrices)
        max-spread-direction-matrix (:max-spread-direction-matrix matrices)
        eccentricity-matrix         (:eccentricity-matrix matrices)]
    (mapv (fn [burn-vector]
            (let [i (:i burn-vector)
                  j (:j burn-vector)]
              (when (> band (dec ^long (t/mget modified-time-matrix i j)))
                (compute-max-in-situ-values! inputs matrices band i j))
              (let [direction            (double (:direction burn-vector))
                    max-spread-rate      (double (t/mget max-spread-rate-matrix i j))
                    max-spread-direction (double (t/mget max-spread-direction-matrix i j))
                    eccentricity         (double (t/mget eccentricity-matrix i j))
                    new-spread-rate      (compute-spread-rate max-spread-rate max-spread-direction eccentricity direction)]
                (assoc burn-vector :spread-rate new-spread-rate))))
          burn-vectors)))

(defn- compute-fire-front-direction!
  [matrices i j]
  (let [x-magnitude-sum-matrix (:x-magnitude-sum-matrix matrices)
        y-magnitude-sum-matrix (:y-magnitude-sum-matrix matrices)
        spread-rate-sum-matrix (:spread-rate-sum-matrix matrices)
        x-magnitude-sum        (double (t/mget x-magnitude-sum-matrix i j))
        y-magnitude-sum        (double (t/mget y-magnitude-sum-matrix i j))
        spread-rate-sum        (double (t/mget spread-rate-sum-matrix i j))]
    (t/mset! x-magnitude-sum-matrix i j 0.0)
    (t/mset! y-magnitude-sum-matrix i j 0.0)
    (t/mset! spread-rate-sum-matrix i j 0.0)
    (-> (Math/atan2 (/ y-magnitude-sum spread-rate-sum)
                    (/ x-magnitude-sum spread-rate-sum))
        (Math/toDegrees)
        (mod 360))))

(defn- compute-directional-in-situ-values!
  [matrices ignited-cells]
  (when (seq ignited-cells)
    (let [max-spread-rate-matrix          (:max-spread-rate-matrix matrices)
          max-spread-direction-matrix     (:max-spread-direction-matrix matrices)
          eccentricity-matrix             (:eccentricity-matrix matrices)
          residence-time-matrix           (:residence-time-matrix matrices)
          reaction-intensity-matrix       (:reaction-intensity-matrix matrices)
          directional-flame-length-matrix (:directional-flame-length-matrix matrices)]
      (doseq [[i j] ignited-cells]
        (let [direction            (compute-fire-front-direction! matrices i j)
              max-spread-rate      (t/mget max-spread-rate-matrix i j)
              max-spread-direction (t/mget max-spread-direction-matrix i j)
              eccentricity         (t/mget eccentricity-matrix i j)
              spread-rate          (compute-spread-rate max-spread-rate max-spread-direction eccentricity direction)
              residence-time       (t/mget residence-time-matrix i j)
              reaction-intensity   (t/mget reaction-intensity-matrix i j)
              fire-line-intensity  (->> (anderson-flame-depth spread-rate residence-time)
                                        (byram-fire-line-intensity reaction-intensity))
              flame-length         (byram-flame-length fire-line-intensity)]
          (t/mset! directional-flame-length-matrix i j flame-length))))))

(defn- initialize-fire-in-situ-values!
  [inputs matrices band ignited-cells]
  (let [flame-length-matrix             (:flame-length-matrix matrices)
        directional-flame-length-matrix (:directional-flame-length-matrix matrices)]
    (doseq [[i j] ignited-cells]
      (compute-max-in-situ-values! inputs matrices band i j)
      (t/mset! directional-flame-length-matrix i j (t/mget flame-length-matrix i j)))))

;; FIXME Update target spread rate on burn-vectors if new band > band
(defn- run-loop
  [inputs matrices ignited-cells]
  (let [cell-size                        (double (:cell-size inputs))
        max-runtime                      (double (:max-runtime inputs))
        ignition-start-time              (double (:ignition-start-time inputs))
        ignition-stop-time               (+ ignition-start-time max-runtime)
        weather-data-start-timestamp     (:weather-data-start-timestamp inputs)
        ignition-start-timestamp         (-> (.toInstant ^Date weather-data-start-timestamp)
                                             (.atZone (ZoneId/of "UTC"))
                                             (.plusMinutes ignition-start-time))
        ignition-start-time-min-into-day (+ (hour->min (.getHour ignition-start-timestamp))
                                            (double (.getMinute ignition-start-timestamp)))
        burn-period-start                (parse-burn-period (:burn-period-start inputs))
        burn-period-end                  (parse-burn-period (:burn-period-end inputs))
        burn-period-dt                   (- burn-period-end burn-period-start)
        non-burn-period-dt               (- 1440.0 burn-period-dt)
        burn-period-clock                (+ ignition-start-time
                                            (double
                                             (cond
                                               (< ignition-start-time-min-into-day burn-period-start)
                                               (- burn-period-start ignition-start-time-min-into-day)

                                               (> ignition-start-time-min-into-day burn-period-end)
                                               (+ (- 1440.0 ignition-start-time-min-into-day) burn-period-start)

                                               :else
                                               (- burn-period-start ignition-start-time-min-into-day))))
<<<<<<< HEAD
        non-burn-period-clock            (+ burn-period-clock burn-period-dt)
        ignition-start-time              (max ignition-start-time burn-period-clock)
        band                             (min->hour ignition-start-time)]
    (initialize-fire-in-situ-values! inputs matrices band ignited-cells)
    (loop [global-clock          ignition-start-time
           band                  band
           non-burn-period-clock non-burn-period-clock
           burn-vectors          (ignited-cells->burn-vectors inputs matrices ignited-cells [])
           spot-ignitions        {}
           spot-count            0]
=======
        non-burn-period-clock           (+ burn-period-clock burn-period-dt)
        ignition-start-time             (max ignition-start-time burn-period-clock)
        band                            (min->hour ignition-start-time)
        flame-length-matrix             (:flame-length-matrix matrices)
        directional-flame-length-matrix (:directional-flame-length-matrix matrices)
        suppression                     (:suppression inputs)
        alpha                           (:suppression-coefficient suppression)
        suppression-dt                  (some-> suppression :suppression-dt double)]
    (doseq [[i j] ignited-cells]
      (compute-max-in-situ-values! inputs matrices band i j)
      (t/mset! directional-flame-length-matrix i j (t/mget flame-length-matrix i j)))
    (loop [global-clock                 ignition-start-time
           band                         band
           non-burn-period-clock        non-burn-period-clock
           suppression-clock            (double (if suppression (+ ignition-start-time suppression-dt) max-runtime))
           burn-vectors                 (ignited-cells->burn-vectors inputs matrices ignited-cells [])
           spot-ignitions               {}
           spot-count                   0
           total-cells-suppressed       0
           previous-num-perimeter-cells 0]
>>>>>>> 89fff706
      (if (and (< global-clock ignition-stop-time)
               (or (seq burn-vectors) (seq spot-ignitions)))
        (let [dt-until-max-runtime               (- ignition-stop-time global-clock)
              ^double dt-until-suppression-clock (when suppression-dt (- suppression-clock global-clock))]
          (cond
            (and suppression (= global-clock suppression-clock))
            (let [max-runtime-fraction           (/ global-clock max-runtime)
                  [bvs-to-process-next
                   total-cells-suppressed
                   previous-num-perimeter-cells] (suppression/suppress-burn-vectors max-runtime-fraction
                                                                                    alpha
                                                                                    previous-num-perimeter-cells
                                                                                    total-cells-suppressed
                                                                                    burn-vectors)]
              (recur global-clock
                     band
                     non-burn-period-clock
                     (+ global-clock suppression-dt)
                     bvs-to-process-next
                     spot-ignitions
                     spot-count
                     total-cells-suppressed
                     previous-num-perimeter-cells))

            (= global-clock non-burn-period-clock)
            (let [timestep  (double (min non-burn-period-dt dt-until-max-runtime))
                  new-clock (+ global-clock timestep)
                  new-band  (min->hour new-clock)]
              (if (and suppression (<= suppression-clock new-clock))
                (let [suppression-clocks             (iterate #(+ (double %) suppression-dt) suppression-clock)
                      last-suppression-clock         (double (last (take-while #(<= (double %) new-clock) suppression-clocks)))
                      [bvs-to-process-next
                       total-cells-suppressed
                       previous-num-perimeter-cells] (suppression/suppress-burn-vectors (/ last-suppression-clock max-runtime)
                                                                                        alpha
                                                                                        previous-num-perimeter-cells
                                                                                        total-cells-suppressed
                                                                                        burn-vectors)]
                  (recur new-clock
                         new-band
                         (+ new-clock burn-period-dt)
                         (+ last-suppression-clock suppression-dt)
                         bvs-to-process-next
                         (if (zero? non-burn-period-dt)
                           spot-ignitions
                           {})
                         spot-count
                         total-cells-suppressed
                         previous-num-perimeter-cells))
                (recur new-clock
                       new-band
                       (+ new-clock burn-period-dt)
                       suppression-clock
                       burn-vectors
                       (if (zero? non-burn-period-dt)
                         spot-ignitions
                         {})
                       spot-count
                       total-cells-suppressed
                       previous-num-perimeter-cells)))

            :else
            (let [dt-until-new-hour              (- 60.0 (rem global-clock 60.0))
                  dt-until-non-burn-period-clock (- non-burn-period-clock global-clock)
                  bvs                            (if (and (> global-clock ignition-start-time)
                                                          (or (= dt-until-new-hour 60.0)
                                                              (= dt-until-non-burn-period-clock burn-period-dt)))
                                                   (recompute-burn-vectors inputs matrices band burn-vectors)
                                                   burn-vectors)
                  timestep                       (double
                                                  (cond-> (compute-dt cell-size bvs)
                                                    dt-until-new-hour              (min dt-until-new-hour)
                                                    dt-until-max-runtime           (min dt-until-max-runtime)
                                                    dt-until-non-burn-period-clock (min dt-until-non-burn-period-clock)
                                                    dt-until-suppression-clock     (min dt-until-suppression-clock)))
                  new-clock                      (+ global-clock timestep)
                  [grown-bvs
                   ignited-cells]                (grow-burn-vectors! matrices global-clock timestep bvs)
                  [transitioned-bvs
                   transition-ignited-cells]     (->> grown-bvs
                                                      (ignited-cells->burn-vectors inputs matrices ignited-cells)
                                                      (promote-burn-vectors inputs matrices global-clock new-clock 1.99)
                                                      (transition-burn-vectors inputs matrices band global-clock new-clock 0.99))
                  promoted-transitioned-bvs      (->> transitioned-bvs
                                                      (ignited-cells->burn-vectors inputs matrices transition-ignited-cells)
                                                      (promote-burn-vectors inputs matrices global-clock new-clock 0.99)) ;TODO optimize, promoting twice
                  [spot-bvs
                   spot-ignite-now-count
                   spot-ignite-later
                   spot-ignited-cells]           (compute-spot-burn-vectors! inputs
                                                                             matrices
                                                                             spot-ignitions
                                                                             (into ignited-cells transition-ignited-cells)
                                                                             band
                                                                             new-clock)
                  promoted-spot-bvs              (->> (into promoted-transitioned-bvs spot-bvs)
                                                      (promote-burn-vectors inputs matrices global-clock new-clock 1.49)) ;TODO optimize, promoting thrice
                  [transition-promoted-spot-bvs
                   _]                            (transition-burn-vectors inputs matrices band global-clock new-clock 0.49 promoted-spot-bvs)]
              ;; TODO if spot ignitions is updated to have varying burn probability make sure there are no duplicates
              ;; of ignited cells in this list of ignited cells passed to compute-directional-in-stiu-values!
              (compute-directional-in-situ-values! matrices (-> ignited-cells
                                                                (into transition-ignited-cells)
                                                                (into spot-ignited-cells)))
              (recur new-clock
                     (min->hour new-clock)
                     non-burn-period-clock
                     suppression-clock
                     transition-promoted-spot-bvs
                     spot-ignite-later
                     (+ spot-count ^long spot-ignite-now-count)
                     total-cells-suppressed
                     previous-num-perimeter-cells))))
        (let [fire-type-matrix (:fire-type-matrix matrices)]
          {:exit-condition                  (if (>= global-clock ignition-stop-time) :max-runtime-reached :no-burnable-fuels)
           :global-clock                    global-clock
           :burn-time-matrix                (:burn-time-matrix matrices)
           :fire-line-intensity-matrix      (:fire-line-intensity-matrix matrices)
           :fire-spread-matrix              (:fire-spread-matrix matrices)
           :fire-type-matrix                fire-type-matrix
           :flame-length-matrix             (:flame-length-matrix matrices)
           :directional-flame-length-matrix (:directional-flame-length-matrix matrices)
           :spot-matrix                     (:spot-matrix matrices)
           :spread-rate-matrix              (:spread-rate-matrix matrices)
           :surface-fire-count              (->> fire-type-matrix
                                                 (d/emap #(if (= ^double % 1.0) 1 0) :int64)
                                                 (dfn/sum))
           :crown-fire-count                (->> fire-type-matrix
                                                 (d/emap #(if (>= ^double % 2.0) 1 0) :int64)
                                                 (dfn/sum))
           :spot-count                      spot-count})))))

;;-----------------------------------------------------------------------------
;; SimulationMatrices Record
;;-----------------------------------------------------------------------------

(defrecord SimulationMatrices
    [burn-time-matrix
     eccentricity-matrix
     fire-line-intensity-matrix
     fire-spread-matrix
     fire-type-matrix
     firebrand-count-matrix
     flame-length-matrix
     directional-flame-length-matrix
     max-spread-direction-matrix
     max-spread-rate-matrix
     modified-time-matrix
     residence-time-matrix
     reaction-intensity-matrix
     spot-matrix
     spread-rate-matrix
     spread-rate-sum-matrix
     travel-lines-matrix
     x-magnitude-sum-matrix
     y-magnitude-sum-matrix])

;;-----------------------------------------------------------------------------
;; Main Simulation Entry Point - Dispatches to Point/Perimeter Ignition
;;-----------------------------------------------------------------------------

;; TODO: Move this multimethod check into run-simulations to avoid running it in every thread
(defmulti run-fire-spread
  "Runs the raster-based fire spread model with a SimulationInputs record containing these fields:
  |------------------------------------+--------------------+-----------------------------------------------------------|
  | Key                                | Value Type         | Value Units                                               |
  |------------------------------------+--------------------+-----------------------------------------------------------|
  | :num-rows                          | long               | column count of fuel-model-matrix                         |
  | :num-cols                          | long               | row count of fuel-model-matrix                            |
  | :cell-size                         | double             | feet                                                      |
  |------------------------------------+--------------------+-----------------------------------------------------------|
  | :ignition-start-time               | double             | minutes                                                   |
  | :max-runtime                       | double             | minutes                                                   |
  |------------------------------------+--------------------+-----------------------------------------------------------|
  | :initial-ignition-site             | [i,j] or 2D tensor | [y,x] coordinate or categories 0-2 in tensor              |
  |------------------------------------+--------------------+-----------------------------------------------------------|
  | :ellipse-adjustment-factor         | double             | < 1.0 = more circular, > 1.0 = more elliptical            |
  | :grass-suppression?                | boolean            | true or false                                             |
  |------------------------------------+--------------------+-----------------------------------------------------------|
  | :rand-gen                          | java.util.Random   | uniform sample [0-1]                                      |
  |------------------------------------+--------------------+-----------------------------------------------------------|
  | :get-elevation                     | (i,j) -> v         | feet                                                      |
  | :get-slope                         | (i,j) -> v         | vertical feet/horizontal feet                             |
  | :get-aspect                        | (i,j) -> v         | degrees clockwise from north [0-360)                      |
  |------------------------------------+--------------------+-----------------------------------------------------------|
  | :get-canopy-cover                  | (i,j) -> v         | percent [0-100]                                           |
  | :get-canopy-height                 | (i,j) -> v         | feet                                                      |
  | :get-canopy-base-height            | (i,j) -> v         | feet                                                      |
  | :get-crown-bulk-density            | (i,j) -> v         | lb/ft^3                                                   |
  |------------------------------------+--------------------+-----------------------------------------------------------|
  | :get-fuel-model                    | (i,j) -> v         | fuel model numbers [1-256]                                |
  |------------------------------------+--------------------+-----------------------------------------------------------|
  | :get-temperature                   | (b,i,j) -> v       | degrees Fahrenheit                                        |
  | :get-relative-humidity             | (b,i,j) -> v       | percent [0-100]                                           |
  | :get-wind-speed-20ft               | (b,i,j) -> v       | miles/hour                                                |
  | :get-wind-from-direction           | (b,i,j) -> v       | degrees clockwise from north                              |
  |------------------------------------+--------------------+-----------------------------------------------------------|
  | :get-fuel-moisture-dead-1hr        | (b,i,j) -> v       | ratio [0-1]                                               |
  | :get-fuel-moisture-dead-10hr       | (b,i,j) -> v       | ratio [0-1]                                               |
  | :get-fuel-moisture-dead-100hr      | (b,i,j) -> v       | ratio [0-1]                                               |
  | :get-fuel-moisture-live-herbaceous | (b,i,j) -> v       | ratio [0-1]                                               |
  | :get-fuel-moisture-live-woody      | (b,i,j) -> v       | ratio [0-1]                                               |
  | :get-foliar-moisture               | (b,i,j) -> v       | ratio [0-1]                                               |
  |------------------------------------+--------------------+-----------------------------------------------------------|
  | :spotting                          | map                | :decay-constant -> double                                 |
  |                                    |                    | :num-firebrands -> long                                   |
  |                                    |                    | :surface-fire-spotting -> map                             |
  |                                    |                    | :crown-fire-spotting-percent -> double or [double double] |
  |------------------------------------+--------------------+-----------------------------------------------------------|
  | :suppression                       | map                | :suppression-dt -> double                                 |
  |                                    |                    | :suppression-coefficient -> double                        |
  |------------------------------------+--------------------+-----------------------------------------------------------|"
  (fn [inputs]
    (if (vector? (:initial-ignition-site inputs))
      :ignition-point
      :ignition-perimeter)))

;;-----------------------------------------------------------------------------
;; Point Ignition
;;-----------------------------------------------------------------------------

(defn- initialize-point-ignition-matrices
  [inputs]
  (let [num-rows            (long (:num-rows inputs))
        num-cols            (long (:num-cols inputs))
        [i j]               (:initial-ignition-site inputs)
        ignition-start-time (:ignition-start-time inputs)
        spotting            (:spotting inputs)
        shape               [num-rows num-cols]
        burn-time-matrix    (-> (* num-rows num-cols)
                                (double-array -1.0)
                                (t/ensure-tensor)
                                (t/reshape shape)
                                (t/mset! i j ignition-start-time))]
    (map->SimulationMatrices
     {:burn-time-matrix                burn-time-matrix
      :eccentricity-matrix             (t/new-tensor shape)
      :fire-line-intensity-matrix      (t/new-tensor shape)
      :fire-spread-matrix              (-> (t/new-tensor shape) (t/mset! i j 1.0))
      :fire-type-matrix                (t/new-tensor shape)
      :firebrand-count-matrix          (when spotting (t/new-tensor shape :datatype :int32))
      :flame-length-matrix             (t/new-tensor shape)
      :directional-flame-length-matrix (t/new-tensor shape)
      :max-spread-direction-matrix     (t/new-tensor shape)
      :max-spread-rate-matrix          (t/new-tensor shape)
      :modified-time-matrix            (t/new-tensor shape :datatype :int32)
      :residence-time-matrix           (t/new-tensor shape)
      :reaction-intensity-matrix       (t/new-tensor shape)
      :spot-matrix                     (when spotting (t/new-tensor shape))
      :spread-rate-matrix              (t/new-tensor shape)
      :spread-rate-sum-matrix          (t/new-tensor shape)
      :travel-lines-matrix             (t/new-tensor shape :datatype :short)
      :x-magnitude-sum-matrix          (t/new-tensor shape)
      :y-magnitude-sum-matrix          (t/new-tensor shape)})))

(defmethod run-fire-spread :ignition-point
  [inputs]
  (run-loop inputs
            (initialize-point-ignition-matrices inputs)
            [(:initial-ignition-site inputs)]))

;;-----------------------------------------------------------------------------
;; Perimeter Ignition
;;-----------------------------------------------------------------------------

(defn- add-ignited-cells!
  [matrix ignited-cells value]
  (doseq [[i j] ignited-cells]
    (t/mset! matrix i j value))
  matrix)

(defn- initialize-perimeter-ignition-matrices
  [inputs ignited-cells]
  (let [num-rows            (long (:num-rows inputs))
        num-cols            (long (:num-cols inputs))
        positive-burn-scar  (:initial-ignition-site inputs)
        ignition-start-time (:ignition-start-time inputs)
        spotting            (:spotting inputs)
        shape               [num-rows num-cols]
        negative-burn-scar  (d/clone (dfn/* -1.0 positive-burn-scar))
        burn-time-matrix    (-> (* num-rows num-cols)
                                (double-array -1.0)
                                (t/ensure-tensor)
                                (t/reshape shape)
                                (add-ignited-cells! ignited-cells ignition-start-time))]
    (map->SimulationMatrices
     {:burn-time-matrix                burn-time-matrix
      :eccentricity-matrix             (d/clone negative-burn-scar)
      :fire-line-intensity-matrix      negative-burn-scar
      :fire-spread-matrix              (d/clone positive-burn-scar)
      :fire-type-matrix                (d/clone negative-burn-scar)
      :firebrand-count-matrix          (when spotting (t/new-tensor shape :datatype :int32))
      :flame-length-matrix             (d/clone negative-burn-scar)
      :directional-flame-length-matrix (d/clone negative-burn-scar)
      :max-spread-direction-matrix     (d/clone negative-burn-scar)
      :max-spread-rate-matrix          (d/clone negative-burn-scar)
      :modified-time-matrix            (t/new-tensor shape :datatype :int32)
      :residence-time-matrix           (d/clone negative-burn-scar)
      :reaction-intensity-matrix       (d/clone negative-burn-scar)
      :spot-matrix                     (when spotting (t/new-tensor shape))
      :spread-rate-matrix              (d/clone negative-burn-scar)
      :spread-rate-sum-matrix          (t/new-tensor shape)
      :travel-lines-matrix             (t/new-tensor shape :datatype :short)
      :x-magnitude-sum-matrix          (t/new-tensor shape)
      :y-magnitude-sum-matrix          (t/new-tensor shape)})))

;; TODO: Move this step into run-simulations to avoid running it in every thread
(defn- get-perimeter-cells
  [inputs]
  (let [num-rows                    (:num-rows inputs)
        num-cols                    (:num-cols inputs)
        initial-ignition-site       (:initial-ignition-site inputs)
        get-fuel-model              (:get-fuel-model inputs)
        {:keys [row-idxs col-idxs]} (non-zero-indices initial-ignition-site)
        num-idxs                    (d/ecount row-idxs)]
    (loop [idx 0
           acc (transient [])]
      (if (< idx num-idxs)
        (let [i (row-idxs idx)
              j (col-idxs idx)]
          (if (burnable-neighbors? get-fuel-model
                                   initial-ignition-site
                                   1.0
                                   num-rows
                                   num-cols
                                   i
                                   j)
            (recur (inc idx)
                   (conj! acc [i j]))
            (recur (inc idx)
                   acc)))
        (persistent! acc)))))

(defmethod run-fire-spread :ignition-perimeter
  [inputs]
  (let [ignited-cells (get-perimeter-cells inputs)]
    (when (seq ignited-cells)
      (run-loop inputs
                (initialize-perimeter-ignition-matrices inputs ignited-cells)
                ignited-cells))))<|MERGE_RESOLUTION|>--- conflicted
+++ resolved
@@ -822,29 +822,13 @@
 
                                                :else
                                                (- burn-period-start ignition-start-time-min-into-day))))
-<<<<<<< HEAD
         non-burn-period-clock            (+ burn-period-clock burn-period-dt)
         ignition-start-time              (max ignition-start-time burn-period-clock)
-        band                             (min->hour ignition-start-time)]
+        band                             (min->hour ignition-start-time)
+        suppression                      (:suppression inputs)
+        alpha                            (:suppression-coefficient suppression)
+        suppression-dt                   (some-> suppression :suppression-dt double)]
     (initialize-fire-in-situ-values! inputs matrices band ignited-cells)
-    (loop [global-clock          ignition-start-time
-           band                  band
-           non-burn-period-clock non-burn-period-clock
-           burn-vectors          (ignited-cells->burn-vectors inputs matrices ignited-cells [])
-           spot-ignitions        {}
-           spot-count            0]
-=======
-        non-burn-period-clock           (+ burn-period-clock burn-period-dt)
-        ignition-start-time             (max ignition-start-time burn-period-clock)
-        band                            (min->hour ignition-start-time)
-        flame-length-matrix             (:flame-length-matrix matrices)
-        directional-flame-length-matrix (:directional-flame-length-matrix matrices)
-        suppression                     (:suppression inputs)
-        alpha                           (:suppression-coefficient suppression)
-        suppression-dt                  (some-> suppression :suppression-dt double)]
-    (doseq [[i j] ignited-cells]
-      (compute-max-in-situ-values! inputs matrices band i j)
-      (t/mset! directional-flame-length-matrix i j (t/mget flame-length-matrix i j)))
     (loop [global-clock                 ignition-start-time
            band                         band
            non-burn-period-clock        non-burn-period-clock
@@ -854,7 +838,6 @@
            spot-count                   0
            total-cells-suppressed       0
            previous-num-perimeter-cells 0]
->>>>>>> 89fff706
       (if (and (< global-clock ignition-stop-time)
                (or (seq burn-vectors) (seq spot-ignitions)))
         (let [dt-until-max-runtime               (- ignition-stop-time global-clock)

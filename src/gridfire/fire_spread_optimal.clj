(ns gridfire.fire-spread-optimal
  (:require [gridfire.common               :refer [burnable-cell?
                                                   burnable-fuel-model?
                                                   calc-fuel-moisture
                                                   compute-terrain-distance
                                                   in-bounds-optimal?
                                                   non-zero-indices]]
            [gridfire.conversion           :refer [mph->fpm hour->min min->hour]]
            [gridfire.crown-fire           :refer [crown-fire-eccentricity
                                                   crown-fire-line-intensity
                                                   cruz-crown-fire-spread
                                                   van-wagner-crown-fire-initiation?]]
            [gridfire.fuel-models-optimal  :refer [fuel-models-precomputed
                                                   moisturize]]
            [gridfire.spotting-optimal     :as spot-optimal]
            [gridfire.suppression           :as suppression]
            [gridfire.surface-fire-optimal :refer [rothermel-surface-fire-spread-no-wind-no-slope
                                                   rothermel-surface-fire-spread-max
                                                   compute-spread-rate
                                                   anderson-flame-depth
                                                   byram-fire-line-intensity
                                                   byram-flame-length
                                                   wind-adjustment-factor]]
            [taoensso.tufte                :as tufte]
            [tech.v3.datatype              :as d]
            [tech.v3.datatype.functional   :as dfn]
            [tech.v3.tensor                :as t]
            [clojure.string :as s])
  (:import java.time.ZoneId
           java.util.Date))

(set! *unchecked-math* :warn-on-boxed)

(defrecord BurnVector
    [^long   i
     ^long   j
     ^double direction
     ^double fractional-distance
     ^double spread-rate
     ^double terrain-distance
     ^double burn-probability])

;;-----------------------------------------------------------------------------
;; Fire spread
;;-----------------------------------------------------------------------------

(defn- diagonal? [direction]
  (case direction
    0.0   false
    45.0  true
    90.0  false
    135.0 true
    180.0 false
    225.0 true
    270.0 false
    315.0 true))

(defn- find-max-spread-rate ^double
  [^double max-spread-rate burn-vector]
  (max max-spread-rate ^double (:spread-rate burn-vector)))

(defn- compute-dt ^double
  [^double cell-size burn-vectors]
  (if (pos? (count burn-vectors))
    (/ cell-size (double (reduce find-max-spread-rate 0.0 burn-vectors)))
    10.0)) ; Wait 10 minutes for spot ignitions to smolder and catch fire

#_(defn- compute-terrain-distance-slow
    [inputs ^long i ^long j ^double direction]
    (let [cell-size          (double (:cell-size inputs))
          cell-size-diagonal (double (:cell-size-diagonal inputs))
          get-aspect         (:get-aspect inputs)
          get-slope          (:get-slope inputs)
          ^double aspect     (get-aspect i j)
          ^double slope      (get-slope i j)
          theta              (Math/abs (- aspect direction))
          slope-factor       (/
                              (if (<= theta 90.0)
                                (- 90.0 theta)
                                (if (<= theta 180.0)
                                  (- theta 90.0)
                                  (if (<= theta 270.0)
                                    (- 270.0 theta)
                                    (- theta 270.0))))
                              90.0)
          run                (case direction
                               0.0   cell-size
                               45.0  cell-size-diagonal
                               90.0  cell-size
                               135.0 cell-size-diagonal
                               180.0 cell-size
                               225.0 cell-size-diagonal
                               270.0 cell-size
                               315.0 cell-size-diagonal)
          rise               (* run slope slope-factor)]
      (Math/sqrt (+ (* run run) (* rise rise)))))

(defn ^:redef rothermel-fast-wrapper-optimal
  [fuel-model-number fuel-moisture grass-suppression?]
  (-> (long fuel-model-number)
      (fuel-models-precomputed)
      (moisturize fuel-moisture)
      (rothermel-surface-fire-spread-no-wind-no-slope grass-suppression?)))

(defn- store-if-max!
  [matrix i j ^double new-value]
  (let [^double old-value (t/mget matrix i j)]
    (when (> new-value old-value)
      (t/mset! matrix i j new-value))))

(defn- compute-max-in-situ-values!
  [inputs matrices band i j]
  (let [get-slope                             (:get-slope inputs)
        get-aspect                            (:get-aspect inputs)
        get-canopy-cover                      (:get-canopy-cover inputs)
        get-canopy-height                     (:get-canopy-height inputs)
        get-canopy-base-height                (:get-canopy-base-height inputs)
        get-crown-bulk-density                (:get-crown-bulk-density inputs)
        get-fuel-model                        (:get-fuel-model inputs)
        get-temperature                       (:get-temperature inputs)
        get-relative-humidity                 (:get-relative-humidity inputs)
        get-wind-speed-20ft                   (:get-wind-speed-20ft inputs)
        get-wind-from-direction               (:get-wind-from-direction inputs)
        get-fuel-moisture-dead-1hr            (:get-fuel-moisture-dead-1hr inputs)
        get-fuel-moisture-dead-10hr           (:get-fuel-moisture-dead-10hr inputs)
        get-fuel-moisture-dead-100hr          (:get-fuel-moisture-dead-100hr inputs)
        get-fuel-moisture-live-herbaceous     (:get-fuel-moisture-live-herbaceous inputs)
        get-fuel-moisture-live-woody          (:get-fuel-moisture-live-woody inputs)
        get-foliar-moisture                   (:get-foliar-moisture inputs)
        ellipse-adjustment-factor             (:ellipse-adjustment-factor inputs)
        grass-suppression?                    (:grass-suppression? inputs)
        max-spread-rate-matrix                (:max-spread-rate-matrix matrices)
        max-spread-direction-matrix           (:max-spread-direction-matrix matrices)
        spread-rate-matrix                    (:spread-rate-matrix matrices)
        flame-length-matrix                   (:flame-length-matrix matrices)
        fire-line-intensity-matrix            (:fire-line-intensity-matrix matrices)
        fire-type-matrix                      (:fire-type-matrix matrices)
        modified-time-matrix                  (:modified-time-matrix matrices)
        eccentricity-matrix                   (:eccentricity-matrix matrices)
        residence-time-matrix                 (:residence-time-matrix matrices)
        reaction-intensity-matrix             (:reaction-intensity-matrix matrices)
        band                                  (long band)
        ^double slope                         (get-slope i j)
        ^double aspect                        (get-aspect i j)
        ^double canopy-cover                  (get-canopy-cover i j)
        ^double canopy-height                 (get-canopy-height i j)
        ^double canopy-base-height            (get-canopy-base-height i j)
        ^double crown-bulk-density            (get-crown-bulk-density i j)
        ^double fuel-model                    (get-fuel-model i j)
        ^double temperature                   (get-temperature band i j)
        ^double relative-humidity             (get-relative-humidity band i j)
        ^double wind-speed-20ft               (get-wind-speed-20ft band i j)
        ^double wind-from-direction           (get-wind-from-direction band i j)
        ^double fuel-moisture-dead-1hr        (if get-fuel-moisture-dead-1hr
                                                (get-fuel-moisture-dead-1hr band i j)
                                                (calc-fuel-moisture relative-humidity temperature :dead :1hr))
        ^double fuel-moisture-dead-10hr       (if get-fuel-moisture-dead-10hr
                                                (get-fuel-moisture-dead-10hr band i j)
                                                (calc-fuel-moisture relative-humidity temperature :dead :10hr))
        ^double fuel-moisture-dead-100hr      (if get-fuel-moisture-dead-100hr
                                                (get-fuel-moisture-dead-100hr band i j)
                                                (calc-fuel-moisture relative-humidity temperature :dead :100hr))
        ^double fuel-moisture-live-herbaceous (if get-fuel-moisture-live-herbaceous
                                                (get-fuel-moisture-live-herbaceous i j)
                                                (calc-fuel-moisture relative-humidity temperature :live :herbaceous))
        ^double fuel-moisture-live-woody      (if get-fuel-moisture-live-woody
                                                (get-fuel-moisture-live-woody i j)
                                                (calc-fuel-moisture relative-humidity temperature :live :woody))
        ^double foliar-moisture               (get-foliar-moisture band i j)
        surface-fire-min                      (rothermel-fast-wrapper-optimal fuel-model
                                                                              [fuel-moisture-dead-1hr
                                                                               fuel-moisture-dead-10hr
                                                                               fuel-moisture-dead-100hr
                                                                               0.0 ; fuel-moisture-dead-herbaceous
                                                                               fuel-moisture-live-herbaceous
                                                                               fuel-moisture-live-woody]
                                                                              grass-suppression?)
        midflame-wind-speed                   (mph->fpm
                                               (* wind-speed-20ft
                                                  (wind-adjustment-factor ^double (:fuel-bed-depth surface-fire-min)
                                                                          canopy-height
                                                                          canopy-cover)))
        surface-fire-max                      (rothermel-surface-fire-spread-max surface-fire-min
                                                                                 midflame-wind-speed
                                                                                 wind-from-direction
                                                                                 slope
                                                                                 aspect
                                                                                 ellipse-adjustment-factor)
        max-spread-rate                       (:max-spread-rate surface-fire-max)
        max-spread-direction                  (:max-spread-direction surface-fire-max)
        eccentricity                          (:eccentricity surface-fire-max)
        residence-time                        (:residence-time surface-fire-min)
        reaction-intensity                    (:reaction-intensity surface-fire-min)
        max-surface-intensity                 (->> (anderson-flame-depth max-spread-rate ^double residence-time)
                                                   (byram-fire-line-intensity ^double reaction-intensity))]
    (if (van-wagner-crown-fire-initiation? canopy-cover
                                           canopy-base-height
                                           foliar-moisture
                                           max-surface-intensity)
      (let [crown-spread-max        (cruz-crown-fire-spread wind-speed-20ft
                                                            crown-bulk-density
                                                            fuel-moisture-dead-1hr)
            crown-type              (if (neg? crown-spread-max) 2.0 3.0) ; 2=passive, 3=active
            crown-spread-max        (Math/abs crown-spread-max)
            max-crown-intensity     (crown-fire-line-intensity crown-spread-max
                                                               crown-bulk-density
                                                               (- canopy-height canopy-base-height)
                                                               (:heat-of-combustion surface-fire-min))
            max-fire-line-intensity (+ max-surface-intensity max-crown-intensity)
            max-eccentricity        (if (> ^double max-spread-rate crown-spread-max)
                                      eccentricity
                                      (crown-fire-eccentricity wind-speed-20ft ellipse-adjustment-factor))
            max-spread-rate         (max ^double max-spread-rate crown-spread-max)]
        (t/mset! max-spread-rate-matrix           i j max-spread-rate)
        (t/mset! max-spread-direction-matrix      i j max-spread-direction)
        (t/mset! eccentricity-matrix              i j max-eccentricity)
        (t/mset! modified-time-matrix             i j (inc band))
        (t/mset! residence-time-matrix            i j residence-time)
        (t/mset! reaction-intensity-matrix        i j reaction-intensity)
        (store-if-max! spread-rate-matrix         i j max-spread-rate)
        (store-if-max! flame-length-matrix        i j (byram-flame-length max-fire-line-intensity))
        (store-if-max! fire-line-intensity-matrix i j max-fire-line-intensity)
        (store-if-max! fire-type-matrix           i j crown-type))
      (do
        (t/mset! max-spread-rate-matrix           i j max-spread-rate)
        (t/mset! max-spread-direction-matrix      i j max-spread-direction)
        (t/mset! eccentricity-matrix              i j eccentricity)
        (t/mset! modified-time-matrix             i j (inc band))
        (t/mset! residence-time-matrix            i j residence-time)
        (t/mset! reaction-intensity-matrix        i j reaction-intensity)
        (store-if-max! spread-rate-matrix         i j max-spread-rate)
        (store-if-max! flame-length-matrix        i j (byram-flame-length max-surface-intensity))
        (store-if-max! fire-line-intensity-matrix i j max-surface-intensity)
        (store-if-max! fire-type-matrix           i j 1.0)))))

(defn- burnable-neighbors?
  [get-fuel-model fire-spread-matrix burn-probability num-rows num-cols i j]
  (let [i  (long i)
        j  (long j)
        i- (- i 1)
        i+ (+ i 1)
        j- (- j 1)
        j+ (+ j 1)]
    (or (burnable-cell? get-fuel-model fire-spread-matrix burn-probability num-rows num-cols i- j-)
        (burnable-cell? get-fuel-model fire-spread-matrix burn-probability num-rows num-cols i- j)
        (burnable-cell? get-fuel-model fire-spread-matrix burn-probability num-rows num-cols i- j+)
        (burnable-cell? get-fuel-model fire-spread-matrix burn-probability num-rows num-cols i  j-)
        (burnable-cell? get-fuel-model fire-spread-matrix burn-probability num-rows num-cols i  j+)
        (burnable-cell? get-fuel-model fire-spread-matrix burn-probability num-rows num-cols i+ j-)
        (burnable-cell? get-fuel-model fire-spread-matrix burn-probability num-rows num-cols i+ j)
        (burnable-cell? get-fuel-model fire-spread-matrix burn-probability num-rows num-cols i+ j+))))

(defn- calc-new-spread-rate!
  [inputs matrices modified-time-matrix max-spread-rate-matrix
   max-spread-direction-matrix eccentricity-matrix band direction i j]
  (when (> ^long band (dec ^long (t/mget modified-time-matrix i j)))
    (compute-max-in-situ-values! inputs matrices band i j))
  (let [max-spread-rate      (t/mget max-spread-rate-matrix i j)
        max-spread-direction (t/mget max-spread-direction-matrix i j)
        eccentricity         (t/mget eccentricity-matrix i j)]
    (compute-spread-rate max-spread-rate
                         max-spread-direction
                         eccentricity
                         direction)))

(defn make-burn-vector-constructor
  [num-rows num-cols burn-probability max-spread-rate-matrix
   max-spread-direction-matrix eccentricity-matrix cell-size get-elevation i j]
  (let [i                    (long i)
        j                    (long j)
        max-spread-rate      (t/mget max-spread-rate-matrix i j)
        max-spread-direction (t/mget max-spread-direction-matrix i j)
        eccentricity         (t/mget eccentricity-matrix i j)]
    (fn [direction]
      (let [new-i (case direction
                    0.0   (- i 1)
                    45.0  (- i 1)
                    90.0  i
                    135.0 (+ i 1)
                    180.0 (+ i 1)
                    225.0 (+ i 1)
                    270.0 i
                    315.0 (- i 1))
            new-j (case direction
                    0.0   j
                    45.0  (+ j 1)
                    90.0  (+ j 1)
                    135.0 (+ j 1)
                    180.0 j
                    225.0 (- j 1)
                    270.0 (- j 1)
                    315.0 (- j 1))]
        (when (in-bounds-optimal? num-rows num-cols i j)
          (let [spread-rate      (compute-spread-rate max-spread-rate
                                                      max-spread-direction
                                                      eccentricity
                                                      direction)
                terrain-distance (compute-terrain-distance cell-size get-elevation
                                                           num-rows num-cols i j new-i new-j)]
            (->BurnVector i j direction 0.5 spread-rate terrain-distance burn-probability)))))))

(def ^:private bits [0 1 2 3 4 5 6 7])

(defn- create-new-burn-vectors!
  [acc num-rows num-cols cell-size get-elevation travel-lines-matrix
   max-spread-rate-matrix max-spread-direction-matrix eccentricity-matrix
   i j burn-probability]
  (let [travel-lines       (t/mget travel-lines-matrix i j)
        create-burn-vector (make-burn-vector-constructor num-rows num-cols burn-probability
                                                         max-spread-rate-matrix max-spread-direction-matrix eccentricity-matrix
                                                         cell-size get-elevation i j)]
    (reduce (fn [acc ^long bit]
              (if (bit-test travel-lines bit)
                acc
                (let [direction       (case bit
                                        0 0.0
                                        1 45.0
                                        2 90.0
                                        3 135.0
                                        4 180.0
                                        5 225.0
                                        6 270.0
                                        7 315.0)
                      new-burn-vector (create-burn-vector direction)]
                  (if new-burn-vector
                    (do
                      ;; TODO move into function
                      (as-> (t/mget travel-lines-matrix i j) $
                        (bit-set $ bit)
                        (t/mset! travel-lines-matrix i j $))
                      (conj! acc new-burn-vector))
                    acc))))
            acc
            bits)))

(defn- identify-spot-ignition-events
  [new-clock spot-ignitions]
  (loop [to-process   spot-ignitions
         ignite-later (transient {})
         ignite-now   (transient {})]
    (if (seq to-process)
      (let [[cell spot-info] (first to-process)
            [t _]            spot-info]
        (if (>= ^double new-clock ^double t)
          (recur (rest to-process) ignite-later (assoc! ignite-now cell spot-info))
          (recur (rest to-process) (assoc! ignite-later cell spot-info) ignite-now)))
      [(persistent! ignite-later) (persistent! ignite-now)])))

(defn- merge-spot-ignitions [a b]
  (reduce (fn [acc [cell spot-info]]
            (if-let [existing-entry (acc cell)]
              (let [[cur-t cur-p] existing-entry
                    [new-t new-p] spot-info]
                (cond (> ^double cur-p ^double new-p)  acc
                      (< ^double cur-p ^double new-p)  (assoc! acc cell spot-info)
                      (<= ^double cur-t ^double new-t) acc
                      :else                            (assoc! acc cell spot-info)))
              (assoc! acc cell spot-info)))
          a
          b))

(defn- compute-new-spot-ignitions
  "Returns a map of [x y] locations to [t p] where:
  t: time of ignition
  p: ignition-probability"
  [inputs matrices ignited-cells]
  (when (:spotting inputs)
    (persistent!
     (reduce (fn [acc [i j]]
               (merge-spot-ignitions acc (spot-optimal/spread-firebrands inputs matrices i j)))
             (transient {})
             ignited-cells))))

(defn- compute-spot-burn-vectors!
  [inputs matrices spot-ignitions ignited-cells band new-clock global-clock]
  (let [num-rows                    (:num-rows inputs)
        num-cols                    (:num-cols inputs)
        cell-size                   (:cell-size inputs)
        get-elevation               (:get-elevation inputs)
        fire-spread-matrix          (:fire-spread-matrix matrices)
        burn-time-matrix            (:burn-time-matrix matrices)
        travel-lines-matrix         (:travel-lines-matrix matrices)
        max-spread-rate-matrix      (:max-spread-rate-matrix matrices)
        max-spread-direction-matrix (:max-spread-direction-matrix matrices)
        eccentricity-matrix         (:eccentricity-matrix matrices)
        modified-time-matrix        (:modified-time-matrix matrices)
        band                        (long band)
        new-clock                   (double new-clock)
        new-spot-ignitions          (compute-new-spot-ignitions inputs matrices ignited-cells)
        [spot-ignite-later
         spot-ignite-now]           (identify-spot-ignition-events new-clock (persistent!
                                                                              (merge-spot-ignitions
                                                                               (transient spot-ignitions)
                                                                               new-spot-ignitions)))
        ignited?                    (fn [[k v]]
                                      (let [[i j] k
                                            [_ p] v]
                                        (>= ^double (t/mget fire-spread-matrix i j) ^double p)))
        pruned-spot-ignite-later    (into {} (remove ignited? spot-ignite-later)) ; TODO move to identify-spot-ignition
        pruned-spot-ignite-now      (filterv #(not (ignited? %)) spot-ignite-now) ; TODO move to identify-spot-ignition
        spot-burn-vectors           (persistent!
                                     (reduce
                                      (fn [acc [cell spot-info]]
                                        (let [[i j]                        cell
                                              [burn-time burn-probability] spot-info]
                                          (when (> band (dec ^long (t/mget modified-time-matrix i j)))
                                            (compute-max-in-situ-values! inputs matrices band i j))
                                          (t/mset! fire-spread-matrix i j 1.0) ;TODO parameterize burn-probability instead of 1.0
                                          ;; (t/mset! fire-spread-matrix i j burn-probability)
                                          (t/mset! burn-time-matrix i j burn-time)
                                          (create-new-burn-vectors! acc num-rows num-cols cell-size get-elevation
                                                                    travel-lines-matrix max-spread-rate-matrix max-spread-direction-matrix
                                                                    eccentricity-matrix i j 1.0))) ; TODO paramaterize burn-probability instead of 1.0
                                      (transient [])
                                      pruned-spot-ignite-now))]
    [spot-burn-vectors (count pruned-spot-ignite-now) pruned-spot-ignite-later (keys pruned-spot-ignite-now)]))

(defn- grow-burn-vectors!
  [matrices global-clock timestep burn-vectors]
  (let [fire-spread-matrix (:fire-spread-matrix matrices)
        burn-time-matrix   (:burn-time-matrix matrices)
        global-clock       (double global-clock)
        timestep           (double timestep)]
    (mapv
     persistent!
     (reduce (fn [[burn-vectors ignited-cells] burn-vector]
               (let [i                         (long (:i burn-vector))
                     j                         (long (:j burn-vector))
                     direction                 (double (:direction burn-vector))
                     fractional-distance       (double (:fractional-distance burn-vector))
                     spread-rate               (double (:spread-rate burn-vector))
                     terrain-distance          (double (:terrain-distance burn-vector))
                     burn-probability          (double (:burn-probability burn-vector))
                     fractional-distance-delta (/ (* spread-rate timestep) terrain-distance)
                     new-fractional-distance   (+ fractional-distance fractional-distance-delta)
                     crossed-center?           (and (< fractional-distance 0.5)
                                                    (>= new-fractional-distance 0.5))
                     ^double local-burn-time   (t/mget burn-time-matrix i j)]
                 (when crossed-center?
                   (let [^double local-burn-probability (t/mget fire-spread-matrix i j)]
                     (when (>= burn-probability local-burn-probability)
                       (let [burn-time (-> 0.5
                                           (- fractional-distance)
                                           (/ fractional-distance-delta)
                                           (* timestep)
                                           (+ global-clock))]
                         (if (> burn-probability local-burn-probability)
                           (do
                             (t/mset! fire-spread-matrix i j burn-probability)
                             (t/mset! burn-time-matrix i j burn-time))
                           (when (< burn-time local-burn-time)
                             (t/mset! burn-time-matrix i j burn-time)))))))
                 [(conj! burn-vectors (->BurnVector i j direction new-fractional-distance
                                                    spread-rate terrain-distance burn-probability))
                  (if (and crossed-center? (<= local-burn-time global-clock)) ; first to cross center of the cell this timestep
                    (conj! ignited-cells [i j])
                    ignited-cells)]))
             [(transient []) (transient [])]
             ;;      (if crossed-center? ; first to cross center of the cell this timestep
             ;;        (conj! ignited-cells [i j])
             ;;        ignited-cells)]))
             ;; [(transient []) (transient #{})]
             burn-vectors))))

(defn- ignited-cells->burn-vectors
  [inputs matrices ignited-cells burn-vectors]
  (let [num-rows                    (:num-rows inputs)
        num-cols                    (:num-cols inputs)
        cell-size                   (:cell-size inputs)
        get-elevation               (:get-elevation inputs)
        fire-spread-matrix          (:fire-spread-matrix matrices)
        travel-lines-matrix         (:travel-lines-matrix matrices)
        max-spread-rate-matrix      (:max-spread-rate-matrix matrices)
        max-spread-direction-matrix (:max-spread-direction-matrix matrices)
        eccentricity-matrix         (:eccentricity-matrix matrices)]
    (persistent!
     (reduce
      (fn [acc [i j]]
        (create-new-burn-vectors! acc num-rows num-cols cell-size get-elevation travel-lines-matrix
                                  max-spread-rate-matrix max-spread-direction-matrix eccentricity-matrix
                                  i j (t/mget fire-spread-matrix i j)))
      (transient burn-vectors)
      ignited-cells))))

(defn- update-directional-magnitude-values!
  [matrices direction spread-rate i j]
  (let [x-magnitude-sum-matrix (:x-magnitude-sum-matrix matrices)
        y-magnitude-sum-matrix (:y-magnitude-sum-matrix matrices)
        spread-rate-sum-matrix (:spread-rate-sum-matrix matrices)
        direction              (double direction)
        spread-rate            (double spread-rate)
        cur-x                  (double (t/mget x-magnitude-sum-matrix i j))
        cur-y                  (double (t/mget y-magnitude-sum-matrix i j))
        cur-spread-rate        (double (t/mget spread-rate-sum-matrix i j))]
    (t/mset! x-magnitude-sum-matrix i j (+ cur-x
                                           (-> direction
                                               (Math/toRadians)
                                               (Math/cos)
                                               (* spread-rate))))
    (t/mset! y-magnitude-sum-matrix i j  (+ cur-y
                                            (-> direction
                                                (Math/toRadians)
                                                (Math/sin)
                                                (* spread-rate))))
    (t/mset! spread-rate-sum-matrix i j (+ cur-spread-rate spread-rate))))

(defn- promote-burn-vectors
  [inputs matrices global-clock new-clock max-fractional-distance burn-vectors]
  (let [num-rows                (:num-rows inputs)
        num-cols                (:num-cols inputs)
        get-fuel-model          (:get-fuel-model inputs)
        fire-spread-matrix      (:fire-spread-matrix matrices)
        burn-time-matrix        (:burn-time-matrix matrices)
        travel-lines-matrix     (:travel-lines-matrix matrices)
        global-clock            (double global-clock)
        new-clock               (double new-clock)
        max-fractional-distance (double max-fractional-distance)]
    (persistent!
     (reduce
      (fn [acc burn-vector]
        (let [i                      (long (:i burn-vector))
              j                      (long (:j burn-vector))
              burn-probability       (double (:burn-probability burn-vector))
              local-burn-probability (double (t/mget fire-spread-matrix i j))
              local-burn-time        (double (t/mget burn-time-matrix i j))]
          (if (and (> local-burn-time global-clock) ; cell was ignited this timestep
                   (<= burn-probability local-burn-probability))
            (let [direction   (double (:direction burn-vector))
                  spread-rate (double (:spread-rate burn-vector))
                  new-i       (case direction
                                0.0   (- i 1)
                                45.0  (- i 1)
                                90.0  i
                                135.0 (+ i 1)
                                180.0 (+ i 1)
                                225.0 (+ i 1)
                                270.0 i
                                315.0 (- i 1))
                  new-j       (case direction
                                0.0   j
                                45.0  (+ j 1)
                                90.0  (+ j 1)
                                135.0 (+ j 1)
                                180.0 j
                                225.0 (- j 1)
                                270.0 (- j 1)
                                315.0 (- j 1))]
              (update-directional-magnitude-values! matrices direction spread-rate i j)
              (if (and (burnable-cell? get-fuel-model fire-spread-matrix burn-probability
                                       num-rows num-cols new-i new-j)
                       (or (not (diagonal? direction))
                           (burnable-fuel-model? (get-fuel-model new-i j))
                           (burnable-fuel-model? (get-fuel-model i new-j))))
                (let [spread-rate             (double (:spread-rate burn-vector))
                      terrain-distance        (double (:terrain-distance burn-vector))
                      dt-after-ignition       (- new-clock local-burn-time)
                      new-fractional-distance (min max-fractional-distance
                                                   (+ 0.5 (/ (* spread-rate dt-after-ignition) terrain-distance)))
                      new-spread-rate         (if (< new-fractional-distance max-fractional-distance)
                                                spread-rate
                                                (/ (* (- new-fractional-distance 0.5) terrain-distance) dt-after-ignition))]
                  (conj! acc (->BurnVector i j direction new-fractional-distance new-spread-rate terrain-distance local-burn-probability)))
                (do
                  (t/mset! travel-lines-matrix i j ; TODO make into function
                           (bit-clear (t/mget travel-lines-matrix i j)
                                      (case direction
                                        0.0   0
                                        45.0  1
                                        90.0  2
                                        135.0 3
                                        180.0 4
                                        225.0 5
                                        270.0 6
                                        315.0 7)))
                  acc)))
            (conj! acc burn-vector))))
      (transient [])
      burn-vectors))))

#_(defn- fd->dt
    [fractional-distance terrain-distance spread-rate]
    (-> fractional-distance
        (* terrain-distance)
        (/ spread-rate)))

(defn- transition-burn-vectors
  [inputs matrices band global-clock new-clock max-fractional-distance burn-vectors]
  (let [cell-size                   (:cell-size inputs)
        get-elevation               (:get-elevation inputs)
        num-rows                    (:num-rows inputs)
        num-cols                    (:num-cols inputs)
        get-fuel-model              (:get-fuel-model inputs)
        travel-lines-matrix         (:travel-lines-matrix matrices)
        fire-spread-matrix          (:fire-spread-matrix matrices)
        modified-time-matrix        (:modified-time-matrix matrices)
        max-spread-rate-matrix      (:max-spread-rate-matrix matrices)
        max-spread-direction-matrix (:max-spread-direction-matrix matrices)
        eccentricity-matrix         (:eccentricity-matrix matrices)
        burn-time-matrix            (:burn-time-matrix matrices)
        band                        (long band)
        global-clock                (double global-clock)
        new-clock                   (double new-clock)
        max-fractional-distance     (double max-fractional-distance)]
    (mapv
     persistent!
     (reduce
      (fn [[burn-vectors ignited-cells] burn-vector]
        (let [fractional-distance (double (:fractional-distance burn-vector))]
          (if (< fractional-distance 1.0)
            [(conj! burn-vectors burn-vector) ignited-cells]
            (let [i                (long (:i burn-vector))
                  j                (long (:j burn-vector))
                  direction        (double (:direction burn-vector))
                  burn-probability (double (:burn-probability burn-vector))
                  direction-bit    (case direction
                                     0.0   0
                                     45.0  1
                                     90.0  2
                                     135.0 3
                                     180.0 4
                                     225.0 5
                                     270.0 6
                                     315.0 7)]
              ;; TODO make into function
              (as-> (t/mget travel-lines-matrix i j) $
                (bit-clear $ direction-bit)
                (t/mset! travel-lines-matrix i j $))
              (let [new-i (case direction
                            0.0   (- i 1)
                            45.0  (- i 1)
                            90.0  i
                            135.0 (+ i 1)
                            180.0 (+ i 1)
                            225.0 (+ i 1)
                            270.0 i
                            315.0 (- i 1))
                    new-j (case direction
                            0.0   j
                            45.0  (+ j 1)
                            90.0  (+ j 1)
                            135.0 (+ j 1)
                            180.0 j
                            225.0 (- j 1)
                            270.0 (- j 1)
                            315.0 (- j 1))]
                (if (and (burnable-cell? get-fuel-model fire-spread-matrix burn-probability
                                         num-rows num-cols new-i new-j)
                         (or (not (diagonal? direction))
                             (burnable-fuel-model? (get-fuel-model new-i j))
                             (burnable-fuel-model? (get-fuel-model i new-j))))
                  (do
                    (when (> band (dec ^long (t/mget modified-time-matrix new-i new-j)))
                      ;; vector is first in this timestep to compute
                      (compute-max-in-situ-values! inputs matrices band new-i new-j))
                    ;; TODO move to function
                    (as-> (t/mget travel-lines-matrix new-i new-j) $
                      (bit-set $ direction-bit)
                      (t/mset! travel-lines-matrix new-i new-j $))
                    (let [spread-rate             (double (:spread-rate burn-vector))
                          terrain-distance        (double (:terrain-distance burn-vector))
                          max-spread-rate         (double (t/mget max-spread-rate-matrix new-i new-j))
                          max-spread-direction    (double (t/mget max-spread-direction-matrix new-i new-j))
                          eccentricity            (double (t/mget eccentricity-matrix new-i new-j))
                          new-spread-rate         (compute-spread-rate max-spread-rate max-spread-direction eccentricity direction)
                          ;; TODO move case form to functions
                          new-terrain-distance    (double (compute-terrain-distance cell-size get-elevation num-rows num-cols new-i new-j
                                                                                    (case direction
                                                                                      0.0   (- new-i 1)
                                                                                      45.0  (- new-i 1)
                                                                                      90.0  new-i
                                                                                      135.0 (+ new-i 1)
                                                                                      180.0 (+ new-i 1)
                                                                                      225.0 (+ new-i 1)
                                                                                      270.0 new-i
                                                                                      315.0 (- new-i 1))
                                                                                    (case direction
                                                                                      0.0   new-j
                                                                                      45.0  (+ new-j 1)
                                                                                      90.0  (+ new-j 1)
                                                                                      135.0 (+ new-j 1)
                                                                                      180.0 new-j
                                                                                      225.0 (- new-j 1)
                                                                                      270.0 (- new-j 1)
                                                                                      315.0 (- new-j 1))))
                          dt-in-neighbor          (-> fractional-distance (- 1.0) (* terrain-distance) (/ spread-rate))
                          new-fractional-distance (min max-fractional-distance
                                                       (/ (* new-spread-rate dt-in-neighbor) new-terrain-distance))
                          new-spread-rate         (if (< new-fractional-distance max-fractional-distance)
                                                    new-spread-rate
                                                    (/ (* new-fractional-distance new-terrain-distance) dt-in-neighbor))
                          new-burn-vectors        (conj! burn-vectors
                                                         (->BurnVector new-i new-j direction new-fractional-distance new-spread-rate
                                                                       new-terrain-distance burn-probability))]
                      (if (< new-fractional-distance 0.5)
                        [new-burn-vectors ignited-cells]
                        (let [^double local-burn-probability (t/mget fire-spread-matrix new-i new-j)]
                          (if (< burn-probability local-burn-probability)
                            [new-burn-vectors ignited-cells]
                            (let [relative-burn-time      (-> (/ dt-in-neighbor new-fractional-distance)
                                                              (* 0.5))
                                  burn-time               (-> new-clock
                                                              (- dt-in-neighbor)
                                                              (+ relative-burn-time))
                                  ^double local-burn-time (t/mget burn-time-matrix new-i new-j)]
                              (if (> burn-probability local-burn-probability)
                                (do
                                  (t/mset! fire-spread-matrix new-i new-j burn-probability)
                                  (t/mset! burn-time-matrix new-i new-j burn-time)
                                  [new-burn-vectors (if (<= local-burn-time global-clock)
                                                      (conj! ignited-cells [new-i new-j])
                                                      ignited-cells)])
                                ;; [new-burn-vectors (conj! ignited-cells [new-i new-j])]) ; TODO check set vs vectors
                                (do
                                  (when (< burn-time local-burn-time)
                                    (t/mset! burn-time-matrix new-i new-j burn-time))
                                  [new-burn-vectors ignited-cells]))))))))
                  [burn-vectors ignited-cells]))))))
      [(transient []) (transient [])]
      ;; [(transient []) (transient #{})]
      burn-vectors))))

(defn- parse-burn-period
  "Return the number of minutes into the day given HH:MM"
  ^double
  [burn-period]
  (let [[hour minute] (mapv #(Integer/parseInt %) (s/split burn-period #":"))]
    (+ (hour->min hour) ^double minute)))

(defn- recompute-burn-vectors
  [inputs matrices ^long band burn-vectors]
  (let [modified-time-matrix        (:modified-time-matrix matrices)
        max-spread-rate-matrix      (:max-spread-rate-matrix matrices)
        max-spread-direction-matrix (:max-spread-direction-matrix matrices)
        eccentricity-matrix         (:eccentricity-matrix matrices)]
    (mapv (fn [burn-vector]
            (let [i (:i burn-vector)
                  j (:j burn-vector)]
              (when (> band (dec ^long (t/mget modified-time-matrix i j)))
                (compute-max-in-situ-values! inputs matrices band i j))
              (let [direction            (double (:direction burn-vector))
                    max-spread-rate      (double (t/mget max-spread-rate-matrix i j))
                    max-spread-direction (double (t/mget max-spread-direction-matrix i j))
                    eccentricity         (double (t/mget eccentricity-matrix i j))
                    new-spread-rate      (compute-spread-rate max-spread-rate max-spread-direction eccentricity direction)]
                (assoc burn-vector :spread-rate new-spread-rate))))
          burn-vectors)))

(defn- compute-fire-front-direction!
  [matrices i j]
  (let [x-magnitude-sum-matrix (:x-magnitude-sum-matrix matrices)
        y-magnitude-sum-matrix (:y-magnitude-sum-matrix matrices)
        spread-rate-sum-matrix (:spread-rate-sum-matrix matrices)
        x-magnitude-sum        (double (t/mget x-magnitude-sum-matrix i j))
        y-magnitude-sum        (double (t/mget y-magnitude-sum-matrix i j))
        spread-rate-sum        (double (t/mget spread-rate-sum-matrix i j))]
    (t/mset! x-magnitude-sum-matrix i j 0.0)
    (t/mset! y-magnitude-sum-matrix i j 0.0)
    (t/mset! spread-rate-sum-matrix i j 0.0)
    (-> (Math/atan2 (/ y-magnitude-sum spread-rate-sum)
                    (/ x-magnitude-sum spread-rate-sum))
        (Math/toDegrees)
        (mod 360))))

(defn- compute-directional-in-situ-values!
  [matrices ignited-cells]
  (when (seq ignited-cells)
    (let [ignited-cells                   (set ignited-cells)
          max-spread-rate-matrix          (:max-spread-rate-matrix matrices)
          max-spread-direction-matrix     (:max-spread-direction-matrix matrices)
          eccentricity-matrix             (:eccentricity-matrix matrices)
          residence-time-matrix           (:residence-time-matrix matrices)
          reaction-intensity-matrix       (:reaction-intensity-matrix matrices)
          directional-flame-length-matrix (:directional-flame-length-matrix matrices)]
      (doseq [ignited-cell ignited-cells]
        (let [[i j]                ignited-cell
              direction            (compute-fire-front-direction! matrices i j)
              max-spread-rate      (t/mget max-spread-rate-matrix i j)
              max-spread-direction (t/mget max-spread-direction-matrix i j)
              eccentricity         (t/mget eccentricity-matrix i j)
              spread-rate          (compute-spread-rate max-spread-rate max-spread-direction eccentricity direction)
              residence-time       (t/mget residence-time-matrix i j)
              reaction-intensity   (t/mget reaction-intensity-matrix i j)
              fire-line-intensity  (->> (anderson-flame-depth spread-rate residence-time)
                                        (byram-fire-line-intensity reaction-intensity))
              flame-length         (byram-flame-length fire-line-intensity)]
          (t/mset! directional-flame-length-matrix i j flame-length))))))

;; FIXME Update target spread rate on burn-vectors if new band > band
(defn- run-loop
  [inputs matrices ignited-cells]
  (let [cell-size                        (double (:cell-size inputs))
        max-runtime                      (double (:max-runtime inputs))
        ignition-start-time              (double (:ignition-start-time inputs))
        ignition-stop-time               (+ ignition-start-time max-runtime)
        weather-data-start-timestamp     (:weather-data-start-timestamp inputs)
        ignition-start-timestamp         (-> (.toInstant ^Date weather-data-start-timestamp)
                                             (.atZone (ZoneId/of "UTC"))
                                             (.plusMinutes ignition-start-time))
        ignition-start-time-min-into-day (+ (hour->min (.getHour ignition-start-timestamp))
                                            (double (.getMinute ignition-start-timestamp)))
        burn-period-start                (parse-burn-period (:burn-period-start inputs))
        burn-period-end                  (parse-burn-period (:burn-period-end inputs))
        burn-period-dt                   (- burn-period-end burn-period-start)
        non-burn-period-dt               (- 1440.0 burn-period-dt)
        burn-period-clock                (+ ignition-start-time
                                            (double
                                             (cond
                                               (< ignition-start-time-min-into-day burn-period-start)
                                               (- burn-period-start ignition-start-time-min-into-day)

                                               (> ignition-start-time-min-into-day burn-period-end)
                                               (+ (- 1440.0 ignition-start-time-min-into-day) burn-period-start)

                                               :else
                                               (- burn-period-start ignition-start-time-min-into-day))))
        non-burn-period-clock           (+ burn-period-clock burn-period-dt)
        ignition-start-time             (max ignition-start-time burn-period-clock)
        band                            (min->hour ignition-start-time)
        flame-length-matrix             (:flame-length-matrix matrices)
        directional-flame-length-matrix (:directional-flame-length-matrix matrices)
        suppression                     (:suppression inputs)
        alpha                           (:suppression-coefficient suppression)
<<<<<<< HEAD
        ^double suppression-dt          (:suppression-dt suppression)]
    (doseq [[i j] ignited-cells]
      (compute-max-in-situ-values! inputs matrices band i j)
      (t/mset! directional-flame-length-matrix i j (t/mget flame-length-matrix i j)))
    (loop [global-clock           ignition-start-time
           band                   band
           non-burn-period-clock  non-burn-period-clock
           suppression-clock      (double (if suppression (+ ignition-start-time suppression-dt) max-runtime))
           burn-vectors           (ignited-cells->burn-vectors inputs matrices ignited-cells [])
           spot-ignitions         {}
           spot-count             0
           total-cells-suppressed 0]
=======
        suppression-dt                  (double (:suppression-dt suppression))]
    (doseq [[i j] ignited-cells]
      (compute-max-in-situ-values! inputs matrices band i j)
      (t/mset! directional-flame-length-matrix i j (t/mget flame-length-matrix i j)))
    (loop [global-clock                 ignition-start-time
           band                         band
           non-burn-period-clock        non-burn-period-clock
           suppression-clock            (double (if suppression (+ ignition-start-time suppression-dt) max-runtime))
           burn-vectors                 (ignited-cells->burn-vectors inputs matrices ignited-cells [])
           spot-ignitions               {}
           spot-count                   0
           total-cells-suppressed       0
           previous-num-perimeter-cells 0]
>>>>>>> 33fadc0c
      (if (and (< global-clock ignition-stop-time)
               (or (seq burn-vectors) (seq spot-ignitions)))
        (let [dt-until-max-runtime               (- ignition-stop-time global-clock)
              ^double dt-until-suppression-clock (when suppression-dt (- suppression-clock global-clock))]
          (cond
            (and suppression (= global-clock suppression-clock))
<<<<<<< HEAD
            (let [max-runtime-fraction     (/ global-clock max-runtime)
=======
            (let [max-runtime-fraction           (/ global-clock max-runtime)
>>>>>>> 33fadc0c
                  [bvs-to-process-next
                   total-cells-suppressed
                   previous-num-perimeter-cells] (suppression/suppress-burn-vectors max-runtime-fraction alpha previous-num-perimeter-cells total-cells-suppressed burn-vectors)]
              (recur global-clock
                     band
                     non-burn-period-clock
                     (+ global-clock suppression-dt)
                     bvs-to-process-next
                     spot-ignitions
                     spot-count
                     total-cells-suppressed
                     previous-num-perimeter-cells))

            (= global-clock non-burn-period-clock)
            (let [timestep  (double (min non-burn-period-dt dt-until-max-runtime))
                  new-clock (+ global-clock timestep)
                  new-band  (min->hour new-clock)]
              (if (and suppression (<= suppression-clock new-clock))
<<<<<<< HEAD
                (let [suppression-clocks            (iterate #(+ (double %) suppression-dt) suppression-clock)
                      suppression-clocks-to-process (into [suppression-clock] (take-while #(<= (double %) new-clock) suppression-clocks))
=======
                (let [suppression-clocks             (iterate #(+ (double %) suppression-dt) suppression-clock)
                      suppression-clocks-to-process  (into [suppression-clock] (take-while #(<= (double %) new-clock) suppression-clocks))
>>>>>>> 33fadc0c
                      [bvs-to-process-next
                       total-cells-suppressed
                       previous-num-perimeter-cells] (reduce (fn [[burn-vectors previous-suppressed-count] ^double suppression-clock]
                                                               (suppression/suppress-burn-vectors (/ suppression-clock max-runtime)
                                                                                                  alpha
                                                                                                  previous-num-perimeter-cells
                                                                                                  previous-suppressed-count
                                                                                                  burn-vectors))
                                                             [burn-vectors total-cells-suppressed]
                                                             suppression-clocks-to-process)]
                  (recur new-clock
                         new-band
                         (+ new-clock burn-period-dt)
                         (double (first (drop-while #(<= (double %) new-clock) suppression-clocks)))
                         bvs-to-process-next
                         (if (zero? non-burn-period-dt)
                           spot-ignitions
                           {})
                         spot-count
                         (+ total-cells-suppressed)
                         previous-num-perimeter-cells))
                (recur new-clock
                       new-band
                       (+ new-clock burn-period-dt)
                       suppression-clock
                       burn-vectors
                       (if (zero? non-burn-period-dt)
                         spot-ignitions
                         {})
                       spot-count
                       total-cells-suppressed
                       previous-num-perimeter-cells)))

            :else
            (let [dt-until-new-hour              (- 60.0 (rem global-clock 60.0))
                  dt-until-non-burn-period-clock (- non-burn-period-clock global-clock)
                  bvs                            (if (and (> global-clock ignition-start-time)
                                                          (or (= dt-until-new-hour 60.0)
                                                              (= dt-until-non-burn-period-clock burn-period-dt)))
                                                   (recompute-burn-vectors inputs matrices band burn-vectors)
                                                   burn-vectors)
                  timestep                       (double
                                                  (cond-> (compute-dt cell-size bvs)
                                                    dt-until-new-hour              (min dt-until-new-hour)
                                                    dt-until-max-runtime           (min dt-until-max-runtime)
                                                    dt-until-non-burn-period-clock (min dt-until-non-burn-period-clock)
                                                    dt-until-suppression-clock     (min dt-until-suppression-clock)))
                  new-clock                      (+ global-clock timestep)
                  [grown-bvs
                   ignited-cells]                (grow-burn-vectors! matrices global-clock timestep bvs)
                  [transitioned-bvs
                   transition-ignited-cells]     (->> grown-bvs
                                                      (ignited-cells->burn-vectors inputs matrices ignited-cells)
                                                      (promote-burn-vectors inputs matrices global-clock new-clock 1.99)
                                                      (transition-burn-vectors inputs matrices band global-clock new-clock 0.99))
                  promoted-transitioned-bvs      (->> transitioned-bvs
                                                      (ignited-cells->burn-vectors inputs matrices transition-ignited-cells)
                                                      (promote-burn-vectors inputs matrices global-clock new-clock 0.99)) ;TODO optimize, promoting twice
                  [spot-bvs
                   spot-ignite-now-count
                   spot-ignite-later
                   spot-ignited-cells]           (compute-spot-burn-vectors! inputs
                                                                             matrices
                                                                             spot-ignitions
                                                                             (into ignited-cells transition-ignited-cells)
                                                                             band
                                                                             new-clock
                                                                             global-clock)
                  promoted-spot-bvs              (->> (into promoted-transitioned-bvs spot-bvs)
                                                      (promote-burn-vectors inputs matrices global-clock new-clock 1.49)) ;TODO optimize, promoting thrice
                  [transition-promoted-spot-bvs
                   _]                            (transition-burn-vectors inputs matrices band global-clock new-clock 0.49 promoted-spot-bvs)]
              (compute-directional-in-situ-values! matrices (-> ignited-cells
                                                                (into transition-ignited-cells)
                                                                (into spot-ignited-cells)))
              (recur new-clock
                     (min->hour new-clock)
                     non-burn-period-clock
                     suppression-clock
                     transition-promoted-spot-bvs
                     spot-ignite-later
                     (+ spot-count ^long spot-ignite-now-count)
                     total-cells-suppressed
                     previous-num-perimeter-cells))))
        (let [fire-type-matrix (:fire-type-matrix matrices)]
          {:exit-condition                  (if (>= global-clock ignition-stop-time) :max-runtime-reached :no-burnable-fuels)
           :global-clock                    global-clock
           :burn-time-matrix                (:burn-time-matrix matrices)
           :fire-line-intensity-matrix      (:fire-line-intensity-matrix matrices)
           :fire-spread-matrix              (:fire-spread-matrix matrices)
           :fire-type-matrix                fire-type-matrix
           :flame-length-matrix             (:flame-length-matrix matrices)
           :directional-flame-length-matrix (:directional-flame-length-matrix matrices)
           :spot-matrix                     (:spot-matrix matrices)
           :spread-rate-matrix              (:spread-rate-matrix matrices)
           :surface-fire-count              (->> fire-type-matrix
                                                 (d/emap #(if (= ^double % 1.0) 1 0) :int64)
                                                 (dfn/sum))
           :crown-fire-count                (->> fire-type-matrix
                                                 (d/emap #(if (>= ^double % 2.0) 1 0) :int64)
                                                 (dfn/sum))
           :spot-count                      spot-count})))))

;;-----------------------------------------------------------------------------
;; SimulationMatrices Record
;;-----------------------------------------------------------------------------

(defrecord SimulationMatrices
    [burn-time-matrix
     eccentricity-matrix
     fire-line-intensity-matrix
     fire-spread-matrix
     fire-type-matrix
     firebrand-count-matrix
     flame-length-matrix
     max-spread-direction-matrix
     max-spread-rate-matrix
     modified-time-matrix
     spot-matrix
     spread-rate-matrix
     spread-rate-sum-matrix
     travel-lines-matrix
     x-magnitude-sum-matrix
     y-magnitude-sum-matrix])

;;-----------------------------------------------------------------------------
;; Main Simulation Entry Point - Dispatches to Point/Perimeter Ignition
;;-----------------------------------------------------------------------------

;; TODO: Move this multimethod check into run-simulations to avoid running it in every thread
(defmulti run-fire-spread
  "Runs the raster-based fire spread model with a SimulationInputs record containing these fields:
  |------------------------------------+--------------------+-----------------------------------------------------------|
  | Key                                | Value Type         | Value Units                                               |
  |------------------------------------+--------------------+-----------------------------------------------------------|
  | :num-rows                          | long               | column count of fuel-model-matrix                         |
  | :num-cols                          | long               | row count of fuel-model-matrix                            |
  | :cell-size                         | double             | feet                                                      |
  |------------------------------------+--------------------+-----------------------------------------------------------|
  | :ignition-start-time               | double             | minutes                                                   |
  | :max-runtime                       | double             | minutes                                                   |
  |------------------------------------+--------------------+-----------------------------------------------------------|
  | :initial-ignition-site             | [i,j] or 2D tensor | [y,x] coordinate or categories 0-2 in tensor              |
  |------------------------------------+--------------------+-----------------------------------------------------------|
  | :ellipse-adjustment-factor         | double             | < 1.0 = more circular, > 1.0 = more elliptical            |
  | :grass-suppression?                | boolean            | true or false                                             |
  |------------------------------------+--------------------+-----------------------------------------------------------|
  | :rand-gen                          | java.util.Random   | uniform sample [0-1]                                      |
  |------------------------------------+--------------------+-----------------------------------------------------------|
  | :get-elevation                     | (i,j) -> v         | feet                                                      |
  | :get-slope                         | (i,j) -> v         | vertical feet/horizontal feet                             |
  | :get-aspect                        | (i,j) -> v         | degrees clockwise from north [0-360)                      |
  |------------------------------------+--------------------+-----------------------------------------------------------|
  | :get-canopy-cover                  | (i,j) -> v         | percent [0-100]                                           |
  | :get-canopy-height                 | (i,j) -> v         | feet                                                      |
  | :get-canopy-base-height            | (i,j) -> v         | feet                                                      |
  | :get-crown-bulk-density            | (i,j) -> v         | lb/ft^3                                                   |
  |------------------------------------+--------------------+-----------------------------------------------------------|
  | :get-fuel-model                    | (i,j) -> v         | fuel model numbers [1-256]                                |
  |------------------------------------+--------------------+-----------------------------------------------------------|
  | :get-temperature                   | (b,i,j) -> v       | degrees Fahrenheit                                        |
  | :get-relative-humidity             | (b,i,j) -> v       | percent [0-100]                                           |
  | :get-wind-speed-20ft               | (b,i,j) -> v       | miles/hour                                                |
  | :get-wind-from-direction           | (b,i,j) -> v       | degrees clockwise from north                              |
  |------------------------------------+--------------------+-----------------------------------------------------------|
  | :get-fuel-moisture-dead-1hr        | (b,i,j) -> v       | ratio [0-1]                                               |
  | :get-fuel-moisture-dead-10hr       | (b,i,j) -> v       | ratio [0-1]                                               |
  | :get-fuel-moisture-dead-100hr      | (b,i,j) -> v       | ratio [0-1]                                               |
  | :get-fuel-moisture-live-herbaceous | (b,i,j) -> v       | ratio [0-1]                                               |
  | :get-fuel-moisture-live-woody      | (b,i,j) -> v       | ratio [0-1]                                               |
  | :get-foliar-moisture               | (b,i,j) -> v       | ratio [0-1]                                               |
  |------------------------------------+--------------------+-----------------------------------------------------------|
  | :spotting                          | map                | :decay-constant -> double                                 |
  |                                    |                    | :num-firebrands -> long                                   |
  |                                    |                    | :surface-fire-spotting -> map                             |
  |                                    |                    | :crown-fire-spotting-percent -> double or [double double] |
  |------------------------------------+--------------------+-----------------------------------------------------------|"
  (fn [inputs]
    (if (vector? (:initial-ignition-site inputs))
      :ignition-point
      :ignition-perimeter)))

;;-----------------------------------------------------------------------------
;; Point Ignition
;;-----------------------------------------------------------------------------

(defn- initialize-point-ignition-matrices
  [inputs]
  (let [num-rows            (long (:num-rows inputs))
        num-cols            (long (:num-cols inputs))
        [i j]               (:initial-ignition-site inputs)
        ignition-start-time (:ignition-start-time inputs)
        spotting            (:spotting inputs)
        shape               [num-rows num-cols]
        burn-time-matrix    (-> (* num-rows num-cols)
                                (double-array -1.0)
                                (t/ensure-tensor)
                                (t/reshape shape)
                                (t/mset! i j ignition-start-time))]
    (map->SimulationMatrices
     {:burn-time-matrix                burn-time-matrix
      :eccentricity-matrix             (t/new-tensor shape)
      :fire-line-intensity-matrix      (t/new-tensor shape)
      :fire-spread-matrix              (-> (t/new-tensor shape) (t/mset! i j 1.0))
      :fire-type-matrix                (t/new-tensor shape)
      :firebrand-count-matrix          (when spotting (t/new-tensor shape :datatype :int32))
      :flame-length-matrix             (t/new-tensor shape)
      :directional-flame-length-matrix (t/new-tensor shape)
      :max-spread-direction-matrix     (t/new-tensor shape)
      :max-spread-rate-matrix          (t/new-tensor shape)
      :modified-time-matrix            (t/new-tensor shape :datatype :int32)
      :residence-time-matrix           (t/new-tensor shape)
      :reaction-intensity-matrix       (t/new-tensor shape)
      :spot-matrix                     (when spotting (t/new-tensor shape))
      :spread-rate-matrix              (t/new-tensor shape)
      :spread-rate-sum-matrix          (t/new-tensor shape)
      :travel-lines-matrix             (t/new-tensor shape :datatype :short)
      :x-magnitude-sum-matrix          (t/new-tensor shape)
      :y-magnitude-sum-matrix          (t/new-tensor shape)})))

(defmethod run-fire-spread :ignition-point
  [inputs]
  (run-loop inputs
            (initialize-point-ignition-matrices inputs)
            [(:initial-ignition-site inputs)]))

;;-----------------------------------------------------------------------------
;; Perimeter Ignition
;;-----------------------------------------------------------------------------

(defn- add-ignited-cells!
  [matrix ignited-cells value]
  (doseq [[i j] ignited-cells]
    (t/mset! matrix i j value))
  matrix)

(defn- initialize-perimeter-ignition-matrices
  [inputs ignited-cells]
  (let [num-rows            (long (:num-rows inputs))
        num-cols            (long (:num-cols inputs))
        positive-burn-scar  (:initial-ignition-site inputs)
        ignition-start-time (:ignition-start-time inputs)
        spotting            (:spotting inputs)
        shape               [num-rows num-cols]
        negative-burn-scar  (d/clone (dfn/* -1.0 positive-burn-scar))
        burn-time-matrix    (-> (* num-rows num-cols)
                                (double-array -1.0)
                                (t/ensure-tensor)
                                (t/reshape shape)
                                (add-ignited-cells! ignited-cells ignition-start-time))]
    (map->SimulationMatrices
     {:burn-time-matrix            burn-time-matrix
      :eccentricity-matrix         (d/clone negative-burn-scar)
      :fire-line-intensity-matrix  negative-burn-scar
      :fire-spread-matrix          (d/clone positive-burn-scar)
      :fire-type-matrix            (d/clone negative-burn-scar)
      :firebrand-count-matrix      (when spotting (t/new-tensor shape :datatype :int32))
      :flame-length-matrix         (d/clone negative-burn-scar)
      :max-spread-direction-matrix (d/clone negative-burn-scar)
      :max-spread-rate-matrix      (d/clone negative-burn-scar)
      :modified-time-matrix        (t/new-tensor shape :datatype :int32)
      :spot-matrix                 (when spotting (t/new-tensor shape))
      :spread-rate-matrix          (d/clone negative-burn-scar)
      :spread-rate-sum-matrix      (t/new-tensor shape)
      :travel-lines-matrix         (t/new-tensor shape :datatype :short)
      :x-magnitude-sum-matrix      (t/new-tensor shape)
      :y-magnitude-sum-matrix      (t/new-tensor shape)})))

;; TODO: Move this step into run-simulations to avoid running it in every thread
(defn- get-perimeter-cells
  [inputs]
  (let [num-rows                    (:num-rows inputs)
        num-cols                    (:num-cols inputs)
        initial-ignition-site       (:initial-ignition-site inputs)
        get-fuel-model              (:get-fuel-model inputs)
        {:keys [row-idxs col-idxs]} (non-zero-indices initial-ignition-site)
        num-idxs                    (d/ecount row-idxs)]
    (loop [idx 0
           acc (transient [])]
      (if (< idx num-idxs)
        (let [i (row-idxs idx)
              j (col-idxs idx)]
          (if (burnable-neighbors? get-fuel-model
                                   initial-ignition-site
                                   1.0
                                   num-rows
                                   num-cols
                                   i
                                   j)
            (recur (inc idx)
                   (conj! acc [i j]))
            (recur (inc idx)
                   acc)))
        (persistent! acc)))))

(defmethod run-fire-spread :ignition-perimeter
  [inputs]
  (let [ignited-cells (get-perimeter-cells inputs)]
    (when (seq ignited-cells)
      (run-loop inputs
                (initialize-perimeter-ignition-matrices inputs ignited-cells)
                ignited-cells))))<|MERGE_RESOLUTION|>--- conflicted
+++ resolved
@@ -820,20 +820,6 @@
         directional-flame-length-matrix (:directional-flame-length-matrix matrices)
         suppression                     (:suppression inputs)
         alpha                           (:suppression-coefficient suppression)
-<<<<<<< HEAD
-        ^double suppression-dt          (:suppression-dt suppression)]
-    (doseq [[i j] ignited-cells]
-      (compute-max-in-situ-values! inputs matrices band i j)
-      (t/mset! directional-flame-length-matrix i j (t/mget flame-length-matrix i j)))
-    (loop [global-clock           ignition-start-time
-           band                   band
-           non-burn-period-clock  non-burn-period-clock
-           suppression-clock      (double (if suppression (+ ignition-start-time suppression-dt) max-runtime))
-           burn-vectors           (ignited-cells->burn-vectors inputs matrices ignited-cells [])
-           spot-ignitions         {}
-           spot-count             0
-           total-cells-suppressed 0]
-=======
         suppression-dt                  (double (:suppression-dt suppression))]
     (doseq [[i j] ignited-cells]
       (compute-max-in-situ-values! inputs matrices band i j)
@@ -847,18 +833,13 @@
            spot-count                   0
            total-cells-suppressed       0
            previous-num-perimeter-cells 0]
->>>>>>> 33fadc0c
       (if (and (< global-clock ignition-stop-time)
                (or (seq burn-vectors) (seq spot-ignitions)))
         (let [dt-until-max-runtime               (- ignition-stop-time global-clock)
               ^double dt-until-suppression-clock (when suppression-dt (- suppression-clock global-clock))]
           (cond
             (and suppression (= global-clock suppression-clock))
-<<<<<<< HEAD
-            (let [max-runtime-fraction     (/ global-clock max-runtime)
-=======
             (let [max-runtime-fraction           (/ global-clock max-runtime)
->>>>>>> 33fadc0c
                   [bvs-to-process-next
                    total-cells-suppressed
                    previous-num-perimeter-cells] (suppression/suppress-burn-vectors max-runtime-fraction alpha previous-num-perimeter-cells total-cells-suppressed burn-vectors)]
@@ -877,13 +858,8 @@
                   new-clock (+ global-clock timestep)
                   new-band  (min->hour new-clock)]
               (if (and suppression (<= suppression-clock new-clock))
-<<<<<<< HEAD
-                (let [suppression-clocks            (iterate #(+ (double %) suppression-dt) suppression-clock)
-                      suppression-clocks-to-process (into [suppression-clock] (take-while #(<= (double %) new-clock) suppression-clocks))
-=======
                 (let [suppression-clocks             (iterate #(+ (double %) suppression-dt) suppression-clock)
                       suppression-clocks-to-process  (into [suppression-clock] (take-while #(<= (double %) new-clock) suppression-clocks))
->>>>>>> 33fadc0c
                       [bvs-to-process-next
                        total-cells-suppressed
                        previous-num-perimeter-cells] (reduce (fn [[burn-vectors previous-suppressed-count] ^double suppression-clock]

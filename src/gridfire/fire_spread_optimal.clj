--- conflicted
+++ resolved
@@ -63,37 +63,21 @@
 
 (defn- get-fire-behavior-values
   [{:keys [crown-eccentricity-matrix crown-rate-matrix fire-line-intensity-matrix fire-type-matrix
-<<<<<<< HEAD
            flame-length-matrix reaction-intensity-matrix residence-time-matrix surface-eccentricity-matrix
            spread-rate-matrix surface-max-direction-matrix surface-max-rate-matrix]}
    [i j]]
   (let [fire-type (m/mget fire-type-matrix i j)]
     {:crown-eccentricity    (m/mget crown-eccentricity-matrix i j)
-     :crown-fire?           (contains? #{2.0 3.0} fire-type)
-     :crown-max-rate        (m/mget crown-rate-matrix  i j)
-=======
-           flame-length-matrix reaction-intensity-matrix residence-time-matrix spread-rate-matrix
-           surface-eccentricity-matrix surface-max-direction-matrix surface-max-rate-matrix]}
-   [i j]]
-  (let [fire-type (m/mget fire-type-matrix i j)]
-    {:crown-eccentricity    (m/mget crown-eccentricity-matrix i j)
      :crown-fire?           (> fire-type 1.0)
      :crown-max-rate        (m/mget crown-rate-matrix i j)
->>>>>>> 2f87954b
      :fire-line-intensity   (m/mget fire-line-intensity-matrix i j)
      :fire-type             (m/mget fire-type-matrix i j)
      :flame-length          (m/mget flame-length-matrix i j)
      :reaction-intensity    (m/mget reaction-intensity-matrix i j)
      :residence-time        (m/mget residence-time-matrix i j)
-<<<<<<< HEAD
-     :surface-eccentricity  (m/mget surface-eccentricity-matrix i j)
-     :surface-max-direction (m/mget surface-max-direction-matrix i j)
-     :spread-rate           (m/mget spread-rate-matrix i j)
-=======
      :spread-rate           (m/mget spread-rate-matrix i j)
      :surface-eccentricity  (m/mget surface-eccentricity-matrix i j)
      :surface-max-direction (m/mget surface-max-direction-matrix i j)
->>>>>>> 2f87954b
      :surface-max-rate      (m/mget surface-max-rate-matrix i j)}))
 
 (defn- compute-fire-behavior-values
@@ -178,19 +162,10 @@
                                                              canopy-cover)
         midflame-wind-speed          (* wind-speed-20ft 88.0 waf) ; mi/hr -> ft/min
         spread-info-max              (rothermel-surface-fire-spread-max spread-info-min
-<<<<<<< HEAD
-                                                                       midflame-wind-speed
-                                                                       wind-from-direction
-                                                                       slope
-                                                                       aspect
-                                                                       ellipse-adjustment-factor)
-=======
-                                                                        midflame-wind-speed
                                                                         wind-from-direction
                                                                         slope
                                                                         aspect
                                                                         ellipse-adjustment-factor)
->>>>>>> 2f87954b
         surface-max-rate             (:max-spread-rate spread-info-max)
         surface-max-direction        (:max-spread-direction spread-info-max)
         [crown-type crown-max-rate]  (cruz-crown-fire-spread wind-speed-20ft crown-bulk-density
@@ -229,23 +204,6 @@
 
 (defn- store-fire-behavior-values!
   [{:keys [crown-eccentricity-matrix crown-rate-matrix fire-line-intensity-matrix fire-type-matrix
-<<<<<<< HEAD
-           flame-length-matrix reaction-intensity-matrix residence-time-matrix surface-eccentricity-matrix
-           spread-rate-matrix surface-max-rate-matrix]}
-   [i j]
-   {:keys [crown-eccentricity crown-max-rate fire-line-intensity fire-type flame-length reaction-intensity
-           residence-time surface-eccentricity surface-max-rate spread-rate]}]
-  (m/mset! crown-eccentricity-matrix i j crown-eccentricity)
-  (m/mset! crown-rate-matrix  i j crown-max-rate)
-  (m/mset! fire-line-intensity-matrix i j fire-line-intensity)
-  (m/mset! fire-type-matrix i j fire-type)
-  (m/mset! flame-length-matrix i j flame-length)
-  (m/mset! reaction-intensity-matrix i j reaction-intensity)
-  (m/mset! residence-time-matrix i j residence-time)
-  (m/mset! spread-rate-matrix i j spread-rate)
-  (m/mset! surface-eccentricity-matrix i j surface-eccentricity)
-  (m/mset! surface-max-rate-matrix i j surface-max-rate))
-=======
            flame-length-matrix reaction-intensity-matrix residence-time-matrix spread-rate-matrix
            surface-eccentricity-matrix surface-max-direction-matrix surface-max-rate-matrix]}
    [i j]
@@ -262,20 +220,14 @@
   (m/mset! surface-eccentricity-matrix  i j surface-eccentricity)
   (m/mset! surface-max-direction-matrix i j surface-max-direction)
   (m/mset! surface-max-rate-matrix      i j surface-max-rate))
->>>>>>> 2f87954b
 
 (defn- update-target-cell!
   "Return target cell"
   [{:keys [distance-3d-matrices]}
    {:keys [fire-probability-matrix max-distance-matrix max-direction-matrix max-probability-matrix]}
    {:keys [surface-max-rate surface-max-direction surface-eccentricity crown-max-rate crown-eccentricity crown-fire?]}
-<<<<<<< HEAD
    timestep
    [x y :as source]
-=======
-   elevation-raster
-   timestep [x y :as source]
->>>>>>> 2f87954b
    [i j :as target]]
   (let [trajectory                (mapv - target source)
         spread-direction          (offset-to-degrees trajectory)
@@ -383,22 +335,6 @@
    global-clock
    timestep
    target-cells]
-<<<<<<< HEAD
-  (reduce (fn [acc [i j :as target]]
-            (let [total-distance (m/mget total-distance-matrix i j)
-                  max-distance   (m/mget max-distance-matrix i j)
-                  new-total      (+ total-distance max-distance)]
-              (m/mset! total-distance-matrix i j new-total)
-              (m/mset! max-distance-matrix i j 0.0)
-              (if (>= new-total 1.0)
-                (let [dt-ignition (* (/ (- 1.0 total-distance) max-distance) timestep)]
-                  (m/mset! burn-time-matrix i j (+ global-clock dt-ignition))
-                  (m/mset! fire-probability-matrix i j (m/mget max-probability-matrix i j))
-                 (conj acc target))
-                acc)))
-          #{}
-          target-cells))
-=======
   (persistent!
    (reduce (fn [acc [i j :as target]]
              (let [total-distance (m/mget total-distance-matrix i j)
@@ -414,7 +350,6 @@
                  acc)))
            (transient #{})
            target-cells)))
->>>>>>> 2f87954b
 
 (defn- reducer-fn ^double
   [spread-rate-matrix ^double max-spread-rate [i j]]
@@ -447,16 +382,6 @@
         cell-size   (double cell-size)]
     (loop [global-clock        0.0
            source-cells        source-cells
-<<<<<<< HEAD
-           target-cells        target-cells
-           new-sources         #{}
-           prev-temporal-index 0.0]
-      (if (and (< global-clock max-runtime)
-               (seq source-cells))
-        (let [temporal-index         (quot global-clock recompute-dt)
-              recompute-fn           (partial recompute? global-clock prev-temporal-index temporal-index new-sources)
-              fire-behavior-values   (mapv (partial process-source-cell! inputs matrices global-clock recompute-fn)
-=======
            new-sources         #{}
            prev-temporal-index 0]
       (if (and (< global-clock max-runtime)
@@ -464,23 +389,12 @@
         (let [temporal-index         (int (quot global-clock recompute-dt))
               recompute-fn           #(recompute? global-clock prev-temporal-index temporal-index new-sources %)
               fire-behavior-values   (mapv #(process-source-cell! inputs matrices global-clock recompute-fn %)
->>>>>>> 2f87954b
                                            source-cells)
               dt                     (calc-dt spread-rate-matrix cell-size source-cells)
               timestep               (if (> (+ global-clock dt) max-runtime)
                                        (- max-runtime global-clock)
                                        dt)
               immediate-target-cells (reduce into
-<<<<<<< HEAD
-                                             target-cells
-                                             (map (process-target-cells! inputs matrices timestep)
-                                                  source-cells
-                                                  fire-behavior-values))
-              overflow-target-cells  (update-all-overflow-targets! inputs matrices immediate-target-cells)
-              new-target-cells       (into immediate-target-cells overflow-target-cells)
-              new-sources            (identify-new-sources! matrices global-clock timestep new-target-cells)
-              updated-sources        (into source-cells new-sources)]
-=======
                                              #{}
                                              (map (process-target-cells! inputs matrices timestep)
                                                   source-cells
@@ -492,7 +406,6 @@
               overflow-target-cells  (update-all-overflow-targets! inputs matrices immediate-target-cells)
               new-target-cells       (into immediate-target-cells overflow-target-cells)
               new-sources            (identify-new-sources! matrices global-clock timestep new-target-cells)]
->>>>>>> 2f87954b
           (recur (+ global-clock timestep)
                  (into #{}
                        (filter #(burnable-neighbors? fire-probability-matrix
@@ -500,12 +413,7 @@
                                                      num-rows
                                                      num-cols
                                                      %))
-<<<<<<< HEAD
-                       updated-sources)
-                 (apply disj new-target-cells new-sources)
-=======
                        (into source-cells new-sources))
->>>>>>> 2f87954b
                  new-sources
                  temporal-index))
         {:global-clock               global-clock

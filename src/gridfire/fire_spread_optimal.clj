--- conflicted
+++ resolved
@@ -113,7 +113,6 @@
 
 (defn- compute-max-in-situ-values!
   [inputs matrices band i j]
-<<<<<<< HEAD
   (let [compute-directional-values?                      (:compute-directional-values? inputs)
         get-slope                                        (:get-slope inputs)
         get-aspect                                       (:get-aspect inputs)
@@ -169,10 +168,10 @@
                                                            (get-fuel-moisture-dead-100hr band i j)
                                                            (calc-fuel-moisture relative-humidity temperature :dead :100hr))
         ^double fuel-moisture-live-herbaceous            (if get-fuel-moisture-live-herbaceous
-                                                           (get-fuel-moisture-live-herbaceous i j)
+                                                           (get-fuel-moisture-live-herbaceous band i j)
                                                            (calc-fuel-moisture relative-humidity temperature :live :herbaceous))
         ^double fuel-moisture-live-woody                 (if get-fuel-moisture-live-woody
-                                                           (get-fuel-moisture-live-woody i j)
+                                                           (get-fuel-moisture-live-woody band i j)
                                                            (calc-fuel-moisture relative-humidity temperature :live :woody))
         ^double foliar-moisture                          (get-foliar-moisture band i j)
         surface-fire-min                                 (rothermel-fast-wrapper-optimal fuel-model
@@ -204,93 +203,6 @@
         reaction-intensity                               (:reaction-intensity surface-fire-min)
         max-surface-intensity                            (->> (anderson-flame-depth max-spread-rate ^double residence-time)
                                                               (byram-fire-line-intensity ^double reaction-intensity))]
-=======
-  (let [compute-directional-values?           (:compute-directional-values? inputs)
-        get-slope                             (:get-slope inputs)
-        get-aspect                            (:get-aspect inputs)
-        get-canopy-cover                      (:get-canopy-cover inputs)
-        get-canopy-height                     (:get-canopy-height inputs)
-        get-canopy-base-height                (:get-canopy-base-height inputs)
-        get-crown-bulk-density                (:get-crown-bulk-density inputs)
-        get-fuel-model                        (:get-fuel-model inputs)
-        get-temperature                       (:get-temperature inputs)
-        get-relative-humidity                 (:get-relative-humidity inputs)
-        get-wind-speed-20ft                   (:get-wind-speed-20ft inputs)
-        get-wind-from-direction               (:get-wind-from-direction inputs)
-        get-fuel-moisture-dead-1hr            (:get-fuel-moisture-dead-1hr inputs)
-        get-fuel-moisture-dead-10hr           (:get-fuel-moisture-dead-10hr inputs)
-        get-fuel-moisture-dead-100hr          (:get-fuel-moisture-dead-100hr inputs)
-        get-fuel-moisture-live-herbaceous     (:get-fuel-moisture-live-herbaceous inputs)
-        get-fuel-moisture-live-woody          (:get-fuel-moisture-live-woody inputs)
-        get-foliar-moisture                   (:get-foliar-moisture inputs)
-        crowning-disabled?                    (:crowning-disabled? inputs)
-        ellipse-adjustment-factor             (:ellipse-adjustment-factor inputs)
-        grass-suppression?                    (:grass-suppression? inputs)
-        max-spread-rate-matrix                (:max-spread-rate-matrix matrices)
-        max-spread-direction-matrix           (:max-spread-direction-matrix matrices)
-        spread-rate-matrix                    (:spread-rate-matrix matrices)
-        flame-length-matrix                   (:flame-length-matrix matrices)
-        fire-line-intensity-matrix            (:fire-line-intensity-matrix matrices)
-        fire-type-matrix                      (:fire-type-matrix matrices)
-        modified-time-matrix                  (:modified-time-matrix matrices)
-        eccentricity-matrix                   (:eccentricity-matrix matrices)
-        residence-time-matrix                 (:residence-time-matrix matrices)
-        reaction-intensity-matrix             (:reaction-intensity-matrix matrices)
-        band                                  (long band)
-        ^double slope                         (get-slope i j)
-        ^double aspect                        (get-aspect i j)
-        ^double canopy-cover                  (get-canopy-cover i j)
-        ^double canopy-height                 (get-canopy-height i j)
-        ^double canopy-base-height            (get-canopy-base-height i j)
-        ^double crown-bulk-density            (get-crown-bulk-density i j)
-        ^double fuel-model                    (get-fuel-model i j)
-        ^double temperature                   (get-temperature band i j)
-        ^double relative-humidity             (get-relative-humidity band i j)
-        ^double wind-speed-20ft               (get-wind-speed-20ft band i j)
-        ^double wind-from-direction           (get-wind-from-direction band i j)
-        ^double fuel-moisture-dead-1hr        (if get-fuel-moisture-dead-1hr
-                                                (get-fuel-moisture-dead-1hr band i j)
-                                                (calc-fuel-moisture relative-humidity temperature :dead :1hr))
-        ^double fuel-moisture-dead-10hr       (if get-fuel-moisture-dead-10hr
-                                                (get-fuel-moisture-dead-10hr band i j)
-                                                (calc-fuel-moisture relative-humidity temperature :dead :10hr))
-        ^double fuel-moisture-dead-100hr      (if get-fuel-moisture-dead-100hr
-                                                (get-fuel-moisture-dead-100hr band i j)
-                                                (calc-fuel-moisture relative-humidity temperature :dead :100hr))
-        ^double fuel-moisture-live-herbaceous (if get-fuel-moisture-live-herbaceous
-                                                (get-fuel-moisture-live-herbaceous band i j)
-                                                (calc-fuel-moisture relative-humidity temperature :live :herbaceous))
-        ^double fuel-moisture-live-woody      (if get-fuel-moisture-live-woody
-                                                (get-fuel-moisture-live-woody band i j)
-                                                (calc-fuel-moisture relative-humidity temperature :live :woody))
-        ^double foliar-moisture               (get-foliar-moisture band i j)
-        surface-fire-min                      (rothermel-fast-wrapper-optimal fuel-model
-                                                                              [fuel-moisture-dead-1hr
-                                                                               fuel-moisture-dead-10hr
-                                                                               fuel-moisture-dead-100hr
-                                                                               0.0 ; fuel-moisture-dead-herbaceous
-                                                                               fuel-moisture-live-herbaceous
-                                                                               fuel-moisture-live-woody]
-                                                                              grass-suppression?)
-        midflame-wind-speed                   (mph->fpm
-                                               (* wind-speed-20ft
-                                                  (wind-adjustment-factor ^double (:fuel-bed-depth surface-fire-min)
-                                                                          canopy-height
-                                                                          canopy-cover)))
-        surface-fire-max                      (rothermel-surface-fire-spread-max surface-fire-min
-                                                                                 midflame-wind-speed
-                                                                                 wind-from-direction
-                                                                                 slope
-                                                                                 aspect
-                                                                                 ellipse-adjustment-factor)
-        max-spread-rate                       (:max-spread-rate surface-fire-max)
-        max-spread-direction                  (:max-spread-direction surface-fire-max)
-        eccentricity                          (:eccentricity surface-fire-max)
-        residence-time                        (:residence-time surface-fire-min)
-        reaction-intensity                    (:reaction-intensity surface-fire-min)
-        max-surface-intensity                 (->> (anderson-flame-depth max-spread-rate ^double residence-time)
-                                                   (byram-fire-line-intensity ^double reaction-intensity))]
->>>>>>> ee008eea
     (if (and (not crowning-disabled?)
              (van-wagner-crown-fire-initiation? canopy-cover
                                                 canopy-base-height

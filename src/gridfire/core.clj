;; [[file:../../org/GridFire.org::gridfire-core][gridfire-core]]
(ns gridfire.core
  (:require [clojure.core.reducers :as r]
            [clojure.edn           :as edn]
            [clojure.spec.alpha    :as spec]
            [gridfire.fire-spread  :refer [rothermel-fast-wrapper]]
            [gridfire.inputs       :as inputs]
            [gridfire.outputs      :as outputs]
            [gridfire.simulations  :as simulations]
            [gridfire.spec.config  :as config-spec]
            [taoensso.tufte        :as tufte]
            [triangulum.logging    :refer [log log-str]]))

(set! *unchecked-math* :warn-on-boxed)

(defn write-outputs!
  [outputs]
  (outputs/write-landfire-layers! outputs)
  (outputs/write-aggregate-layers! outputs)
  (outputs/write-csv-outputs! outputs)
  :success)

;; TODO: Disable this to see how much performance is gained.
(defmacro with-multithread-profiling
  [& body]
  `(do (tufte/remove-handler! :accumulating)
       (let [stats-accumulator# (tufte/add-accumulating-handler! {:handler-id :accumulating})
             result#            (do ~@body)]
         (Thread/sleep 1000)
         (as-> {:format-pstats-opts {:columns [:n-calls :min :max :mean :mad :clock :total]}} $#
           (tufte/format-grouped-pstats @stats-accumulator# $#)
           (log $# :truncate? false))
         result#)))

(defn run-simulations!
  [{:keys [^int simulations parallel-strategy] :as inputs}]
  (with-multithread-profiling
    (log-str "Running simulations")
    (let [parallel-bin-size (max 1 (quot simulations (.availableProcessors (Runtime/getRuntime))))
          reducer-fn        (if (= parallel-strategy :between-fires)
                              #(into [] (r/fold parallel-bin-size r/cat r/append! %))
                              #(into [] %))
          summary-stats     (with-redefs [rothermel-fast-wrapper (memoize rothermel-fast-wrapper)]
                              (->> (range simulations)
                                   (vec)
                                   (r/map #(simulations/run-simulation! % inputs))
                                   (r/remove nil?)
                                   (reducer-fn)))]
      (assoc inputs :summary-stats summary-stats))))

(defn ensure-ignitable-sites
  [inputs config-file-path]
  (if (seq (:ignitable-sites inputs))
    inputs
    (log-str (format "Invalid config file [%s]: No valid ignition sites." config-file-path))))

(defn load-inputs!
  [config]
  (-> config
      (inputs/add-input-layers)
      (inputs/add-misc-params)
      (inputs/add-ignition-csv)
      (inputs/add-sampled-params)
      (inputs/add-weather-params)
      (inputs/add-ignitable-sites)
      (inputs/add-aggregate-matrices)))

(defn load-config!
  [config-file-path]
  (let [config (edn/read-string (slurp config-file-path))]
    (if (spec/valid? ::config-spec/config config)
      config
      (log-str (format "Invalid config file [%s]:\n%s"
                       config-file-path
                       (spec/explain-str ::config-spec/config config))))))

(defn run-gridfire!
  [config]
  (let [inputs (load-inputs config)]
    (if (seq (:ignitable-sites inputs))
      (let [outputs (run-simulations! inputs)]
        (write-landfire-layers! inputs)
        (write-aggregate-layers! inputs outputs)
        (write-csv-outputs! inputs outputs))
      (log-str "Could not run simulation. No valid ignition sites. Config:" (:config-file-name config)))))

(defn process-config-file!
<<<<<<< HEAD
  [config-file]
  (let [config (edn/read-string (slurp config-file))]
    (if-not (spec/valid? ::config-spec/config config)
      (spec/explain ::config-spec/config config)
      (run-gridfire! (assoc config :config-file-name config-file)))
    (shutdown-agents)))
=======
  [config-file-path]
  (try
    (some-> config-file-path
            (load-config!)
            (load-inputs!)
            (ensure-ignitable-sites config-file-path)
            (run-simulations!)
            (write-outputs!))
    (catch Exception e
      (log-str (ex-message e)))))
>>>>>>> 0fcdb076
;; gridfire-core ends here<|MERGE_RESOLUTION|>--- conflicted
+++ resolved
@@ -76,32 +76,19 @@
 
 (defn run-gridfire!
   [config]
-  (let [inputs (load-inputs config)]
+  (let [inputs (outputs/load-inputs config)]
     (if (seq (:ignitable-sites inputs))
       (let [outputs (run-simulations! inputs)]
-        (write-landfire-layers! inputs)
-        (write-aggregate-layers! inputs outputs)
-        (write-csv-outputs! inputs outputs))
+        (outputs/write-landfire-layers! inputs)
+        (outputs/write-aggregate-layers! inputs outputs)
+        (outputs/write-csv-outputs! inputs outputs))
       (log-str "Could not run simulation. No valid ignition sites. Config:" (:config-file-name config)))))
 
 (defn process-config-file!
-<<<<<<< HEAD
   [config-file]
   (let [config (edn/read-string (slurp config-file))]
     (if-not (spec/valid? ::config-spec/config config)
       (spec/explain ::config-spec/config config)
       (run-gridfire! (assoc config :config-file-name config-file)))
     (shutdown-agents)))
-=======
-  [config-file-path]
-  (try
-    (some-> config-file-path
-            (load-config!)
-            (load-inputs!)
-            (ensure-ignitable-sites config-file-path)
-            (run-simulations!)
-            (write-outputs!))
-    (catch Exception e
-      (log-str (ex-message e)))))
->>>>>>> 0fcdb076
 ;; gridfire-core ends here
--- conflicted
+++ resolved
@@ -65,12 +65,9 @@
       (inputs/add-aggregate-matrices)
       (inputs/add-ignition-start-times)
       (inputs/add-ignition-start-timestamps)
-<<<<<<< HEAD
+      (inputs/add-burn-period-samples)
       (inputs/add-suppression)
       (inputs/add-fuel-number->spread-rate-adjustment-array-lookup-samples)))
-=======
-      (inputs/add-burn-period-samples)))
->>>>>>> d934fbdb
 
 (defn load-config!
   [config-file-path]

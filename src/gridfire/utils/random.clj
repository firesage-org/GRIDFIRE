--- conflicted
+++ resolved
@@ -15,11 +15,7 @@
   [rand-generator coll]
   (nth coll (my-rand-int rand-generator (count coll))))
 
-<<<<<<< HEAD
-;;TODO remove , we can just use my-rand-range
-=======
 ;; FIXME: This function is redundant with my-rand-range and can be removed.
->>>>>>> bddc0988
 (defn random-float
   ^double
   [min-val max-val rand-generator]

;; [[file:../../org/GridFire.org::fire-spread-algorithm][fire-spread-algorithm]]
(ns gridfire.fire-spread
  (:require [clojure.core.matrix           :as m]
            [clojure.core.matrix.operators :as mop]
            [gridfire.common               :refer [burnable-fuel-model?
                                                   burnable?
                                                   extract-constants
                                                   get-fuel-moisture
                                                   in-bounds?]]
            [gridfire.crown-fire          :refer [crown-fire-eccentricity
                                                  crown-fire-line-intensity
                                                  cruz-crown-fire-spread
                                                  van-wagner-crown-fire-initiation?]]
            [gridfire.fuel-models         :refer [build-fuel-model moisturize]]
            [gridfire.perturbation        :as perturbation]
            [gridfire.spotting            :as spot]
            [gridfire.surface-fire        :refer [anderson-flame-depth
                                                  byram-fire-line-intensity
                                                  byram-flame-length
                                                  rothermel-surface-fire-spread-any
                                                  rothermel-surface-fire-spread-max
                                                  rothermel-surface-fire-spread-no-wind-no-slope
                                                  wind-adjustment-factor]]))

(m/set-current-implementation :vectorz)

;; for surface fire, tau = 10 mins, t0 = 0, and t = global-clock
;; for crown fire, tau = 20 mins, t0 = time of first torch, t = global-clock
;; (defn lautenberger-spread-acceleration
;;   [equilibrium-spread-rate t0 t tau]
;;   (* equilibrium-spread-rate (- 1.0 (Math/exp (/ (- t0 t 0.2) tau)))))
;;
;; Note: Because of our use of adaptive timesteps, if the spread rate on
;;       the first timestep is not at least 83 ft/min, then the timestep will
;;       be calculated as greater than 60 minutes, which will terminate the
;;       one hour fire simulation instantly.

(defn random-cell
  "Returns a random [i j] pair with i < num-rows and j < num-cols."
  [num-rows num-cols]
  [(rand-int num-rows)
   (rand-int num-cols)])

(defn get-neighbors
  "Returns the eight points adjacent to the passed-in point."
  [[i j]]
  (let [i- (- i 1)
        i+ (+ i 1)
        j- (- j 1)
        j+ (+ j 1)]
    (vector [i- j-] [i- j] [i- j+]
            [i  j-]        [i  j+]
            [i+ j-] [i+ j] [i+ j+])))

(defn distance-3d
  "Returns the terrain distance between two points in feet."
  [elevation-matrix cell-size [i1 j1] [i2 j2]]
  (let [di (* cell-size (- i1 i2))
        dj (* cell-size (- j1 j2))
        dz (- (m/mget elevation-matrix i1 j1)
              (m/mget elevation-matrix i2 j2))]
    (Math/sqrt (+ (* di di) (* dj dj) (* dz dz)))))

(def offset-to-degrees
  "Returns clockwise degrees from north."
  {[-1  0]   0.0   ; N
   [-1  1]  45.0   ; NE
   [ 0  1]  90.0   ; E
   [ 1  1] 135.0   ; SE
   [ 1  0] 180.0   ; S
   [ 1 -1] 225.0   ; SW
   [ 0 -1] 270.0   ; W
   [-1 -1] 315.0}) ; NW

(def rothermel-fast-wrapper
  (memoize
   (fn [fuel-model-number fuel-moisture]
     (let [fuel-model      (-> (build-fuel-model (int fuel-model-number))
                               (moisturize fuel-moisture))
           spread-info-min (rothermel-surface-fire-spread-no-wind-no-slope fuel-model)]
       [fuel-model spread-info-min]))))

(defn compute-burn-trajectory
  [neighbor here spread-info-min spread-info-max fuel-model crown-bulk-density
   canopy-cover canopy-height canopy-base-height foliar-moisture crown-spread-max
   crown-eccentricity landfire-rasters cell-size overflow-trajectory overflow-heat
   crown-type]
  (let [trajectory          (mop/- neighbor here)
        spread-direction    (offset-to-degrees trajectory)
        surface-spread-rate (rothermel-surface-fire-spread-any spread-info-max
                                                               spread-direction)
        residence-time      (:residence-time spread-info-min)
        reaction-intensity  (:reaction-intensity spread-info-min)
        surface-intensity   (->> (anderson-flame-depth surface-spread-rate residence-time)
                                 (byram-fire-line-intensity reaction-intensity))
        crown-fire?         (van-wagner-crown-fire-initiation? canopy-cover
                                                               canopy-base-height
                                                               foliar-moisture
                                                               surface-intensity)
        crown-spread-rate   (if crown-fire?
                              (rothermel-surface-fire-spread-any
                               (assoc spread-info-max
                                      :max-spread-rate crown-spread-max
                                      :eccentricity crown-eccentricity)
                               spread-direction))
        crown-intensity     (if crown-fire?
                              (crown-fire-line-intensity
                               crown-spread-rate
                               crown-bulk-density
                               canopy-height
                               canopy-base-height
                               (-> fuel-model :h :dead :1hr)))
        spread-rate         (if crown-fire?
                              (max surface-spread-rate crown-spread-rate)
                              surface-spread-rate)
        fire-line-intensity (if crown-fire?
                              (+ surface-intensity crown-intensity)
                              surface-intensity)
        flame-length        (byram-flame-length fire-line-intensity)]
    {:cell                neighbor
     :trajectory          trajectory
     :terrain-distance    (distance-3d (:elevation landfire-rasters) cell-size here neighbor)
     :spread-rate         spread-rate
     :fire-line-intensity fire-line-intensity
     :flame-length        flame-length
     :fractional-distance (volatile! (if (= trajectory overflow-trajectory)
                                       overflow-heat
                                       0.0))
     :fire-type           (if crown-fire? crown-type :surface)
     :crown-fire?         crown-fire?}))

(defn compute-neighborhood-fire-spread-rates!
   "Returns a vector of entries of the form:
  {:cell [i j],
   :trajectory [di dj],
   :terrain-distance ft,
   :spread-rate ft/min,
   :fire-line-intensity Btu/ft/s,
   :flame-length ft,
   :fractional-distance [0-1]}, one for each cell adjacent to here."
  [{:keys [landfire-rasters foliar-moisture ellipse-adjustment-factor cell-size num-rows num-cols] :as constants}
   fire-spread-matrix
   [i j :as here]
   overflow-trajectory
   overflow-heat
   global-clock]
  (let [{:keys
         [aspect
          canopy-base-height
          canopy-cover
          canopy-height
          crown-bulk-density
          fuel-model
          relative-humidity
          slope
          temperature
          wind-from-direction
          wind-speed-20ft]}           (extract-constants constants global-clock here)
        fuel-moisture                 (get-fuel-moisture relative-humidity temperature)
        [fuel-model spread-info-min]  (rothermel-fast-wrapper fuel-model fuel-moisture)
        midflame-wind-speed           (* wind-speed-20ft 88.0 (wind-adjustment-factor (:delta fuel-model) canopy-height canopy-cover)) ; mi/hr -> ft/min
        spread-info-max               (rothermel-surface-fire-spread-max spread-info-min
                                                                         midflame-wind-speed
                                                                         wind-from-direction
                                                                         slope
                                                                         aspect
                                                                         ellipse-adjustment-factor)
        [crown-type crown-spread-max] (cruz-crown-fire-spread wind-speed-20ft crown-bulk-density
                                                              (-> fuel-moisture :dead :1hr))
        crown-eccentricity            (crown-fire-eccentricity wind-speed-20ft
                                                               ellipse-adjustment-factor)]
    (into []
          (comp
           (filter #(and (in-bounds? num-rows num-cols %)
                         (burnable? fire-spread-matrix (:fuel-model landfire-rasters) here %)))
           (map #(compute-burn-trajectory % here spread-info-min spread-info-max fuel-model
                                          crown-bulk-density canopy-cover canopy-height
                                          canopy-base-height foliar-moisture crown-spread-max
                                          crown-eccentricity landfire-rasters cell-size
                                          overflow-trajectory overflow-heat crown-type)))
          (get-neighbors here))))

(defn burnable-neighbors?
  [fire-spread-matrix fuel-model-matrix num-rows num-cols cell]
  (some #(and (in-bounds? num-rows num-cols %)
              (burnable? fire-spread-matrix fuel-model-matrix cell %))
        (get-neighbors cell)))

(defn select-random-ignition-site
  [fuel-model-matrix]
  (let [num-rows           (m/row-count    fuel-model-matrix)
        num-cols           (m/column-count fuel-model-matrix)
        fire-spread-matrix (m/zero-matrix num-rows num-cols)]
    (loop [[i j :as ignition-site] (random-cell num-rows num-cols)]
      (if (and (burnable-fuel-model? (m/mget fuel-model-matrix i j))
               (burnable-neighbors? fire-spread-matrix fuel-model-matrix
                                    num-rows num-cols ignition-site))
        ignition-site
        (recur (random-cell num-rows num-cols))))))

(defn identify-ignition-events
  [ignited-cells timestep fire-spread-matrix]
  (->> (for [[source destinations] ignited-cells
             {:keys [cell
                     trajectory
                     terrain-distance
                     spread-rate
                     flame-length
                     fire-line-intensity
                     fractional-distance
                     crown-fire?
                     fire-type]} destinations]
         (let [[i j]               source
               new-spread-fraction (/ (* spread-rate timestep) terrain-distance)
               new-total           (vreset! fractional-distance
                                            (+ @fractional-distance new-spread-fraction))]
           (if (>= new-total 1.0)
             {:cell                 cell
              :trajectory           trajectory
              :fractional-distance  @fractional-distance
              :flame-length         flame-length
              :fire-line-intensity  fire-line-intensity
              :spread-rate          spread-rate
              :crown-fire?          crown-fire?
              :fire-type            fire-type
              :ignition-probability (m/mget fire-spread-matrix i j)})))
       (remove nil?)
       (group-by :cell)
       (map (fn [[_ trajectories]] (apply max-key :fractional-distance trajectories)))
       (into [])))

(defn update-ignited-cells
  [{:keys [landfire-rasters num-rows num-cols] :as constants}
   ignited-cells
   ignition-events
   fire-spread-matrix
   global-clock]
  (let [newly-ignited-cells (into #{} (map :cell) ignition-events)
        fuel-model-matrix   (:fuel-model landfire-rasters)]
    (into {}
          (concat
           (for [[cell spread-info] ignited-cells
                 :when              (burnable-neighbors? fire-spread-matrix
                                                         fuel-model-matrix
                                                         num-rows
                                                         num-cols
                                                         cell)]
             [cell (remove #(contains? newly-ignited-cells (:cell %)) spread-info)])
           (for [{:keys
                  [cell
                   trajectory
                   fractional-distance]} ignition-events
                 :when                   (burnable-neighbors? fire-spread-matrix
                                                              fuel-model-matrix
                                                              num-rows num-cols
                                                              cell)]
             [cell (compute-neighborhood-fire-spread-rates!
                    constants
                    fire-spread-matrix
                    cell
                    trajectory
                    (- fractional-distance 1.0)
                    global-clock)])))))

(defn generate-ignited-cells
  [constants fire-spread-matrix cells]
  (when (seq cells)
    (into {}
          (for [cell cells]
            [cell (compute-neighborhood-fire-spread-rates!
                   constants
                   fire-spread-matrix
                   cell
                   nil
                   0.0
                   0.0)]))))

(defn identify-spot-ignition-events
  [global-clock spot-ignitions]
  (let [to-ignite-now (group-by (fn [[cell [time ign-prob]]]
                                  (>= global-clock time))
                                spot-ignitions)
        ignite-later  (into {} (get to-ignite-now false))
        ignite-now    (into {} (get to-ignite-now true))]
    [ignite-later ignite-now]))

(defn spot-ignited-cells
  "Updates matrices for spot ignited cells
  Returns a map of ignited cells"
  [constants
   global-clock
   {:keys [fire-spread-matrix burn-time-matrix]}
   spot-ignite-now]
  (let [ignited?        (fn [[k v]]
                          (let [[i j] k
                                [_ p] v]
                            (> (m/mget fire-spread-matrix i j) p)))
        spot-ignite-now (remove ignited? spot-ignite-now)
        ignited-cells   (generate-ignited-cells constants
                                                fire-spread-matrix
                                                (keys spot-ignite-now))]
    (doseq [cell spot-ignite-now
            :let [[i j]                    (key cell)
                  [_ ignition-probability] (val cell)]]
      (m/mset! fire-spread-matrix i j ignition-probability)
      (m/mset! burn-time-matrix i j global-clock))
    ignited-cells))

(defn new-spot-ignitions
  "Returns a map of [x y] locations to [t p] where:
  t: time of ignition
  p: ignition-probability"
  [{:keys [spotting] :as config} constants matrices ignition-events]
  (when spotting
    (reduce (fn [acc ignition-event]
              (merge-with (partial min-key first)
                          acc
                          (->> (spot/spread-firebrands
                                constants
                                config
                                matrices
                                ignition-event)
                               (into {}))))
            {}
            ignition-events)))

(def fire-type-to-value
  {:surface       1.0
   :passive-crown 2.0
   :active-crown  3.0})

(defn run-loop
  [{:keys [max-runtime cell-size] :as constants}
   {:keys [spotting] :as config}
   {:keys [fire-spread-matrix
           flame-length-matrix
           fire-line-intensity-matrix
           firebrand-count-matrix
           burn-time-matrix
           spread-rate-matrix
           fire-type-matrix] :as matrices}
   ignited-cells]
  (loop [global-clock      0.0
         ignited-cells     ignited-cells
         spot-ignitions {}]
    (if (and (< global-clock max-runtime)
             (seq ignited-cells))
      (let [dt                (->> ignited-cells
                                   (vals)
                                   (apply concat)
                                   (map :spread-rate)
                                   (reduce max 0.0)
                                   (/ cell-size))
            timestep          (if (> (+ global-clock dt) max-runtime)
                                (- max-runtime global-clock)
                                dt)
            next-global-clock (+ global-clock timestep)
            ignition-events   (identify-ignition-events ignited-cells timestep fire-spread-matrix)
            constants         (perturbation/update-global-vals constants global-clock next-global-clock)]
        ;; [{:cell :trajectory :fractional-distance
        ;;   :flame-length :fire-line-intensity} ...]
        (doseq [{:keys [cell flame-length fire-line-intensity
                        ignition-probability spread-rate fire-type] :as ignition-event} ignition-events]
          (let [[i j] cell]
            (m/mset! fire-spread-matrix         i j ignition-probability)
            (m/mset! flame-length-matrix        i j flame-length)
            (m/mset! fire-line-intensity-matrix i j fire-line-intensity)
            (m/mset! burn-time-matrix           i j global-clock)
            (m/mset! spread-rate-matrix         i j spread-rate)
            (m/mset! fire-type-matrix           i j (fire-type fire-type-to-value))))
        (let [new-spot-ignitions (new-spot-ignitions config
                                                     (assoc constants :global-clock global-clock)
                                                     matrices
                                                     ignition-events)
              [spot-ignite-later
               spot-ignite-now]  (identify-spot-ignition-events global-clock
                                                                (merge-with (partial min-key first)
                                                                            spot-ignitions
                                                                            new-spot-ignitions))
              spot-ignited-cells (spot-ignited-cells constants
                                                     global-clock
                                                     matrices
                                                     spot-ignite-now)]
          (recur next-global-clock
                 (update-ignited-cells constants
                                       (merge spot-ignited-cells ignited-cells)
                                       ignition-events
                                       fire-spread-matrix
                                       global-clock)
                 spot-ignite-later)))
      {:global-clock               global-clock
       :exit-condition             (if (seq ignited-cells) :max-runtime-reached :no-burnable-fuels)
       :fire-spread-matrix         fire-spread-matrix
       :flame-length-matrix        flame-length-matrix
       :fire-line-intensity-matrix fire-line-intensity-matrix
       :burn-time-matrix           burn-time-matrix
       :spread-rate-matrix         spread-rate-matrix
       :fire-type-matrix           fire-type-matrix})))

(defn- initialize-matrix
  [num-rows num-cols indices]
  (let [matrix (m/zero-matrix num-rows num-cols)]
    (doseq [[i j] indices
            :when (in-bounds? num-rows num-cols [i j])]
      (m/mset! matrix i j -1.0))
    matrix))

(defn- get-non-zero-indices [m]
  (for [[r cols] (map-indexed vector (m/non-zero-indices m))
        c        cols]
    [r c]))

(defmulti run-fire-spread
  "Runs the raster-based fire spread model with a map of these arguments:
  - max-runtime: double (minutes)
  - cell-size: double (feet)
  - landfire-rasters: map containing these entries;
    - elevation: core.matrix 2D double array (feet)
    - slope: core.matrix 2D double array (vertical feet/horizontal feet)
    - aspect: core.matrix 2D double array (degrees clockwise from north)
    - fuel-model: core.matrix 2D double array (fuel model numbers 1-256)
    - canopy-height: core.matrix 2D double array (feet)
    - canopy-base-height: core.matrix 2D double array (feet)
    - crown-bulk-density: core.matrix 2D double array (lb/ft^3)
    - canopy-cover: core.matrix 2D double array (0-100)
  - wind-speed-20ft: double (miles/hour)
  - wind-from-direction: double (degrees clockwise from north)
  - fuel-moisture: doubles (%){:dead {:1hr :10hr :100hr} :live {:herbaceous :woody}}
  - foliar-moisture: double (%)
  - ellipse-adjustment-factor: (< 1.0 = more circular, > 1.0 = more elliptical)
  - initial-ignition-site: One of the following:
     - point represented as [row col]
     - map containing a :matrix field of type core.matrix 2D double array (0-2)
     - nil (this causes GridFire to select a random ignition-point)
  - num-rows: integer
  - num-cols: integer"
  (fn [{:keys [initial-ignition-site]} _]
    (condp = (type initial-ignition-site)
      clojure.lang.PersistentHashMap :ignition-perimeter
      clojure.lang.PersistentVector  :ignition-point
      :random-ignition-point)))

(defmethod run-fire-spread :random-ignition-point
  [{:keys [landfire-rasters] :as constants} config]
  (run-fire-spread (assoc constants
                          :initial-ignition-site
                          (select-random-ignition-site (:fuel-model landfire-rasters)))
                   config))

(defmethod run-fire-spread :ignition-point
  [{:keys [landfire-rasters num-rows num-cols initial-ignition-site] :as constants}
   {:keys [spotting] :as config}]
  (let [[i j]                      initial-ignition-site
        fuel-model-matrix          (:fuel-model landfire-rasters)
        fire-spread-matrix         (m/zero-matrix num-rows num-cols)
        flame-length-matrix        (m/zero-matrix num-rows num-cols)
        fire-line-intensity-matrix (m/zero-matrix num-rows num-cols)
        burn-time-matrix           (m/zero-matrix num-rows num-cols)
        firebrand-count-matrix     (when spotting (m/zero-matrix num-rows num-cols))
        spread-rate-matrix         (m/zero-matrix num-rows num-cols)
        fire-type-matrix           (m/zero-matrix num-rows num-cols)]
    (when (and (in-bounds? num-rows num-cols initial-ignition-site)
               (burnable-fuel-model? (m/mget fuel-model-matrix i j))
               (burnable-neighbors? fire-spread-matrix fuel-model-matrix
                                    num-rows num-cols initial-ignition-site))
      ;; initialize the ignition site
      (m/mset! fire-spread-matrix i j 1.0)
      (m/mset! flame-length-matrix i j 1.0)
      (m/mset! fire-line-intensity-matrix i j 1.0)
      (m/mset! burn-time-matrix i j -1.0)
      (m/mset! spread-rate-matrix i j -1.0)
      (m/mset! fire-type-matrix i j -1.0)
      (let [ignited-cells {initial-ignition-site
                           (compute-neighborhood-fire-spread-rates!
                            constants
                            fire-spread-matrix
                            initial-ignition-site
                            nil
                            0.0
                            0.0)}]
        (run-loop constants
                  config
                  {:fire-spread-matrix         fire-spread-matrix
                   :spread-rate-matrix         spread-rate-matrix
                   :flame-length-matrix        flame-length-matrix
                   :fire-line-intensity-matrix fire-line-intensity-matrix
                   :firebrand-count-matrix     firebrand-count-matrix
                   :burn-time-matrix           burn-time-matrix
                   :fire-type-matrix           fire-type-matrix}
                  ignited-cells)))))

(defmethod run-fire-spread :ignition-perimeter
  [{:keys [num-rows num-cols initial-ignition-site landfire-rasters] :as constants}
   {:keys [spotting] :as config}]
  (let [fire-spread-matrix         (first (m/mutable (:matrix initial-ignition-site)))
        non-zero-indices           (get-non-zero-indices fire-spread-matrix)
        perimeter-indices          (filter #(burnable-neighbors? fire-spread-matrix
                                                                 (:fuel-model landfire-rasters)
                                                                 num-rows
                                                                 num-cols
                                                                 %)
<<<<<<< HEAD
                                           non-zero-indices)]
    (when (seq perimeter-indices)
      (let [flame-length-matrix        (initialize-matrix num-rows num-cols non-zero-indices)
            fire-line-intensity-matrix (initialize-matrix num-rows num-cols non-zero-indices)
            burn-time-matrix           (initialize-matrix num-rows num-cols non-zero-indices)
            firebrand-count-matrix     (when spotting (m/zero-matrix num-rows num-cols))
            spread-rate-matrix         (initialize-matrix num-rows num-cols non-zero-indices)
            fire-type-matrix           (initialize-matrix num-rows num-cols non-zero-indices)
            ignited-cells              (generate-ignited-cells constants fire-spread-matrix perimeter-indices)]
       (run-loop constants
                 config
                 {:fire-spread-matrix         fire-spread-matrix
                  :spread-rate-matrix         spread-rate-matrix
                  :flame-length-matrix        flame-length-matrix
                  :fire-line-intensity-matrix fire-line-intensity-matrix
                  :firebrand-count-matrix     firebrand-count-matrix
                  :burn-time-matrix           burn-time-matrix
                  :fire-type-matrix           fire-type-matrix}
                 ignited-cells)))))
=======
                                           non-zero-indices)
        burn-time-matrix           (initialize-matrix num-rows num-cols non-zero-indices)
        firebrand-count-matrix     (when spotting (m/zero-matrix num-rows num-cols))
        spread-rate-matrix         (initialize-matrix num-rows num-cols non-zero-indices)
        fire-type-matrix           (initialize-matrix num-rows num-cols non-zero-indices)
        ignited-cells              (generate-ignited-cells constants fire-spread-matrix perimeter-indices)]
    (when (seq ignited-cells)
      (run-loop constants
                config
                {:fire-spread-matrix         fire-spread-matrix
                 :spread-rate-matrix         spread-rate-matrix
                 :flame-length-matrix        flame-length-matrix
                 :fire-line-intensity-matrix fire-line-intensity-matrix
                 :firebrand-count-matrix     firebrand-count-matrix
                 :burn-time-matrix           burn-time-matrix
                 :fire-type-matrix           fire-type-matrix}
                ignited-cells))))
>>>>>>> 750f891f
;; fire-spread-algorithm ends here<|MERGE_RESOLUTION|>--- conflicted
+++ resolved
@@ -499,7 +499,6 @@
                                                                  num-rows
                                                                  num-cols
                                                                  %)
-<<<<<<< HEAD
                                            non-zero-indices)]
     (when (seq perimeter-indices)
       (let [flame-length-matrix        (initialize-matrix num-rows num-cols non-zero-indices)
@@ -509,33 +508,15 @@
             spread-rate-matrix         (initialize-matrix num-rows num-cols non-zero-indices)
             fire-type-matrix           (initialize-matrix num-rows num-cols non-zero-indices)
             ignited-cells              (generate-ignited-cells constants fire-spread-matrix perimeter-indices)]
-       (run-loop constants
-                 config
-                 {:fire-spread-matrix         fire-spread-matrix
-                  :spread-rate-matrix         spread-rate-matrix
-                  :flame-length-matrix        flame-length-matrix
-                  :fire-line-intensity-matrix fire-line-intensity-matrix
-                  :firebrand-count-matrix     firebrand-count-matrix
-                  :burn-time-matrix           burn-time-matrix
-                  :fire-type-matrix           fire-type-matrix}
-                 ignited-cells)))))
-=======
-                                           non-zero-indices)
-        burn-time-matrix           (initialize-matrix num-rows num-cols non-zero-indices)
-        firebrand-count-matrix     (when spotting (m/zero-matrix num-rows num-cols))
-        spread-rate-matrix         (initialize-matrix num-rows num-cols non-zero-indices)
-        fire-type-matrix           (initialize-matrix num-rows num-cols non-zero-indices)
-        ignited-cells              (generate-ignited-cells constants fire-spread-matrix perimeter-indices)]
-    (when (seq ignited-cells)
-      (run-loop constants
-                config
-                {:fire-spread-matrix         fire-spread-matrix
-                 :spread-rate-matrix         spread-rate-matrix
-                 :flame-length-matrix        flame-length-matrix
-                 :fire-line-intensity-matrix fire-line-intensity-matrix
-                 :firebrand-count-matrix     firebrand-count-matrix
-                 :burn-time-matrix           burn-time-matrix
-                 :fire-type-matrix           fire-type-matrix}
-                ignited-cells))))
->>>>>>> 750f891f
+        (when (seq ignited-cells)
+         (run-loop constants
+                   config
+                   {:fire-spread-matrix         fire-spread-matrix
+                    :spread-rate-matrix         spread-rate-matrix
+                    :flame-length-matrix        flame-length-matrix
+                    :fire-line-intensity-matrix fire-line-intensity-matrix
+                    :firebrand-count-matrix     firebrand-count-matrix
+                    :burn-time-matrix           burn-time-matrix
+                    :fire-type-matrix           fire-type-matrix}
+                   ignited-cells))))))
 ;; fire-spread-algorithm ends here
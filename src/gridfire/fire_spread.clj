;; [[file:../../org/GridFire.org::fire-spread-algorithm][fire-spread-algorithm]]
(ns gridfire.fire-spread
  (:require [clojure.core.matrix           :as m]
            [clojure.core.matrix.operators :as mop]
            [gridfire.common               :refer [calc-emc]]
            [gridfire.crown-fire           :refer [crown-fire-eccentricity
                                                   crown-fire-line-intensity
                                                   cruz-crown-fire-spread
                                                   van-wagner-crown-fire-initiation?]]
            [gridfire.fuel-models          :refer [build-fuel-model moisturize]]
            [gridfire.surface-fire         :refer [anderson-flame-depth
                                                   byram-fire-line-intensity
                                                   byram-flame-length
                                                   rothermel-surface-fire-spread-any
                                                   rothermel-surface-fire-spread-max
                                                   rothermel-surface-fire-spread-no-wind-no-slope
                                                   wind-adjustment-factor]]
            [gridfire.perturbation         :as perturbation]))

(m/set-current-implementation :vectorz)

;; for surface fire, tau = 10 mins, t0 = 0, and t = global-clock
;; for crown fire, tau = 20 mins, t0 = time of first torch, t = global-clock
;; (defn lautenberger-spread-acceleration
;;   [equilibrium-spread-rate t0 t tau]
;;   (* equilibrium-spread-rate (- 1.0 (Math/exp (/ (- t0 t 0.2) tau)))))
;;
;; Note: Because of our use of adaptive timesteps, if the spread rate on
;;       the first timestep is not at least 83 ft/min, then the timestep will
;;       be calculated as greater than 60 minutes, which will terminate the
;;       one hour fire simulation instantly.

(defn random-cell
  "Returns a random [i j] pair with i < num-rows and j < num-cols."
  [num-rows num-cols]
  [(rand-int num-rows)
   (rand-int num-cols)])

(defn get-neighbors
  "Returns the eight points adjacent to the passed-in point."
  [[i j]]
  (let [i- (- i 1)
        i+ (+ i 1)
        j- (- j 1)
        j+ (+ j 1)]
    (vector [i- j-] [i- j] [i- j+]
            [i  j-]        [i  j+]
            [i+ j-] [i+ j] [i+ j+])))

(defn in-bounds?
  "Returns true if the point lies within the bounds [0,rows) by [0,cols)."
  [rows cols [i j]]
  (and (>= i 0)
       (>= j 0)
       (< i rows)
       (< j cols)))

(defn burnable-fuel-model?
  [^double number]
  (and (pos? number)
       (or (< number 91.0)
           (> number 99.0))))

(defn burnable?
  "Returns true if cell [i j] has not yet been ignited (but could be)."
  [fire-spread-matrix fuel-model-matrix [i j]]
  (and (zero? (m/mget fire-spread-matrix i j))
       (burnable-fuel-model? (m/mget fuel-model-matrix i j))))

(defn distance-3d
  "Returns the terrain distance between two points in feet."
  [elevation-matrix cell-size [i1 j1] [i2 j2]]
  (let [di (* cell-size (- i1 i2))
        dj (* cell-size (- j1 j2))
        dz (- (m/mget elevation-matrix i1 j1)
              (m/mget elevation-matrix i2 j2))]
    (Math/sqrt (+ (* di di) (* dj dj) (* dz dz)))))

(def offset-to-degrees
  "Returns clockwise degrees from north."
  {[-1  0]   0.0   ; N
   [-1  1]  45.0   ; NE
   [ 0  1]  90.0   ; E
   [ 1  1] 135.0   ; SE
   [ 1  0] 180.0   ; S
   [ 1 -1] 225.0   ; SW
   [ 0 -1] 270.0   ; W
   [-1 -1] 315.0}) ; NW

(def rothermel-fast-wrapper
  (memoize
   (fn [fuel-model-number fuel-moisture]
     (let [fuel-model      (-> (build-fuel-model (int fuel-model-number))
                               (moisturize fuel-moisture))
           spread-info-min (rothermel-surface-fire-spread-no-wind-no-slope fuel-model)]
       [fuel-model spread-info-min]))))

(defn compute-burn-trajectory
  [neighbor here spread-info-min spread-info-max fuel-model crown-bulk-density
   canopy-cover canopy-height canopy-base-height foliar-moisture crown-spread-max
   crown-eccentricity landfire-rasters cell-size overflow-trajectory overflow-heat]
  (let [trajectory          (mop/- neighbor here)
        spread-direction    (offset-to-degrees trajectory)
        surface-spread-rate (rothermel-surface-fire-spread-any spread-info-max
                                                               spread-direction)
        residence-time      (:residence-time spread-info-min)
        reaction-intensity  (:reaction-intensity spread-info-min)
        surface-intensity   (->> (anderson-flame-depth surface-spread-rate residence-time)
                                 (byram-fire-line-intensity reaction-intensity))
        crown-fire?         (van-wagner-crown-fire-initiation? canopy-cover
                                                               canopy-base-height
                                                               foliar-moisture
                                                               surface-intensity)
        crown-spread-rate   (if crown-fire?
                              (rothermel-surface-fire-spread-any
                               (assoc spread-info-max
                                      :max-spread-rate crown-spread-max
                                      :eccentricity crown-eccentricity)
                               spread-direction))
        crown-intensity     (if crown-fire?
                              (crown-fire-line-intensity
                               crown-spread-rate
                               crown-bulk-density
                               canopy-height
                               canopy-base-height
                               (-> fuel-model :h :dead :1hr)))
        spread-rate         (if crown-fire?
                              (max surface-spread-rate crown-spread-rate)
                              surface-spread-rate)
        fire-line-intensity (if crown-fire?
                              (+ surface-intensity crown-intensity)
                              surface-intensity)
        flame-length        (byram-flame-length fire-line-intensity)]
    {:cell                neighbor
     :trajectory          trajectory
     :terrain-distance    (distance-3d (:elevation landfire-rasters) cell-size here neighbor)
     :spread-rate         spread-rate
     :fire-line-intensity fire-line-intensity
     :flame-length        flame-length
     :fractional-distance (volatile! (if (= trajectory overflow-trajectory)
                                       overflow-heat
                                       0.0))}))

(defn matrix-value-at [[i j] global-clock raster]
  (if (> (m/dimensionality raster) 2)
    (let [band (int (quot global-clock 60.0))] ;Assuming each band is 1 hour
      (m/mget raster band i j))
    (m/mget raster i j)))

(defn sample-at
  [here global-clock raster multiplier perturb-info]
  (let [cell       (if multiplier
                     (map #(quot % multiplier) here)
                     here)
        value-here (matrix-value-at cell global-clock raster)]
    (if perturb-info
      (if-let [freq (:frequency perturb-info)]
        (+ value-here (perturbation/value-at perturb-info raster cell (quot global-clock freq)))
        (+ value-here (perturbation/value-at perturb-info raster cell)))
      value-here)))

(defn get-fuel-moisture [relative-humidity temperature]
  (let [equilibrium-moisture (calc-emc relative-humidity temperature)]
    {:dead {:1hr   (+ equilibrium-moisture 0.002)
            :10hr  (+ equilibrium-moisture 0.015)
            :100hr (+ equilibrium-moisture 0.025)}
     :live {:herbaceous (* equilibrium-moisture 2.0)
            :woody      (* equilibrium-moisture 0.5)}}))

(defn extract-constants
  [{:keys [landfire-rasters wind-speed-20ft wind-from-direction temperature relative-humidity
           multiplier-lookup perturbations]}
   global-clock
   [i j :as here]]
  (let [layers (merge landfire-rasters
                      {:wind-speed-20ft     wind-speed-20ft
                       :wind-from-direction wind-from-direction
                       :temperature         temperature
                       :relative-humidity   relative-humidity})]
    (reduce-kv
     (fn[acc name val]
       (if (> (m/dimensionality val) 1)
         (assoc acc name (sample-at here
                                    global-clock
                                    val
                                    (name multiplier-lookup)
                                    (name perturbations)))
         (assoc acc name val)))
     {}
     layers)))

(defn compute-neighborhood-fire-spread-rates!
   "Returns a vector of entries of the form:
  {:cell [i j],
   :trajectory [di dj],
   :terrain-distance ft,
   :spread-rate ft/min,
   :fire-line-intensity Btu/ft/s,
   :flame-length ft,
   :fractional-distance [0-1]}, one for each cell adjacent to here."
  [{:keys [landfire-rasters foliar-moisture ellipse-adjustment-factor cell-size num-rows num-cols] :as constants}
   fire-spread-matrix
   [i j :as here]
   overflow-trajectory
   overflow-heat
   global-clock]
  (let [{:keys
         [aspect
          canopy-base-height
          canopy-cover
          canopy-height
          crown-bulk-density
          fuel-model
          relative-humidity
          slope
          temperature
          wind-from-direction
          wind-speed-20ft]}          (extract-constants constants global-clock here)
        fuel-moisture                (get-fuel-moisture relative-humidity temperature)
        [fuel-model spread-info-min] (rothermel-fast-wrapper fuel-model fuel-moisture)
        midflame-wind-speed          (* wind-speed-20ft 88.0
                                        (wind-adjustment-factor (:delta fuel-model) canopy-height canopy-cover)) ; mi/hr -> ft/min
        spread-info-max              (rothermel-surface-fire-spread-max spread-info-min
                                                                        midflame-wind-speed
                                                                        wind-from-direction
                                                                        slope
                                                                        aspect
                                                                        ellipse-adjustment-factor)
        crown-spread-max             (cruz-crown-fire-spread wind-speed-20ft crown-bulk-density
                                                             (-> fuel-moisture :dead :1hr))
        crown-eccentricity           (crown-fire-eccentricity wind-speed-20ft
                                                              ellipse-adjustment-factor)]
    (into []
          (comp
           (filter #(and (in-bounds? num-rows num-cols %)
                         (burnable? fire-spread-matrix (:fuel-model landfire-rasters) %)))
           (map #(compute-burn-trajectory % here spread-info-min spread-info-max fuel-model
                                          crown-bulk-density canopy-cover canopy-height
                                          canopy-base-height foliar-moisture crown-spread-max
                                          crown-eccentricity landfire-rasters cell-size
                                          overflow-trajectory overflow-heat)))
          (get-neighbors here))))

(defn burnable-neighbors?
  [fire-spread-matrix fuel-model-matrix num-rows num-cols cell]
  (some #(and (in-bounds? num-rows num-cols %)
              (burnable? fire-spread-matrix fuel-model-matrix %))
        (get-neighbors cell)))

(defn select-random-ignition-site
  [fuel-model-matrix]
  (let [num-rows           (m/row-count    fuel-model-matrix)
        num-cols           (m/column-count fuel-model-matrix)
        fire-spread-matrix (m/zero-matrix num-rows num-cols)]
    (loop [[i j :as ignition-site] (random-cell num-rows num-cols)]
      (if (and (burnable-fuel-model? (m/mget fuel-model-matrix i j))
               (burnable-neighbors? fire-spread-matrix fuel-model-matrix
                                    num-rows num-cols ignition-site))
        ignition-site
        (recur (random-cell num-rows num-cols))))))

(defn identify-ignition-events
  [ignited-cells timestep]
  (->> (for [[_ destinations] ignited-cells
             {:keys [cell trajectory terrain-distance spread-rate flame-length
                     fire-line-intensity fractional-distance]} destinations]
         (let [new-spread-fraction (/ (* spread-rate timestep) terrain-distance)
               new-total           (vreset! fractional-distance
                                            (+ @fractional-distance new-spread-fraction))]
           (if (>= new-total 1.0)
             {:cell cell :trajectory trajectory :fractional-distance @fractional-distance
              :flame-length flame-length :fire-line-intensity fire-line-intensity})))
       (remove nil?)
       (group-by :cell)
       (map (fn [[_ trajectories]] (apply max-key :fractional-distance trajectories)))
       (into [])))

(defn update-ignited-cells
  [{:keys [landfire-rasters num-rows num-cols] :as constants}
   ignited-cells
   ignition-events
   fire-spread-matrix
   global-clock]
  (let [newly-ignited-cells (into #{} (map :cell) ignition-events)
        fuel-model-matrix   (:fuel-model landfire-rasters)]
    (into {}
          (concat
           (for [[cell spread-info] ignited-cells
                 :when (burnable-neighbors? fire-spread-matrix fuel-model-matrix
                                            num-rows num-cols cell)]
             [cell (remove #(contains? newly-ignited-cells (:cell %)) spread-info)])
           (for [{:keys [cell trajectory fractional-distance]} ignition-events
                 :when (burnable-neighbors? fire-spread-matrix fuel-model-matrix
                                            num-rows num-cols cell)]
             [cell (compute-neighborhood-fire-spread-rates!
                    constants
                    fire-spread-matrix
                    cell
                    trajectory
                    (- fractional-distance 1.0)
                    global-clock)])))))

(defn run-loop
  [{:keys [max-runtime cell-size] :as constants}
   ignited-cells
   fire-spread-matrix
   flame-length-matrix
   fire-line-intensity-matrix
   burn-time-matrix]
  (loop [global-clock  0.0
         ignited-cells ignited-cells]
    (if (and (< global-clock max-runtime)
             (seq ignited-cells))
      (let [dt              (->> ignited-cells
                                 (vals)
                                 (apply concat)
                                 (map :spread-rate)
                                 (reduce max 0.0)
                                 (/ cell-size))
            timestep        (if (> (+ global-clock dt) max-runtime)
                              (- max-runtime global-clock)
                              dt)
            ignition-events (identify-ignition-events ignited-cells timestep)
            constants       (perturbation/update-global-vals constants global-clock (+ global-clock timestep))]
        ;; [{:cell :trajectory :fractional-distance
        ;;   :flame-length :fire-line-intensity} ...]
        (doseq [{:keys [cell flame-length fire-line-intensity]} ignition-events]
          (let [[i j] cell]
            (m/mset! fire-spread-matrix         i j 1.0)
            (m/mset! flame-length-matrix        i j flame-length)
            (m/mset! fire-line-intensity-matrix i j fire-line-intensity)
            (m/mset! burn-time-matrix           i j global-clock)))
        (recur (+ global-clock timestep)
               (update-ignited-cells constants ignited-cells ignition-events fire-spread-matrix global-clock)))
      {:exit-condition             (if (seq ignited-cells) :max-runtime-reached :no-burnable-fuels)
       :fire-spread-matrix         fire-spread-matrix
       :flame-length-matrix        flame-length-matrix
       :fire-line-intensity-matrix fire-line-intensity-matrix
       :burn-time-matrix           burn-time-matrix})))

(defn- initialize-matrix
  [num-rows num-cols indices]
  (let [matrix (m/zero-matrix num-rows num-cols)]
    (doseq [[i j] indices
            :when (in-bounds? num-rows num-cols [i j])]
      (m/mset! matrix i j -1.0))
    matrix))

(defn- get-non-zero-indices [m]
  (for [[r cols] (map-indexed vector (m/non-zero-indices m))
        c        cols]
    [r c]))

(defmulti run-fire-spread
  "Runs the raster-based fire spread model with a map of these arguments:
  - max-runtime: double (minutes)
  - cell-size: double (feet)
  - landfire-rasters: map containing these entries;
    - elevation: core.matrix 2D double array (feet)
    - slope: core.matrix 2D double array (vertical feet/horizontal feet)
    - aspect: core.matrix 2D double array (degrees clockwise from north)
    - fuel-model: core.matrix 2D double array (fuel model numbers 1-256)
    - canopy-height: core.matrix 2D double array (feet)
    - canopy-base-height: core.matrix 2D double array (feet)
    - crown-bulk-density: core.matrix 2D double array (lb/ft^3)
    - canopy-cover: core.matrix 2D double array (0-100)
  - wind-speed-20ft: double (miles/hour)
  - wind-from-direction: double (degrees clockwise from north)
  - fuel-moisture: doubles (%){:dead {:1hr :10hr :100hr} :live {:herbaceous :woody}}
  - foliar-moisture: double (%)
  - ellipse-adjustment-factor: (< 1.0 = more circular, > 1.0 = more elliptical)
  - initial-ignition-site: One of the following:
     - point represented as [row col]
     - map containing a :matrix field of type core.matrix 2D double array (0-2)
     - nil (this causes GridFire to select a random ignition-point)
  - num-rows: integer
  - num-cols: integer"
  (fn [{:keys [initial-ignition-site]}]
    (condp = (type initial-ignition-site)
      clojure.lang.PersistentHashMap :ignition-perimeter
      clojure.lang.PersistentVector  :ignition-point
      :random-ignition-point)))

(defmethod run-fire-spread :random-ignition-point
  [{:keys [landfire-rasters] :as constants}]
  (run-fire-spread (assoc constants
                          :initial-ignition-site
                          (select-random-ignition-site (:fuel-model landfire-rasters)))))

(defmethod run-fire-spread :ignition-point
  [{:keys [landfire-rasters num-rows num-cols initial-ignition-site] :as constants}]
  (let [[i j]                      initial-ignition-site
        fuel-model-matrix          (:fuel-model landfire-rasters)
        fire-spread-matrix         (m/zero-matrix num-rows num-cols)
        flame-length-matrix        (m/zero-matrix num-rows num-cols)
        fire-line-intensity-matrix (m/zero-matrix num-rows num-cols)
        burn-time-matrix           (m/zero-matrix num-rows num-cols)]
    (when (and (in-bounds? num-rows num-cols initial-ignition-site)
               (burnable-fuel-model? (m/mget fuel-model-matrix i j))
               (burnable-neighbors? fire-spread-matrix fuel-model-matrix
                                    num-rows num-cols initial-ignition-site))
      ;; initialize the ignition site
      (m/mset! fire-spread-matrix i j 1.0)
      (m/mset! flame-length-matrix i j 1.0)
      (m/mset! fire-line-intensity-matrix i j 1.0)
      (let [ignited-cells {initial-ignition-site
                           (compute-neighborhood-fire-spread-rates!
                            constants
                            fire-spread-matrix
                            initial-ignition-site
                            nil
                            0.0
                            0.0)}]
        (run-loop constants
                  ignited-cells
                  fire-spread-matrix
                  flame-length-matrix
                  fire-line-intensity-matrix
                  burn-time-matrix)))))

(defmethod run-fire-spread :ignition-perimeter
  [{:keys [num-rows num-cols initial-ignition-site landfire-rasters] :as constants}]
  (let [fire-spread-matrix         (first (:matrix initial-ignition-site))
        non-zero-indices           (get-non-zero-indices fire-spread-matrix)
        flame-length-matrix        (initialize-matrix num-rows num-cols non-zero-indices)
        fire-line-intensity-matrix (initialize-matrix num-rows num-cols non-zero-indices)
        perimeter-indices          (filter #(burnable-neighbors? fire-spread-matrix
                                                                 (:fuel-model landfire-rasters)
                                                                 num-rows
                                                                 num-cols
                                                                 %)
                                           non-zero-indices)
        burn-time-matrix           (initialize-matrix num-rows num-cols non-zero-indices)
        ignited-cells              (into {}
                                         (for [index perimeter-indices
                                               :let  [ignition-trajectories
                                                      (compute-neighborhood-fire-spread-rates!
                                                       constants
                                                       fire-spread-matrix
                                                       index
                                                       nil
                                                       0.0
                                                       0.0)]]
                                           [index ignition-trajectories]))]
<<<<<<< HEAD
    (run-loop constants
              ignited-cells
              fire-spread-matrix
              flame-length-matrix
              fire-line-intensity-matrix
              burn-time-matrix)))
=======
    (when (seq ignited-cells)
      (run-loop constants
                ignited-cells
                fire-spread-matrix
                flame-length-matrix
                fire-line-intensity-matrix))))
>>>>>>> 6279dac0
;; fire-spread-algorithm ends here<|MERGE_RESOLUTION|>--- conflicted
+++ resolved
@@ -442,19 +442,11 @@
                                                        0.0
                                                        0.0)]]
                                            [index ignition-trajectories]))]
-<<<<<<< HEAD
-    (run-loop constants
-              ignited-cells
-              fire-spread-matrix
-              flame-length-matrix
-              fire-line-intensity-matrix
-              burn-time-matrix)))
-=======
     (when (seq ignited-cells)
       (run-loop constants
                 ignited-cells
                 fire-spread-matrix
                 flame-length-matrix
-                fire-line-intensity-matrix))))
->>>>>>> 6279dac0
+                fire-line-intensity-matrix
+                burn-time-matrix))))
 ;; fire-spread-algorithm ends here
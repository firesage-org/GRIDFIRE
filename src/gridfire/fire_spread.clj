--- conflicted
+++ resolved
@@ -5,12 +5,8 @@
             [gridfire.common               :refer [burnable-fuel-model?
                                                    burnable?
                                                    extract-constants
-<<<<<<< HEAD
-                                                   fuel-moisture
+                                                   get-fuel-moisture
                                                    fuel-moisture-from-raster
-=======
-                                                   get-fuel-moisture
->>>>>>> e331c5a5
                                                    in-bounds?
                                                    burnable-neighbors?
                                                    get-neighbors]]
@@ -154,12 +150,8 @@
           temperature
           wind-from-direction
           wind-speed-20ft]}           (extract-constants constants global-clock here)
-<<<<<<< HEAD
         fuel-moisture                 (or (fuel-moisture-from-raster constants here global-clock)
-                                          (fuel-moisture relative-humidity temperature))
-=======
-        fuel-moisture                 (get-fuel-moisture relative-humidity temperature)
->>>>>>> e331c5a5
+                                          (get-fuel-moisture relative-humidity temperature))
         [fuel-model spread-info-min]  (rothermel-fast-wrapper fuel-model fuel-moisture)
         midflame-wind-speed           (* wind-speed-20ft 88.0 (wind-adjustment-factor (:delta fuel-model) canopy-height canopy-cover)) ; mi/hr -> ft/min
         spread-info-max               (rothermel-surface-fire-spread-max spread-info-min

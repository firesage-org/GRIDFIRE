;; [[file:../../org/GridFire.org::fire-spread-algorithm][fire-spread-algorithm]]
(ns gridfire.fire-spread
  (:require [clojure.core.matrix           :as m]
            [clojure.core.matrix.operators :as mop]
            [gridfire.common               :refer [burnable-fuel-model?
                                                   burnable?
                                                   extract-constants
                                                   fuel-moisture
                                                   in-bounds?]]
            [gridfire.crown-fire          :refer [crown-fire-eccentricity
                                                  crown-fire-line-intensity
                                                  cruz-crown-fire-spread
                                                  van-wagner-crown-fire-initiation?]]
            [gridfire.fuel-models         :refer [build-fuel-model moisturize]]
            [gridfire.perturbation        :as perturbation]
            [gridfire.spotting            :as spot]
            [gridfire.surface-fire        :refer [anderson-flame-depth
                                                  byram-fire-line-intensity
                                                  byram-flame-length
                                                  rothermel-surface-fire-spread-any
                                                  rothermel-surface-fire-spread-max
                                                  rothermel-surface-fire-spread-no-wind-no-slope
                                                  wind-adjustment-factor]]))

(m/set-current-implementation :vectorz)

;; for surface fire, tau = 10 mins, t0 = 0, and t = global-clock
;; for crown fire, tau = 20 mins, t0 = time of first torch, t = global-clock
;; (defn lautenberger-spread-acceleration
;;   [equilibrium-spread-rate t0 t tau]
;;   (* equilibrium-spread-rate (- 1.0 (Math/exp (/ (- t0 t 0.2) tau)))))
;;
;; Note: Because of our use of adaptive timesteps, if the spread rate on
;;       the first timestep is not at least 83 ft/min, then the timestep will
;;       be calculated as greater than 60 minutes, which will terminate the
;;       one hour fire simulation instantly.

(defn random-cell
  "Returns a random [i j] pair with i < num-rows and j < num-cols."
  [num-rows num-cols]
  [(rand-int num-rows)
   (rand-int num-cols)])

(defn get-neighbors
  "Returns the eight points adjacent to the passed-in point."
  [[i j]]
  (let [i- (- i 1)
        i+ (+ i 1)
        j- (- j 1)
        j+ (+ j 1)]
    (vector [i- j-] [i- j] [i- j+]
            [i  j-]        [i  j+]
            [i+ j-] [i+ j] [i+ j+])))

(defn distance-3d
  "Returns the terrain distance between two points in feet."
  [elevation-matrix cell-size [i1 j1] [i2 j2]]
  (let [di (* cell-size (- i1 i2))
        dj (* cell-size (- j1 j2))
        dz (- (m/mget elevation-matrix i1 j1)
              (m/mget elevation-matrix i2 j2))]
    (Math/sqrt (+ (* di di) (* dj dj) (* dz dz)))))

(def offset-to-degrees
  "Returns clockwise degrees from north."
  {[-1  0]   0.0   ; N
   [-1  1]  45.0   ; NE
   [ 0  1]  90.0   ; E
   [ 1  1] 135.0   ; SE
   [ 1  0] 180.0   ; S
   [ 1 -1] 225.0   ; SW
   [ 0 -1] 270.0   ; W
   [-1 -1] 315.0}) ; NW

(def rothermel-fast-wrapper
  (memoize
   (fn [fuel-model-number fuel-moisture]
     (let [fuel-model      (-> (build-fuel-model (int fuel-model-number))
                               (moisturize fuel-moisture))
           spread-info-min (rothermel-surface-fire-spread-no-wind-no-slope fuel-model)]
       [fuel-model spread-info-min]))))

(defn compute-burn-trajectory
  [neighbor here spread-info-min spread-info-max fuel-model crown-bulk-density
   canopy-cover canopy-height canopy-base-height foliar-moisture crown-spread-max
   crown-eccentricity landfire-rasters cell-size overflow-trajectory overflow-heat]
  (let [trajectory          (mop/- neighbor here)
        spread-direction    (offset-to-degrees trajectory)
        surface-spread-rate (rothermel-surface-fire-spread-any spread-info-max
                                                               spread-direction)
        residence-time      (:residence-time spread-info-min)
        reaction-intensity  (:reaction-intensity spread-info-min)
        surface-intensity   (->> (anderson-flame-depth surface-spread-rate residence-time)
                                 (byram-fire-line-intensity reaction-intensity))
        crown-fire?         (van-wagner-crown-fire-initiation? canopy-cover
                                                               canopy-base-height
                                                               foliar-moisture
                                                               surface-intensity)
        crown-spread-rate   (if crown-fire?
                              (rothermel-surface-fire-spread-any
                               (assoc spread-info-max
                                      :max-spread-rate crown-spread-max
                                      :eccentricity crown-eccentricity)
                               spread-direction))
        crown-intensity     (if crown-fire?
                              (crown-fire-line-intensity
                               crown-spread-rate
                               crown-bulk-density
                               canopy-height
                               canopy-base-height
                               (-> fuel-model :h :dead :1hr)))
        spread-rate         (if crown-fire?
                              (max surface-spread-rate crown-spread-rate)
                              surface-spread-rate)
        fire-line-intensity (if crown-fire?
                              (+ surface-intensity crown-intensity)
                              surface-intensity)
        flame-length        (byram-flame-length fire-line-intensity)]
    {:cell                neighbor
     :trajectory          trajectory
     :terrain-distance    (distance-3d (:elevation landfire-rasters) cell-size here neighbor)
     :spread-rate         spread-rate
     :fire-line-intensity fire-line-intensity
     :flame-length        flame-length
     :fractional-distance (volatile! (if (= trajectory overflow-trajectory)
                                       overflow-heat
                                       0.0))
     :crown-fire?         crown-fire?}))

(defn compute-neighborhood-fire-spread-rates!
   "Returns a vector of entries of the form:
  {:cell [i j],
   :trajectory [di dj],
   :terrain-distance ft,
   :spread-rate ft/min,
   :fire-line-intensity Btu/ft/s,
   :flame-length ft,
   :fractional-distance [0-1]}, one for each cell adjacent to here."
  [{:keys [landfire-rasters foliar-moisture ellipse-adjustment-factor cell-size num-rows num-cols] :as constants}
   fire-spread-matrix
   [i j :as here]
   overflow-trajectory
   overflow-heat
   global-clock]
  (let [{:keys
         [aspect
          canopy-base-height
          canopy-cover
          canopy-height
          crown-bulk-density
          fuel-model
          relative-humidity
          slope
          temperature
          wind-from-direction
          wind-speed-20ft]}          (extract-constants constants global-clock here)
        fuel-moisture                (fuel-moisture relative-humidity temperature)
        [fuel-model spread-info-min] (rothermel-fast-wrapper fuel-model fuel-moisture)
        midflame-wind-speed          (* wind-speed-20ft 88.0
                                        (wind-adjustment-factor (:delta fuel-model) canopy-height canopy-cover)) ; mi/hr -> ft/min
        spread-info-max              (rothermel-surface-fire-spread-max spread-info-min
                                                                        midflame-wind-speed
                                                                        wind-from-direction
                                                                        slope
                                                                        aspect
                                                                        ellipse-adjustment-factor)
        crown-spread-max             (cruz-crown-fire-spread wind-speed-20ft crown-bulk-density
                                                             (-> fuel-moisture :dead :1hr))
        crown-eccentricity           (crown-fire-eccentricity wind-speed-20ft
                                                              ellipse-adjustment-factor)]
    (into []
          (comp
           (filter #(and (in-bounds? num-rows num-cols %)
                         (burnable? fire-spread-matrix (:fuel-model landfire-rasters) here %)))
           (map #(compute-burn-trajectory % here spread-info-min spread-info-max fuel-model
                                          crown-bulk-density canopy-cover canopy-height
                                          canopy-base-height foliar-moisture crown-spread-max
                                          crown-eccentricity landfire-rasters cell-size
                                          overflow-trajectory overflow-heat)))
          (get-neighbors here))))

(defn burnable-neighbors?
  [fire-spread-matrix fuel-model-matrix num-rows num-cols cell]
  (some #(and (in-bounds? num-rows num-cols %)
              (burnable? fire-spread-matrix fuel-model-matrix cell %))
        (get-neighbors cell)))

(defn select-random-ignition-site
  [fuel-model-matrix]
  (let [num-rows           (m/row-count    fuel-model-matrix)
        num-cols           (m/column-count fuel-model-matrix)
        fire-spread-matrix (m/zero-matrix num-rows num-cols)]
    (loop [[i j :as ignition-site] (random-cell num-rows num-cols)]
      (if (and (burnable-fuel-model? (m/mget fuel-model-matrix i j))
               (burnable-neighbors? fire-spread-matrix fuel-model-matrix
                                    num-rows num-cols ignition-site))
        ignition-site
        (recur (random-cell num-rows num-cols))))))

(defn identify-ignition-events
  [ignited-cells timestep fire-spread-matrix]
  (->> (for [[source destinations] ignited-cells
             {:keys [cell
                     trajectory
                     terrain-distance
                     spread-rate
                     flame-length
                     fire-line-intensity
                     fractional-distance
                     crown-fire?]} destinations]
         (let [[i j]               source
               new-spread-fraction (/ (* spread-rate timestep) terrain-distance)
               new-total           (vreset! fractional-distance
                                            (+ @fractional-distance new-spread-fraction))]
           (if (>= new-total 1.0)
             {:cell                 cell
              :trajectory           trajectory
              :fractional-distance  @fractional-distance
              :flame-length         flame-length
              :fire-line-intensity  fire-line-intensity
              :spread-rate          spread-rate
              :crown-fire?          crown-fire?
              :ignition-probability (m/mget fire-spread-matrix i j)})))
       (remove nil?)
       (group-by :cell)
       (map (fn [[_ trajectories]] (apply max-key :fractional-distance trajectories)))
       (into [])))

(defn update-ignited-cells
  [{:keys [landfire-rasters num-rows num-cols] :as constants}
   ignited-cells
   ignition-events
   fire-spread-matrix
   global-clock]
  (let [newly-ignited-cells (into #{} (map :cell) ignition-events)
        fuel-model-matrix   (:fuel-model landfire-rasters)]
    (into {}
          (concat
           (for [[cell spread-info] ignited-cells
                 :when              (burnable-neighbors? fire-spread-matrix
                                                         fuel-model-matrix
                                                         num-rows
                                                         num-cols
                                                         cell)]
             [cell (remove #(contains? newly-ignited-cells (:cell %)) spread-info)])
           (for [{:keys
                  [cell
                   trajectory
                   fractional-distance]} ignition-events
                 :when                   (burnable-neighbors? fire-spread-matrix
                                                              fuel-model-matrix
                                                              num-rows num-cols
                                                              cell)]
             [cell (compute-neighborhood-fire-spread-rates!
                    constants
                    fire-spread-matrix
                    cell
                    trajectory
                    (- fractional-distance 1.0)
                    global-clock)])))))

(defn generate-ignited-cells
  [constants fire-spread-matrix cells]
  (when (seq cells)
    (into {}
          (for [cell cells]
            [cell (compute-neighborhood-fire-spread-rates!
                   constants
                   fire-spread-matrix
                   cell
                   nil
                   0.0
                   0.0)]))))

(defn identify-spot-ignition-events
  [global-clock spot-ignitions]
  (let [to-ignite-now (group-by (fn [[cell [time ign-prob]]]
                                  (>= global-clock time))
                                spot-ignitions)
        ignite-later  (into {} (get to-ignite-now false))
        ignite-now    (into {} (get to-ignite-now true))]
    [ignite-later ignite-now]))

(defn spot-ignited-cells
  "Updates matrices for spot ignited cells
  Returns a map of ignited cells"
  [constants
   global-clock
   {:keys [fire-spread-matrix burn-time-matrix]}
   spot-ignite-now]
  (let [ignited?        (fn [[k v]]
                          (let [[i j] k
                                [_ p] v]
                            (> (m/mget fire-spread-matrix i j) p)))
        spot-ignite-now (remove ignited? spot-ignite-now)
        ignited-cells   (generate-ignited-cells constants
                                                fire-spread-matrix
                                                (keys spot-ignite-now))]
    (doseq [cell spot-ignite-now
            :let [[i j]                    (key cell)
                  [_ ignition-probability] (val cell)]]
      (m/mset! fire-spread-matrix i j ignition-probability)
      (m/mset! burn-time-matrix i j global-clock))
    ignited-cells))

(defn new-spot-ignitions
  "Returns a map of [x y] locations to [t p] where:
  t: time of ignition
  p: ignition-probability"
  [{:keys [spotting] :as config} constants matrices ignition-events]
  (when spotting
    (reduce (fn [acc ignition-event]
              (merge-with (partial min-key first)
                          acc
                          (->> (spot/spread-firebrands
                                constants
                                config
                                matrices
                                ignition-event)
                               (into {}))))
            {}
            ignition-events)))


(defn run-loop
  [{:keys [max-runtime cell-size] :as constants}
   {:keys [spotting] :as config}
   {:keys [fire-spread-matrix
           flame-length-matrix
           fire-line-intensity-matrix
           firebrand-count-matrix
           burn-time-matrix
           spread-rate-matrix] :as matrices}
   ignited-cells]
  (loop [global-clock      0.0
         ignited-cells     ignited-cells
         spot-ignitions {}]
    (if (and (< global-clock max-runtime)
             (seq ignited-cells))
      (let [dt                (->> ignited-cells
                                   (vals)
                                   (apply concat)
                                   (map :spread-rate)
                                   (reduce max 0.0)
                                   (/ cell-size))
            timestep          (if (> (+ global-clock dt) max-runtime)
                                (- max-runtime global-clock)
                                dt)
            next-global-clock (+ global-clock timestep)
            ignition-events   (identify-ignition-events ignited-cells timestep fire-spread-matrix)
            constants         (perturbation/update-global-vals constants global-clock next-global-clock)]
        ;; [{:cell :trajectory :fractional-distance
        ;;   :flame-length :fire-line-intensity} ...]
        (doseq [{:keys [cell flame-length fire-line-intensity
                        ignition-probability spread-rate] :as ignition-event} ignition-events]
          (let [[i j] cell]
            (m/mset! fire-spread-matrix         i j ignition-probability)
            (m/mset! flame-length-matrix        i j flame-length)
            (m/mset! fire-line-intensity-matrix i j fire-line-intensity)
            (m/mset! burn-time-matrix           i j global-clock)
            (m/mset! spread-rate-matrix         i j spread-rate)))
        (let [new-spot-ignitions (new-spot-ignitions config
                                                     (assoc constants :global-clock global-clock)
                                                     matrices
                                                     ignition-events)
              [spot-ignite-later
               spot-ignite-now]  (identify-spot-ignition-events global-clock
                                                                (merge-with (partial min-key first)
                                                                            spot-ignitions
                                                                            new-spot-ignitions))
              spot-ignited-cells (spot-ignited-cells constants
                                                     global-clock
                                                     matrices
                                                     spot-ignite-now)]
          (recur next-global-clock
                 (update-ignited-cells constants
                                       (merge spot-ignited-cells ignited-cells)
                                       ignition-events
                                       fire-spread-matrix
                                       global-clock)
                 spot-ignite-later)))
      {:global-clock               global-clock
       :exit-condition             (if (seq ignited-cells) :max-runtime-reached :no-burnable-fuels)
       :fire-spread-matrix         fire-spread-matrix
       :flame-length-matrix        flame-length-matrix
       :fire-line-intensity-matrix fire-line-intensity-matrix
       :burn-time-matrix           burn-time-matrix
       :spread-rate-matrix         spread-rate-matrix})))

(defn- initialize-matrix
  [num-rows num-cols indices]
  (let [matrix (m/zero-matrix num-rows num-cols)]
    (doseq [[i j] indices
            :when (in-bounds? num-rows num-cols [i j])]
      (m/mset! matrix i j -1.0))
    matrix))

(defn- get-non-zero-indices [m]
  (for [[r cols] (map-indexed vector (m/non-zero-indices m))
        c        cols]
    [r c]))

(defmulti run-fire-spread
  "Runs the raster-based fire spread model with a map of these arguments:
  - max-runtime: double (minutes)
  - cell-size: double (feet)
  - landfire-rasters: map containing these entries;
    - elevation: core.matrix 2D double array (feet)
    - slope: core.matrix 2D double array (vertical feet/horizontal feet)
    - aspect: core.matrix 2D double array (degrees clockwise from north)
    - fuel-model: core.matrix 2D double array (fuel model numbers 1-256)
    - canopy-height: core.matrix 2D double array (feet)
    - canopy-base-height: core.matrix 2D double array (feet)
    - crown-bulk-density: core.matrix 2D double array (lb/ft^3)
    - canopy-cover: core.matrix 2D double array (0-100)
  - wind-speed-20ft: double (miles/hour)
  - wind-from-direction: double (degrees clockwise from north)
  - fuel-moisture: doubles (%){:dead {:1hr :10hr :100hr} :live {:herbaceous :woody}}
  - foliar-moisture: double (%)
  - ellipse-adjustment-factor: (< 1.0 = more circular, > 1.0 = more elliptical)
  - initial-ignition-site: One of the following:
     - point represented as [row col]
     - map containing a :matrix field of type core.matrix 2D double array (0-2)
     - nil (this causes GridFire to select a random ignition-point)
  - num-rows: integer
  - num-cols: integer"
  (fn [{:keys [initial-ignition-site]} _]
    (condp = (type initial-ignition-site)
      clojure.lang.PersistentHashMap :ignition-perimeter
      clojure.lang.PersistentVector  :ignition-point
      :random-ignition-point)))

(defmethod run-fire-spread :random-ignition-point
  [{:keys [landfire-rasters] :as constants} config]
  (run-fire-spread (assoc constants
                          :initial-ignition-site
                          (select-random-ignition-site (:fuel-model landfire-rasters)))
                   config))

(defmethod run-fire-spread :ignition-point
  [{:keys [landfire-rasters num-rows num-cols initial-ignition-site] :as constants}
   {:keys [spotting] :as config}]
  (let [[i j]                      initial-ignition-site
        fuel-model-matrix          (:fuel-model landfire-rasters)
        fire-spread-matrix         (m/zero-matrix num-rows num-cols)
        flame-length-matrix        (m/zero-matrix num-rows num-cols)
        fire-line-intensity-matrix (m/zero-matrix num-rows num-cols)
        burn-time-matrix           (m/zero-matrix num-rows num-cols)
        firebrand-count-matrix     (when spotting (m/zero-matrix num-rows num-cols))
        spread-rate-matrix         (m/zero-matrix num-rows num-cols)]
    (when (and (in-bounds? num-rows num-cols initial-ignition-site)
               (burnable-fuel-model? (m/mget fuel-model-matrix i j))
               (burnable-neighbors? fire-spread-matrix fuel-model-matrix
                                    num-rows num-cols initial-ignition-site))
      ;; initialize the ignition site
      (m/mset! fire-spread-matrix i j 1.0)
      (m/mset! flame-length-matrix i j 1.0)
      (m/mset! fire-line-intensity-matrix i j 1.0)
      (let [ignited-cells {initial-ignition-site
                           (compute-neighborhood-fire-spread-rates!
                            constants
                            fire-spread-matrix
                            initial-ignition-site
                            nil
                            0.0
                            0.0)}]
        (run-loop constants
                  config
                  {:fire-spread-matrix         fire-spread-matrix
                   :spread-rate-matrix         spread-rate-matrix
                   :flame-length-matrix        flame-length-matrix
                   :fire-line-intensity-matrix fire-line-intensity-matrix
                   :firebrand-count-matrix     firebrand-count-matrix
                   :burn-time-matrix           burn-time-matrix}
                  ignited-cells)))))

(defmethod run-fire-spread :ignition-perimeter
  [{:keys [num-rows num-cols initial-ignition-site landfire-rasters] :as constants}
   {:keys [spotting] :as config}]
  (let [fire-spread-matrix         (first (m/mutable (:matrix initial-ignition-site)))
        non-zero-indices           (get-non-zero-indices fire-spread-matrix)
        flame-length-matrix        (initialize-matrix num-rows num-cols non-zero-indices)
        fire-line-intensity-matrix (initialize-matrix num-rows num-cols non-zero-indices)
        perimeter-indices          (filter #(burnable-neighbors? fire-spread-matrix
                                                                 (:fuel-model landfire-rasters)
                                                                 num-rows
                                                                 num-cols
                                                                 %)
                                           non-zero-indices)
        burn-time-matrix           (initialize-matrix num-rows num-cols non-zero-indices)
        firebrand-count-matrix     (when spotting (m/zero-matrix num-rows num-cols))
<<<<<<< HEAD
        spread-rate-matrix         (initialize-matrix num-rows num-cols non-zero-indices)
        ignited-cells              (generate-ignited-cells constants fire-spread-matrix non-zero-indices)]
=======
        ignited-cells              (generate-ignited-cells constants fire-spread-matrix perimeter-indices)]
>>>>>>> f7c0885e
    (run-loop constants
              config
              {:fire-spread-matrix         fire-spread-matrix
               :spread-rate-matrix         spread-rate-matrix
               :flame-length-matrix        flame-length-matrix
               :fire-line-intensity-matrix fire-line-intensity-matrix
               :firebrand-count-matrix     firebrand-count-matrix
               :burn-time-matrix           burn-time-matrix}
              ignited-cells)))
;; fire-spread-algorithm ends here<|MERGE_RESOLUTION|>--- conflicted
+++ resolved
@@ -489,12 +489,8 @@
                                            non-zero-indices)
         burn-time-matrix           (initialize-matrix num-rows num-cols non-zero-indices)
         firebrand-count-matrix     (when spotting (m/zero-matrix num-rows num-cols))
-<<<<<<< HEAD
         spread-rate-matrix         (initialize-matrix num-rows num-cols non-zero-indices)
-        ignited-cells              (generate-ignited-cells constants fire-spread-matrix non-zero-indices)]
-=======
         ignited-cells              (generate-ignited-cells constants fire-spread-matrix perimeter-indices)]
->>>>>>> f7c0885e
     (run-loop constants
               config
               {:fire-spread-matrix         fire-spread-matrix

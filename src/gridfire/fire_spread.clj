;; [[file:../../org/GridFire.org::fire-spread-algorithm][fire-spread-algorithm]]
(ns gridfire.fire-spread
  (:require [clojure.core.matrix           :as m]
            [clojure.core.matrix.operators :as mop]
            [gridfire.common               :refer [calc-emc]]
            [gridfire.crown-fire           :refer [crown-fire-eccentricity
                                                   crown-fire-line-intensity
                                                   cruz-crown-fire-spread
                                                   van-wagner-crown-fire-initiation?]]
            [gridfire.fuel-models          :refer [build-fuel-model moisturize]]
            [gridfire.surface-fire         :refer [anderson-flame-depth
                                                   byram-fire-line-intensity
                                                   byram-flame-length
                                                   rothermel-surface-fire-spread-any
                                                   rothermel-surface-fire-spread-max
                                                   rothermel-surface-fire-spread-no-wind-no-slope
                                                   wind-adjustment-factor]]
            [gridfire.perturbation         :as perturbation]
            [gridfire.spotting             :as spotting]))

(m/set-current-implementation :vectorz)

;; for surface fire, tau = 10 mins, t0 = 0, and t = global-clock
;; for crown fire, tau = 20 mins, t0 = time of first torch, t = global-clock
;; (defn lautenberger-spread-acceleration
;;   [equilibrium-spread-rate t0 t tau]
;;   (* equilibrium-spread-rate (- 1.0 (Math/exp (/ (- t0 t 0.2) tau)))))
;;
;; Note: Because of our use of adaptive timesteps, if the spread rate on
;;       the first timestep is not at least 83 ft/min, then the timestep will
;;       be calculated as greater than 60 minutes, which will terminate the
;;       one hour fire simulation instantly.

(defn random-cell
  "Returns a random [i j] pair with i < num-rows and j < num-cols."
  [num-rows num-cols]
  [(rand-int num-rows)
   (rand-int num-cols)])

(defn get-neighbors
  "Returns the eight points adjacent to the passed-in point."
  [[i j]]
  (let [i- (- i 1)
        i+ (+ i 1)
        j- (- j 1)
        j+ (+ j 1)]
    (vector [i- j-] [i- j] [i- j+]
            [i  j-]        [i  j+]
            [i+ j-] [i+ j] [i+ j+])))

(defn in-bounds?
  "Returns true if the point lies within the bounds [0,rows) by [0,cols)."
  [rows cols [i j]]
  (and (>= i 0)
       (>= j 0)
       (< i rows)
       (< j cols)))

(defn burnable-fuel-model?
  [^double number]
  (and (pos? number)
       (or (< number 91.0)
           (> number 99.0))))

(defn burnable?
  "Returns true if cell [i j] has not yet been ignited (but could be)."
  [fire-spread-matrix fuel-model-matrix [i j]]
  (and (zero? (m/mget fire-spread-matrix i j))
       (burnable-fuel-model? (m/mget fuel-model-matrix i j))))

(defn distance-3d
  "Returns the terrain distance between two points in feet."
  [elevation-matrix cell-size [i1 j1] [i2 j2]]
  (let [di (* cell-size (- i1 i2))
        dj (* cell-size (- j1 j2))
        dz (- (m/mget elevation-matrix i1 j1)
              (m/mget elevation-matrix i2 j2))]
    (Math/sqrt (+ (* di di) (* dj dj) (* dz dz)))))

(def offset-to-degrees
  "Returns clockwise degrees from north."
  {[-1  0]   0.0   ; N
   [-1  1]  45.0   ; NE
   [ 0  1]  90.0   ; E
   [ 1  1] 135.0   ; SE
   [ 1  0] 180.0   ; S
   [ 1 -1] 225.0   ; SW
   [ 0 -1] 270.0   ; W
   [-1 -1] 315.0}) ; NW

(def rothermel-fast-wrapper
  (memoize
   (fn [fuel-model-number fuel-moisture]
     (let [fuel-model      (-> (build-fuel-model (int fuel-model-number))
                               (moisturize fuel-moisture))
           spread-info-min (rothermel-surface-fire-spread-no-wind-no-slope fuel-model)]
       [fuel-model spread-info-min]))))

(defn compute-burn-trajectory
  [neighbor here spread-info-min spread-info-max fuel-model crown-bulk-density
   canopy-cover canopy-height canopy-base-height foliar-moisture crown-spread-max
   crown-eccentricity landfire-rasters cell-size overflow-trajectory overflow-heat]
  (let [trajectory          (mop/- neighbor here)
        spread-direction    (offset-to-degrees trajectory)
        surface-spread-rate (rothermel-surface-fire-spread-any spread-info-max
                                                               spread-direction)
        residence-time      (:residence-time spread-info-min)
        reaction-intensity  (:reaction-intensity spread-info-min)
        surface-intensity   (->> (anderson-flame-depth surface-spread-rate residence-time)
                                 (byram-fire-line-intensity reaction-intensity))
        crown-fire?         (van-wagner-crown-fire-initiation? canopy-cover
                                                               canopy-base-height
                                                               foliar-moisture
                                                               surface-intensity)
        crown-spread-rate   (if crown-fire?
                              (rothermel-surface-fire-spread-any
                               (assoc spread-info-max
                                      :max-spread-rate crown-spread-max
                                      :eccentricity crown-eccentricity)
                               spread-direction))
        crown-intensity     (if crown-fire?
                              (crown-fire-line-intensity
                               crown-spread-rate
                               crown-bulk-density
                               canopy-height
                               canopy-base-height
                               (-> fuel-model :h :dead :1hr)))
        spread-rate         (if crown-fire?
                              (max surface-spread-rate crown-spread-rate)
                              surface-spread-rate)
        fire-line-intensity (if crown-fire?
                              (+ surface-intensity crown-intensity)
                              surface-intensity)
        flame-length        (byram-flame-length fire-line-intensity)]
    {:cell                neighbor
     :trajectory          trajectory
     :terrain-distance    (distance-3d (:elevation landfire-rasters) cell-size here neighbor)
     :spread-rate         spread-rate
     :fire-line-intensity fire-line-intensity
     :flame-length        flame-length
     :fractional-distance (volatile! (if (= trajectory overflow-trajectory)
                                       overflow-heat
                                       0.0))
     :crown-fire?         crown-fire?}))

(defn matrix-value-at [[i j] global-clock raster]
  (if (> (m/dimensionality raster) 2)
    (let [band (int (quot global-clock 60.0))] ;Assuming each band is 1 hour
      (m/mget raster band i j))
    (m/mget raster i j)))

(defn sample-at
  [here global-clock raster multiplier perturb-info]
  (let [cell       (if multiplier
                     (map #(quot % multiplier) here)
                     here)
        value-here (matrix-value-at cell global-clock raster)]
    (if perturb-info
      (if-let [freq (:frequency perturb-info)]
        (+ value-here (perturbation/value-at perturb-info raster cell (quot global-clock freq)))
        (+ value-here (perturbation/value-at perturb-info raster cell)))
      value-here)))

(defn get-fuel-moisture [relative-humidity temperature]
  (let [equilibrium-moisture (calc-emc relative-humidity temperature)]
    {:dead {:1hr   (+ equilibrium-moisture 0.002)
            :10hr  (+ equilibrium-moisture 0.015)
            :100hr (+ equilibrium-moisture 0.025)}
     :live {:herbaceous (* equilibrium-moisture 2.0)
            :woody      (* equilibrium-moisture 0.5)}}))

(defn extract-constants
  [{:keys [landfire-rasters wind-speed-20ft wind-from-direction temperature relative-humidity
           multiplier-lookup perturbations]}
   global-clock
   [i j :as here]]
  (let [layers (merge landfire-rasters
                      {:wind-speed-20ft     wind-speed-20ft
                       :wind-from-direction wind-from-direction
                       :temperature         temperature
                       :relative-humidity   relative-humidity})]
    (reduce-kv
     (fn[acc name val]
       (if (> (m/dimensionality val) 1)
         (assoc acc name (sample-at here
                                    global-clock
                                    val
                                    (name multiplier-lookup)
                                    (name perturbations)))
         (assoc acc name val)))
     {}
     layers)))

(defn compute-neighborhood-fire-spread-rates!
   "Returns a vector of entries of the form:
  {:cell [i j],
   :trajectory [di dj],
   :terrain-distance ft,
   :spread-rate ft/min,
   :fire-line-intensity Btu/ft/s,
   :flame-length ft,
   :fractional-distance [0-1]}, one for each cell adjacent to here."
  [{:keys [landfire-rasters foliar-moisture ellipse-adjustment-factor cell-size num-rows num-cols] :as constants}
   fire-spread-matrix
   [i j :as here]
   overflow-trajectory
   overflow-heat
   global-clock]
  (let [{:keys
         [aspect
          canopy-base-height
          canopy-cover
          canopy-height
          crown-bulk-density
          fuel-model
          relative-humidity
          slope
          temperature
          wind-from-direction
          wind-speed-20ft]}          (extract-constants constants global-clock here)
        fuel-moisture                (get-fuel-moisture relative-humidity temperature)
        [fuel-model spread-info-min] (rothermel-fast-wrapper fuel-model fuel-moisture)
        midflame-wind-speed          (* wind-speed-20ft 88.0
                                        (wind-adjustment-factor (:delta fuel-model) canopy-height canopy-cover)) ; mi/hr -> ft/min
        spread-info-max              (rothermel-surface-fire-spread-max spread-info-min
                                                                        midflame-wind-speed
                                                                        wind-from-direction
                                                                        slope
                                                                        aspect
                                                                        ellipse-adjustment-factor)
        crown-spread-max             (cruz-crown-fire-spread wind-speed-20ft crown-bulk-density
                                                             (-> fuel-moisture :dead :1hr))
        crown-eccentricity           (crown-fire-eccentricity wind-speed-20ft
                                                              ellipse-adjustment-factor)]
    (into []
          (comp
           (filter #(and (in-bounds? num-rows num-cols %)
                         (burnable? fire-spread-matrix (:fuel-model landfire-rasters) %)))
           (map #(compute-burn-trajectory % here spread-info-min spread-info-max fuel-model
                                          crown-bulk-density canopy-cover canopy-height
                                          canopy-base-height foliar-moisture crown-spread-max
                                          crown-eccentricity landfire-rasters cell-size
                                          overflow-trajectory overflow-heat)))
          (get-neighbors here))))

(defn burnable-neighbors?
  [fire-spread-matrix fuel-model-matrix num-rows num-cols cell]
  (some #(and (in-bounds? num-rows num-cols %)
              (burnable? fire-spread-matrix fuel-model-matrix %))
        (get-neighbors cell)))

(defn select-random-ignition-site
  [fuel-model-matrix]
  (let [num-rows           (m/row-count    fuel-model-matrix)
        num-cols           (m/column-count fuel-model-matrix)
        fire-spread-matrix (m/zero-matrix num-rows num-cols)]
    (loop [[i j :as ignition-site] (random-cell num-rows num-cols)]
      (if (and (burnable-fuel-model? (m/mget fuel-model-matrix i j))
               (burnable-neighbors? fire-spread-matrix fuel-model-matrix
                                    num-rows num-cols ignition-site))
        ignition-site
        (recur (random-cell num-rows num-cols))))))

(defn identify-ignition-events
  [ignited-cells timestep]
  (->> (for [[_ destinations] ignited-cells
             {:keys [cell trajectory terrain-distance spread-rate flame-length
                     fire-line-intensity fractional-distance crown-fire?]} destinations]
         (let [new-spread-fraction (/ (* spread-rate timestep) terrain-distance)
               new-total           (vreset! fractional-distance
                                            (+ @fractional-distance new-spread-fraction))]
           (if (>= new-total 1.0)
             {:cell cell :trajectory trajectory :fractional-distance @fractional-distance
              :flame-length flame-length :fire-line-intensity fire-line-intensity
              :crown-fire crown-fire?})))
       (remove nil?)
       (group-by :cell)
       (map (fn [[_ trajectories]] (apply max-key :fractional-distance trajectories)))
       (into [])))

(defn update-ignited-cells
  [{:keys [landfire-rasters num-rows num-cols] :as constants}
   ignited-cells
   ignition-events
   fire-spread-matrix
   global-clock]
  (let [newly-ignited-cells (into #{} (map :cell) ignition-events)
        fuel-model-matrix   (:fuel-model landfire-rasters)]
    (into {}
          (concat
           (for [[cell spread-info] ignited-cells
                 :when (burnable-neighbors? fire-spread-matrix fuel-model-matrix
                                            num-rows num-cols cell)]
             [cell (remove #(contains? newly-ignited-cells (:cell %)) spread-info)])
           (for [{:keys [cell trajectory fractional-distance]} ignition-events
                 :when (burnable-neighbors? fire-spread-matrix fuel-model-matrix
                                            num-rows num-cols cell)]
             [cell (compute-neighborhood-fire-spread-rates!
                    constants
                    fire-spread-matrix
                    cell
                    trajectory
                    (- fractional-distance 1.0)
                    global-clock)])))))

(defn handle-spotting
  [{:keys [wind-speed-20ft wind-from-direction temperature multiplier-lookup perturbations] :as constants}
   spotting-config
   {:keys [cell] :as ignition-event}
   global-clock
   firebrand-count-matrix
   fire-spread-matrix]
  (let [wind-speed-20ft     (sample-at cell
                                       global-clock
                                       wind-speed-20ft
                                       (:wind-speed-20ft multiplier-lookup)
                                       (:wind-speed-20ft perturbations))
        temperature         (sample-at cell
                                       global-clock
                                       temperature
                                       (:temperature multiplier-lookup)
                                       (:temperature perturbations))
        wind-from-direction (sample-at cell
                                       global-clock
                                       wind-from-direction
                                       (:wind-from-direction multiplier-lookup)
                                       (:wind-from-direction perturbations))]
    (spotting/spread-firebrands (merge constants
                                       {:wind-speed-20ft     wind-speed-20ft
                                        :wind-from-direction wind-from-direction
                                        :temperature         temperature})
                                spotting-config
                                ignition-event
                                firebrand-count-matrix
                                fire-spread-matrix)))

(defn run-loop
  [{:keys [max-runtime cell-size] :as constants}
   {:keys [spotting]}
   ignited-cells
   fire-spread-matrix
   flame-length-matrix
   fire-line-intensity-matrix
   firebrand-count-matrix
   burn-time-matrix]
  (loop [global-clock  0.0
         ignited-cells ignited-cells]
    (if (and (< global-clock max-runtime)
             (seq ignited-cells))
      (let [dt              (->> ignited-cells
                                 (vals)
                                 (apply concat)
                                 (map :spread-rate)
                                 (reduce max 0.0)
                                 (/ cell-size))
            timestep        (if (> (+ global-clock dt) max-runtime)
                              (- max-runtime global-clock)
                              dt)
            ignition-events (identify-ignition-events ignited-cells timestep)
            constants       (perturbation/update-global-vals constants global-clock (+ global-clock timestep))]
        ;; [{:cell :trajectory :fractional-distance
        ;;   :flame-length :fire-line-intensity} ...]
        (doseq [{:keys [cell flame-length fire-line-intensity crown-fire?] :as ignition-event} ignition-events]
          (let [[i j] cell]
            (if spotting
              (handle-spotting constants spotting global-clock ignition-event
                               firebrand-count-matrix fire-spread-matrix)
              (m/mset! fire-spread-matrix         i j 1.0))
            (m/mset! flame-length-matrix        i j flame-length)
            (m/mset! fire-line-intensity-matrix i j fire-line-intensity)
            (m/mset! burn-time-matrix           i j global-clock)))
        (recur (+ global-clock timestep)
               (update-ignited-cells constants ignited-cells ignition-events fire-spread-matrix global-clock)))
      {:exit-condition             (if (seq ignited-cells) :max-runtime-reached :no-burnable-fuels)
       :fire-spread-matrix         fire-spread-matrix
       :flame-length-matrix        flame-length-matrix
       :fire-line-intensity-matrix fire-line-intensity-matrix
       :burn-time-matrix           burn-time-matrix})))

(defn- initialize-matrix
  [num-rows num-cols indices]
  (let [matrix (m/zero-matrix num-rows num-cols)]
    (doseq [[i j] indices
            :when (in-bounds? num-rows num-cols [i j])]
      (m/mset! matrix i j -1.0))
    matrix))

(defn- get-non-zero-indices [m]
  (for [[r cols] (map-indexed vector (m/non-zero-indices m))
        c        cols]
    [r c]))

(defmulti run-fire-spread
  "Runs the raster-based fire spread model with a map of these arguments:
  - max-runtime: double (minutes)
  - cell-size: double (feet)
  - landfire-rasters: map containing these entries;
    - elevation: core.matrix 2D double array (feet)
    - slope: core.matrix 2D double array (vertical feet/horizontal feet)
    - aspect: core.matrix 2D double array (degrees clockwise from north)
    - fuel-model: core.matrix 2D double array (fuel model numbers 1-256)
    - canopy-height: core.matrix 2D double array (feet)
    - canopy-base-height: core.matrix 2D double array (feet)
    - crown-bulk-density: core.matrix 2D double array (lb/ft^3)
    - canopy-cover: core.matrix 2D double array (0-100)
  - wind-speed-20ft: double (miles/hour)
  - wind-from-direction: double (degrees clockwise from north)
  - fuel-moisture: doubles (%){:dead {:1hr :10hr :100hr} :live {:herbaceous :woody}}
  - foliar-moisture: double (%)
  - ellipse-adjustment-factor: (< 1.0 = more circular, > 1.0 = more elliptical)
  - initial-ignition-site: One of the following:
     - point represented as [row col]
     - map containing a :matrix field of type core.matrix 2D double array (0-2)
     - nil (this causes GridFire to select a random ignition-point)
  - num-rows: integer
  - num-cols: integer"
  (fn [{:keys [initial-ignition-site]} _]
    (condp = (type initial-ignition-site)
      clojure.lang.PersistentHashMap :ignition-perimeter
      clojure.lang.PersistentVector  :ignition-point
      :random-ignition-point)))

(defmethod run-fire-spread :random-ignition-point
  [{:keys [landfire-rasters] :as constants} config]
  (run-fire-spread (assoc constants
                          :initial-ignition-site
                          (select-random-ignition-site (:fuel-model landfire-rasters)))
                   config))

(defmethod run-fire-spread :ignition-point
  [{:keys [landfire-rasters num-rows num-cols initial-ignition-site] :as constants}
   {:keys [spotting] :as config}]
  (let [[i j]                      initial-ignition-site
        fuel-model-matrix          (:fuel-model landfire-rasters)
        fire-spread-matrix         (m/zero-matrix num-rows num-cols)
        flame-length-matrix        (m/zero-matrix num-rows num-cols)
        fire-line-intensity-matrix (m/zero-matrix num-rows num-cols)
        burn-time-matrix           (m/zero-matrix num-rows num-cols)
        firebrand-count-matrix     (when spotting (m/zero-matrix num-rows num-cols))]
    (when (and (in-bounds? num-rows num-cols initial-ignition-site)
               (burnable-fuel-model? (m/mget fuel-model-matrix i j))
               (burnable-neighbors? fire-spread-matrix fuel-model-matrix
                                    num-rows num-cols initial-ignition-site))
      ;; initialize the ignition site
      (m/mset! fire-spread-matrix i j 1.0)
      (m/mset! flame-length-matrix i j 1.0)
      (m/mset! fire-line-intensity-matrix i j 1.0)
      (let [ignited-cells {initial-ignition-site
                           (compute-neighborhood-fire-spread-rates!
                            constants
                            fire-spread-matrix
                            initial-ignition-site
                            nil
                            0.0
                            0.0)}]
        (run-loop constants
                  config
                  ignited-cells
                  fire-spread-matrix
                  flame-length-matrix
                  fire-line-intensity-matrix
                  firebrand-count-matrix
                  burn-time-matrix)))))

(defmethod run-fire-spread :ignition-perimeter
  [{:keys [num-rows num-cols initial-ignition-site landfire-rasters] :as constants}
   {:keys [spotting] :as config}]
  (let [fire-spread-matrix         (first (m/mutable (:matrix initial-ignition-site)))
        non-zero-indices           (get-non-zero-indices fire-spread-matrix)
        flame-length-matrix        (initialize-matrix num-rows num-cols non-zero-indices)
        fire-line-intensity-matrix (initialize-matrix num-rows num-cols non-zero-indices)
        perimeter-indices          (filter #(burnable-neighbors? fire-spread-matrix
                                                                 (:fuel-model landfire-rasters)
                                                                 num-rows
                                                                 num-cols
                                                                 %)
                                           non-zero-indices)
        burn-time-matrix           (initialize-matrix num-rows num-cols non-zero-indices)
        firebrand-count-matrix     (when spotting (m/zero-matrix num-rows num-cols))
        ignited-cells              (into {}
                                         (for [index perimeter-indices
                                               :let  [ignition-trajectories
                                                      (compute-neighborhood-fire-spread-rates!
                                                       constants
                                                       fire-spread-matrix
                                                       index
                                                       nil
                                                       0.0
                                                       0.0)]]
                                           [index ignition-trajectories]))]
<<<<<<< HEAD
    (run-loop constants
              config
              ignited-cells
              fire-spread-matrix
              flame-length-matrix
              fire-line-intensity-matrix
              firebrand-count-matrix
              burn-time-matrix)))
=======
    (when (seq ignited-cells)
      (run-loop constants
                ignited-cells
                fire-spread-matrix
                flame-length-matrix
                fire-line-intensity-matrix
                burn-time-matrix))))
>>>>>>> 8f8490c2
;; fire-spread-algorithm ends here<|MERGE_RESOLUTION|>--- conflicted
+++ resolved
@@ -488,22 +488,13 @@
                                                        0.0
                                                        0.0)]]
                                            [index ignition-trajectories]))]
-<<<<<<< HEAD
-    (run-loop constants
-              config
-              ignited-cells
-              fire-spread-matrix
-              flame-length-matrix
-              fire-line-intensity-matrix
-              firebrand-count-matrix
-              burn-time-matrix)))
-=======
     (when (seq ignited-cells)
       (run-loop constants
+                config
                 ignited-cells
                 fire-spread-matrix
                 flame-length-matrix
                 fire-line-intensity-matrix
+                firebrand-count-matrix
                 burn-time-matrix))))
->>>>>>> 8f8490c2
 ;; fire-spread-algorithm ends here
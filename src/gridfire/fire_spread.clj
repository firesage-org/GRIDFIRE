--- conflicted
+++ resolved
@@ -600,17 +600,14 @@
 
 (defmethod run-fire-spread :ignition-perimeter
   [{:keys [num-rows num-cols initial-ignition-site fuel-model-matrix] :as inputs}]
-<<<<<<< HEAD
-  (let [non-zero-indices (get-non-zero-indices initial-ignition-site)
-        perimeter-cells  (filter #(burnable-neighbors? initial-ignition-site
-                                                       fuel-model-matrix
-                                                       num-rows
-                                                       num-cols
-                                                       %)
-                                 non-zero-indices)]
-    (when (seq perimeter-cells)
-      (let [matrices (initialize-perimeter-ignition-matrices inputs non-zero-indices)]
-        (run-loop inputs matrices perimeter-cells)))))
+  (when-let [ignited-cells (->> (get-non-zero-indices initial-ignition-site)
+                                  (filter #(burnable-neighbors? initial-ignition-site
+                                                                fuel-model-matrix
+                                                                num-rows
+                                                                num-cols
+                                                                %))
+                                  seq)]
+    (run-loop inputs (initialize-perimeter-ignition-matrices inputs) ignited-cells)))
 ;; fire-spread-algorithm ends here
 
 (comment
@@ -740,15 +737,4 @@
     (^void setFractionalDistance [this ^double new-fractional-distance] (set! fractional-distance new-fractional-distance))
     (^void setBurnProbability [this ^double new-burn-probability] (set! burn-probability new-burn-probability)))
 
-  )
-=======
-  (when-let [ignited-cells (->> (get-non-zero-indices initial-ignition-site)
-                                  (filter #(burnable-neighbors? initial-ignition-site
-                                                                fuel-model-matrix
-                                                                num-rows
-                                                                num-cols
-                                                                %))
-                                  seq)]
-    (run-loop inputs (initialize-perimeter-ignition-matrices inputs) ignited-cells)))
-;; fire-spread-algorithm ends here
->>>>>>> e121be8e
+  )
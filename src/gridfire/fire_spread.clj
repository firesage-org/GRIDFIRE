--- conflicted
+++ resolved
@@ -139,16 +139,6 @@
                                        overflow-heat
                                        0.0))}))
 
-<<<<<<< HEAD
-(defn calc-emc
-  "Computes the Equilibrium Moisture Content (EMC) from rh (relative
-   humidity in %) and temp (temperature in F)."
-  [rh temp]
-  (/ (cond (< rh 10)  (+ 0.03229 (* 0.281073 rh) (* -0.000578 rh temp))
-           (< rh 50)  (+ 2.22749 (* 0.160107 rh) (* -0.01478 temp))
-           :else (+ 21.0606 (* 0.005565 rh rh) (* -0.00035 rh temp) (* -0.483199 rh)))
-     30))
-
 (defn sample-at
   [here global-clock raster multiplier]
   (let [[i j] (if multiplier
@@ -157,15 +147,7 @@
         band  (int (quot global-clock 60.0))] ;; Assuming each band is 1 hour
     (m/mget raster band i j)))
 
-(defn fuel-moisture [here temperature relative-humidity global-clock multiplier-lookup]
-=======
-(defn- sample-at
-  [[i j] global-clock raster]
-  (let [band (int (quot global-clock 60.0))] ; Assuming each band is 1 hour
-    (m/mget raster band i j)))
-
-(defn- get-fuel-moisture [here temperature relative-humidity global-clock]
->>>>>>> 569dcc8a
+(defn get-fuel-moisture [here temperature relative-humidity global-clock multiplier-lookup]
   (let [tmp                  (if (v/vectorz? temperature)
                                (sample-at here
                                           global-clock
@@ -222,11 +204,7 @@
                                          wind-from-direction
                                          (:wind-from-direction multiplier-lookup))
                               wind-from-direction)
-<<<<<<< HEAD
-        fuel-moisture       (fuel-moisture here temperature relative-humidity global-clock multiplier-lookup)
-=======
-        fuel-moisture       (get-fuel-moisture here temperature relative-humidity global-clock)
->>>>>>> 569dcc8a
+        fuel-moisture       (get-fuel-moisture here temperature relative-humidity global-clock multiplier-lookup)
         fuel-model-number   (m/mget (:fuel-model         landfire-rasters) i j)
         slope               (m/mget (:slope              landfire-rasters) i j)
         aspect              (m/mget (:aspect             landfire-rasters) i j)

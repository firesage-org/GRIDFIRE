--- conflicted
+++ resolved
@@ -133,99 +133,18 @@
    :fire-line-intensity Btu/ft/s,
    :flame-length ft,
    :fractional-distance [0-1]}, one for each cell adjacent to here."
-<<<<<<< HEAD
-  [{:keys [landfire-rasters multiplier-lookup perturbations wind-speed-20ft wind-from-direction
-           temperature relative-humidity foliar-moisture ellipse-adjustment-factor
-           cell-size num-rows num-cols grass-suppression?] :as constants}
-=======
   [{:keys
     [get-aspect get-canopy-base-height get-canopy-cover get-canopy-height get-crown-bulk-density
      get-fuel-model get-slope elevation-matrix fuel-model-matrix get-wind-speed-20ft
      get-wind-from-direction get-temperature get-relative-humidity get-foliar-moisture
      ellipse-adjustment-factor cell-size num-rows num-cols get-fuel-moisture-dead-1hr
      get-fuel-moisture-dead-10hr get-fuel-moisture-dead-100hr get-fuel-moisture-live-herbaceous
-     get-fuel-moisture-live-woody]}
->>>>>>> f20d2bd3
+     get-fuel-moisture-live-woody grass-suppression?]}
    fire-spread-matrix
    [i j :as here]
    overflow-trajectory
    overflow-heat
    global-clock]
-<<<<<<< HEAD
-  (let [^double aspect                (sample-at here
-                                                 global-clock
-                                                 (:aspect landfire-rasters)
-                                                 (:aspect multiplier-lookup)
-                                                 (:aspect perturbations))
-        ^double canopy-base-height    (sample-at here
-                                                 global-clock
-                                                 (:canopy-base-height landfire-rasters)
-                                                 (:canopy-base-height multiplier-lookup)
-                                                 (:canopy-base-height perturbations))
-        ^double canopy-cover          (sample-at here
-                                                 global-clock
-                                                 (:canopy-cover landfire-rasters)
-                                                 (:canopy-cover multiplier-lookup)
-                                                 (:canopy-cover perturbations))
-        ^double canopy-height         (sample-at here
-                                                 global-clock
-                                                 (:canopy-height landfire-rasters)
-                                                 (:canopy-height multiplier-lookup)
-                                                 (:canopy-height perturbations))
-        ^double crown-bulk-density    (sample-at here
-                                                 global-clock
-                                                 (:crown-bulk-density landfire-rasters)
-                                                 (:crown-bulk-density multiplier-lookup)
-                                                 (:crown-bulk-density perturbations))
-        ^long fuel-model              (sample-at here
-                                                 global-clock
-                                                 (:fuel-model landfire-rasters)
-                                                 (:fuel-model multiplier-lookup)
-                                                 (:fuel-model perturbations))
-        ^double slope                 (sample-at here
-                                                 global-clock
-                                                 (:slope landfire-rasters)
-                                                 (:slope multiplier-lookup)
-                                                 (:slope perturbations))
-        ^double relative-humidity     (get-value-at here
-                                                    global-clock
-                                                    relative-humidity
-                                                    (:relative-humidity multiplier-lookup)
-                                                    (:relative-humidity perturbations))
-        ^double temperature           (get-value-at here
-                                                    global-clock
-                                                    temperature
-                                                    (:temperature multiplier-lookup)
-                                                    (:temperature perturbations))
-        ^double wind-from-direction   (get-value-at here
-                                                    global-clock
-                                                    wind-from-direction
-                                                    (:wind-from-direction multiplier-lookup)
-                                                    (:wind-from-direction perturbations))
-        ^double wind-speed-20ft       (get-value-at here
-                                                    global-clock
-                                                    wind-speed-20ft
-                                                    (:wind-speed-20ft multiplier-lookup)
-                                                    (:wind-speed-20ft perturbations))
-        fuel-moisture                 (or (fuel-moisture-from-raster constants here global-clock)
-                                          (get-fuel-moisture relative-humidity temperature))
-        [fuel-model spread-info-min]  (rothermel-fast-wrapper fuel-model fuel-moisture grass-suppression?)
-        midflame-wind-speed           (mph->fpm
-                                       (* wind-speed-20ft
-                                          (wind-adjustment-factor ^long (:delta fuel-model)
-                                                                  canopy-height
-                                                                  canopy-cover)))
-        spread-info-max               (rothermel-surface-fire-spread-max spread-info-min
-                                                                         midflame-wind-speed
-                                                                         wind-from-direction
-                                                                         slope
-                                                                         aspect
-                                                                         ellipse-adjustment-factor)
-        [crown-type crown-spread-max] (cruz-crown-fire-spread wind-speed-20ft crown-bulk-density
-                                                              (-> fuel-moisture :dead :1hr))
-        crown-eccentricity            (crown-fire-eccentricity wind-speed-20ft
-                                                               ellipse-adjustment-factor)]
-=======
   (let [band                                  (int (/ global-clock 60.0))
         ^double aspect                        (get-aspect i j)
         ^double canopy-base-height            (get-canopy-base-height i j)
@@ -259,7 +178,8 @@
                                                                               :10hr  fuel-moisture-dead-10hr
                                                                               :100hr fuel-moisture-dead-100hr}
                                                                        :live {:herbaceous fuel-moisture-live-herbaceous
-                                                                              :woody      fuel-moisture-live-woody}})
+                                                                              :woody      fuel-moisture-live-woody}}
+                                                                      grass-suppression?)
         midflame-wind-speed                   (mph->fpm
                                                (* wind-speed-20ft
                                                   (wind-adjustment-factor ^long (:delta fuel-model)
@@ -274,7 +194,6 @@
         [crown-type crown-spread-max]         (cruz-crown-fire-spread wind-speed-20ft crown-bulk-density fuel-moisture-dead-1hr)
         crown-eccentricity                    (crown-fire-eccentricity wind-speed-20ft
                                                                        ellipse-adjustment-factor)]
->>>>>>> f20d2bd3
     (into []
           (comp
            (filter #(and (in-bounds? num-rows num-cols %)

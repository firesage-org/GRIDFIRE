;; [[file:../../org/GridFire.org::fire-spread-algorithm][fire-spread-algorithm]]
(ns gridfire.fire-spread
  (:require [clojure.core.matrix           :as m]
            [clojure.core.matrix.operators :as mop]
<<<<<<< HEAD
            [gridfire.common               :refer [burnable-fuel-model?
                                                   burnable?
                                                   extract-constants
                                                   fuel-moisture
                                                   in-bounds?]]
            [gridfire.crown-fire          :refer [crown-fire-eccentricity
                                                  crown-fire-line-intensity
                                                  cruz-crown-fire-spread
                                                  van-wagner-crown-fire-initiation?]]
            [gridfire.fuel-models         :refer [build-fuel-model moisturize]]
            [gridfire.perturbation        :as perturbation]
            [gridfire.spotting            :as spot]
            [gridfire.surface-fire        :refer [anderson-flame-depth
                                                  byram-fire-line-intensity
                                                  byram-flame-length
                                                  rothermel-surface-fire-spread-any
                                                  rothermel-surface-fire-spread-max
                                                  rothermel-surface-fire-spread-no-wind-no-slope
                                                  wind-adjustment-factor]]))
=======
            [gridfire.common               :refer [extract-constants
                                                   get-fuel-moisture
                                                   in-bounds?
                                                   burnable-fuel-model?
                                                   burnable?]]
            [gridfire.crown-fire           :refer [crown-fire-eccentricity
                                                   crown-fire-line-intensity
                                                   cruz-crown-fire-spread
                                                   van-wagner-crown-fire-initiation?]]
            [gridfire.fuel-models          :refer [build-fuel-model moisturize]]
            [gridfire.surface-fire         :refer [anderson-flame-depth
                                                   byram-fire-line-intensity
                                                   byram-flame-length
                                                   rothermel-surface-fire-spread-any
                                                   rothermel-surface-fire-spread-max
                                                   rothermel-surface-fire-spread-no-wind-no-slope
                                                   wind-adjustment-factor]]
            [gridfire.perturbation         :as perturbation]
            [gridfire.spotting             :as spot]))
>>>>>>> 800f47db

(m/set-current-implementation :vectorz)

;; for surface fire, tau = 10 mins, t0 = 0, and t = global-clock
;; for crown fire, tau = 20 mins, t0 = time of first torch, t = global-clock
;; (defn lautenberger-spread-acceleration
;;   [equilibrium-spread-rate t0 t tau]
;;   (* equilibrium-spread-rate (- 1.0 (Math/exp (/ (- t0 t 0.2) tau)))))
;;
;; Note: Because of our use of adaptive timesteps, if the spread rate on
;;       the first timestep is not at least 83 ft/min, then the timestep will
;;       be calculated as greater than 60 minutes, which will terminate the
;;       one hour fire simulation instantly.

(defn random-cell
  "Returns a random [i j] pair with i < num-rows and j < num-cols."
  [num-rows num-cols]
  [(rand-int num-rows)
   (rand-int num-cols)])

(defn get-neighbors
  "Returns the eight points adjacent to the passed-in point."
  [[i j]]
  (let [i- (- i 1)
        i+ (+ i 1)
        j- (- j 1)
        j+ (+ j 1)]
    (vector [i- j-] [i- j] [i- j+]
            [i  j-]        [i  j+]
            [i+ j-] [i+ j] [i+ j+])))

(defn distance-3d
  "Returns the terrain distance between two points in feet."
  [elevation-matrix cell-size [i1 j1] [i2 j2]]
  (let [di (* cell-size (- i1 i2))
        dj (* cell-size (- j1 j2))
        dz (- (m/mget elevation-matrix i1 j1)
              (m/mget elevation-matrix i2 j2))]
    (Math/sqrt (+ (* di di) (* dj dj) (* dz dz)))))

(def offset-to-degrees
  "Returns clockwise degrees from north."
  {[-1  0]   0.0   ; N
   [-1  1]  45.0   ; NE
   [ 0  1]  90.0   ; E
   [ 1  1] 135.0   ; SE
   [ 1  0] 180.0   ; S
   [ 1 -1] 225.0   ; SW
   [ 0 -1] 270.0   ; W
   [-1 -1] 315.0}) ; NW

(def rothermel-fast-wrapper
  (memoize
   (fn [fuel-model-number fuel-moisture]
     (let [fuel-model      (-> (build-fuel-model (int fuel-model-number))
                               (moisturize fuel-moisture))
           spread-info-min (rothermel-surface-fire-spread-no-wind-no-slope fuel-model)]
       [fuel-model spread-info-min]))))

(defn compute-burn-trajectory
  [neighbor here spread-info-min spread-info-max fuel-model crown-bulk-density
   canopy-cover canopy-height canopy-base-height foliar-moisture crown-spread-max
   crown-eccentricity landfire-rasters cell-size overflow-trajectory overflow-heat]
  (let [trajectory          (mop/- neighbor here)
        spread-direction    (offset-to-degrees trajectory)
        surface-spread-rate (rothermel-surface-fire-spread-any spread-info-max
                                                               spread-direction)
        residence-time      (:residence-time spread-info-min)
        reaction-intensity  (:reaction-intensity spread-info-min)
        surface-intensity   (->> (anderson-flame-depth surface-spread-rate residence-time)
                                 (byram-fire-line-intensity reaction-intensity))
        crown-fire?         (van-wagner-crown-fire-initiation? canopy-cover
                                                               canopy-base-height
                                                               foliar-moisture
                                                               surface-intensity)
        crown-spread-rate   (if crown-fire?
                              (rothermel-surface-fire-spread-any
                               (assoc spread-info-max
                                      :max-spread-rate crown-spread-max
                                      :eccentricity crown-eccentricity)
                               spread-direction))
        crown-intensity     (if crown-fire?
                              (crown-fire-line-intensity
                               crown-spread-rate
                               crown-bulk-density
                               canopy-height
                               canopy-base-height
                               (-> fuel-model :h :dead :1hr)))
        spread-rate         (if crown-fire?
                              (max surface-spread-rate crown-spread-rate)
                              surface-spread-rate)
        fire-line-intensity (if crown-fire?
                              (+ surface-intensity crown-intensity)
                              surface-intensity)
        flame-length        (byram-flame-length fire-line-intensity)]
    {:cell                neighbor
     :trajectory          trajectory
     :terrain-distance    (distance-3d (:elevation landfire-rasters) cell-size here neighbor)
     :spread-rate         spread-rate
     :fire-line-intensity fire-line-intensity
     :flame-length        flame-length
     :fractional-distance (volatile! (if (= trajectory overflow-trajectory)
                                       overflow-heat
                                       0.0))
     :crown-fire?         crown-fire?}))

(defn compute-neighborhood-fire-spread-rates!
   "Returns a vector of entries of the form:
  {:cell [i j],
   :trajectory [di dj],
   :terrain-distance ft,
   :spread-rate ft/min,
   :fire-line-intensity Btu/ft/s,
   :flame-length ft,
   :fractional-distance [0-1]}, one for each cell adjacent to here."
  [{:keys [landfire-rasters foliar-moisture ellipse-adjustment-factor cell-size num-rows num-cols] :as constants}
   fire-spread-matrix
   [i j :as here]
   overflow-trajectory
   overflow-heat
   global-clock]
  (let [{:keys
         [aspect
          canopy-base-height
          canopy-cover
          canopy-height
          crown-bulk-density
          fuel-model
          relative-humidity
          slope
          temperature
          wind-from-direction
          wind-speed-20ft]}          (extract-constants constants global-clock here)
        fuel-moisture                (get-fuel-moisture relative-humidity temperature)
        [fuel-model spread-info-min] (rothermel-fast-wrapper fuel-model fuel-moisture)
        midflame-wind-speed          (* wind-speed-20ft 88.0
                                        (wind-adjustment-factor (:delta fuel-model) canopy-height canopy-cover)) ; mi/hr -> ft/min
        spread-info-max              (rothermel-surface-fire-spread-max spread-info-min
                                                                        midflame-wind-speed
                                                                        wind-from-direction
                                                                        slope
                                                                        aspect
                                                                        ellipse-adjustment-factor)
        crown-spread-max             (cruz-crown-fire-spread wind-speed-20ft crown-bulk-density
                                                             (-> fuel-moisture :dead :1hr))
        crown-eccentricity           (crown-fire-eccentricity wind-speed-20ft
                                                              ellipse-adjustment-factor)]
    (into []
          (comp
           (filter #(and (in-bounds? num-rows num-cols %)
                         (burnable? fire-spread-matrix (:fuel-model landfire-rasters) here %)))
           (map #(compute-burn-trajectory % here spread-info-min spread-info-max fuel-model
                                          crown-bulk-density canopy-cover canopy-height
                                          canopy-base-height foliar-moisture crown-spread-max
                                          crown-eccentricity landfire-rasters cell-size
                                          overflow-trajectory overflow-heat)))
          (get-neighbors here))))

(defn burnable-neighbors?
  [fire-spread-matrix fuel-model-matrix num-rows num-cols cell]
  (some #(and (in-bounds? num-rows num-cols %)
              (burnable? fire-spread-matrix fuel-model-matrix cell %))
        (get-neighbors cell)))

(defn select-random-ignition-site
  [fuel-model-matrix]
  (let [num-rows           (m/row-count    fuel-model-matrix)
        num-cols           (m/column-count fuel-model-matrix)
        fire-spread-matrix (m/zero-matrix num-rows num-cols)]
    (loop [[i j :as ignition-site] (random-cell num-rows num-cols)]
      (if (and (burnable-fuel-model? (m/mget fuel-model-matrix i j))
               (burnable-neighbors? fire-spread-matrix fuel-model-matrix
                                    num-rows num-cols ignition-site))
        ignition-site
        (recur (random-cell num-rows num-cols))))))

(defn identify-ignition-events
  [ignited-cells timestep fire-spread-matrix]
  (->> (for [[source destinations] ignited-cells
             {:keys [cell
                     trajectory
                     terrain-distance
                     spread-rate
                     flame-length
                     fire-line-intensity
                     fractional-distance
                     crown-fire?]} destinations]
         (let [[i j]               source
               new-spread-fraction (/ (* spread-rate timestep) terrain-distance)
               new-total           (vreset! fractional-distance
                                            (+ @fractional-distance new-spread-fraction))]
           (if (>= new-total 1.0)
             {:cell                 cell
              :trajectory           trajectory
              :fractional-distance  @fractional-distance
              :flame-length         flame-length
              :fire-line-intensity  fire-line-intensity
              :crown-fire?          crown-fire?
              :ignition-probability (m/mget fire-spread-matrix i j)})))
       (remove nil?)
       (group-by :cell)
       (map (fn [[_ trajectories]] (apply max-key :fractional-distance trajectories)))
       (into [])))

(defn update-ignited-cells
  [{:keys [landfire-rasters num-rows num-cols] :as constants}
   ignited-cells
   ignition-events
   fire-spread-matrix
   global-clock]
  (let [newly-ignited-cells (into #{} (map :cell) ignition-events)
        fuel-model-matrix   (:fuel-model landfire-rasters)]
    (into {}
          (concat
           (for [[cell spread-info] ignited-cells
                 :when              (burnable-neighbors? fire-spread-matrix
                                                         fuel-model-matrix
                                                         num-rows
                                                         num-cols
                                                         cell)]
             [cell (remove #(contains? newly-ignited-cells (:cell %)) spread-info)])
           (for [{:keys
                  [cell
                   trajectory
                   fractional-distance]} ignition-events
                 :when                   (burnable-neighbors? fire-spread-matrix
                                                              fuel-model-matrix
                                                              num-rows num-cols
                                                              cell)]
             [cell (compute-neighborhood-fire-spread-rates!
                    constants
                    fire-spread-matrix
                    cell
                    trajectory
                    (- fractional-distance 1.0)
                    global-clock)])))))

(defn generate-ignited-cells
  [constants fire-spread-matrix cells]
  (when (seq cells)
    (into {}
          (for [cell cells]
            [cell (compute-neighborhood-fire-spread-rates!
                   constants
                   fire-spread-matrix
                   cell
                   nil
                   0.0
                   0.0)]))))

(defn identify-spot-ignition-events
  [global-clock spot-ignitions]
  (let [to-ignite-now (group-by (fn [[cell [time ign-prob]]]
                                  (>= global-clock time))
                                spot-ignitions)
        ignite-later  (into {} (get to-ignite-now false))
        ignite-now    (into {} (get to-ignite-now true))]
    [ignite-later ignite-now]))

(defn spot-ignited-cells
  "Updates matrices for spot ignited cells
  Returns a map of ignited cells"
  [constants
   global-clock
   {:keys [fire-spread-matrix burn-time-matrix]}
   spot-ignite-now]
  (let [ignited?        (fn [[k v]]
                          (let [[i j] k
                                [_ p] v]
                            (> (m/mget fire-spread-matrix i j) p)))
        spot-ignite-now (remove ignited? spot-ignite-now)
        ignited-cells   (generate-ignited-cells constants
                                                fire-spread-matrix
                                                (keys spot-ignite-now))]
    (doseq [cell spot-ignite-now
            :let [[i j]                    (key cell)
                  [_ ignition-probability] (val cell)]]
      (m/mset! fire-spread-matrix i j ignition-probability)
      (m/mset! burn-time-matrix i j global-clock))
    ignited-cells))

(defn new-spot-ignitions
  "Returns a map of [x y] locations to [t p] where:
  t: time of ignition
  p: ignition-probability"
  [{:keys [spotting] :as config} constants matrices ignition-events]
  (when spotting
    (reduce (fn [acc ignition-event]
              (merge-with (partial min-key first)
                          acc
                          (->> (spot/spread-firebrands
                                constants
                                config
                                matrices
                                ignition-event)
                               (into {}))))
            {}
            ignition-events)))


(defn run-loop
  [{:keys [max-runtime cell-size] :as constants}
   {:keys [spotting] :as config}
   {:keys [fire-spread-matrix
           flame-length-matrix
           fire-line-intensity-matrix
           firebrand-count-matrix
           burn-time-matrix] :as matrices}
   ignited-cells]
  (loop [global-clock      0.0
         ignited-cells     ignited-cells
         spot-ignitions {}]
    (if (and (< global-clock max-runtime)
             (seq ignited-cells))
      (let [dt                (->> ignited-cells
                                   (vals)
                                   (apply concat)
                                   (map :spread-rate)
                                   (reduce max 0.0)
                                   (/ cell-size))
            timestep          (if (> (+ global-clock dt) max-runtime)
                                (- max-runtime global-clock)
                                dt)
            next-global-clock (+ global-clock timestep)
            ignition-events   (identify-ignition-events ignited-cells timestep fire-spread-matrix)
            constants         (perturbation/update-global-vals constants global-clock next-global-clock)]
        ;; [{:cell :trajectory :fractional-distance
        ;;   :flame-length :fire-line-intensity} ...]
        (doseq [{:keys [cell flame-length fire-line-intensity
                        ignition-probability] :as ignition-event} ignition-events]
          (let [[i j] cell]
            (m/mset! fire-spread-matrix         i j ignition-probability)
            (m/mset! flame-length-matrix        i j flame-length)
            (m/mset! fire-line-intensity-matrix i j fire-line-intensity)
            (m/mset! burn-time-matrix           i j global-clock)))
        (let [new-spot-ignitions (new-spot-ignitions config
                                                     (assoc constants :global-clock global-clock)
                                                     matrices
                                                     ignition-events)
              [spot-ignite-later
               spot-ignite-now]  (identify-spot-ignition-events global-clock
                                                                (merge-with (partial min-key first)
                                                                            spot-ignitions
                                                                            new-spot-ignitions))
              spot-ignited-cells (spot-ignited-cells constants
                                                     global-clock
                                                     matrices
                                                     spot-ignite-now)]
          (recur next-global-clock
                 (update-ignited-cells constants
                                       (merge spot-ignited-cells ignited-cells)
                                       ignition-events
                                       fire-spread-matrix
                                       global-clock)
                 spot-ignite-later)))
      {:global-clock               global-clock
       :exit-condition             (if (seq ignited-cells) :max-runtime-reached :no-burnable-fuels)
       :fire-spread-matrix         fire-spread-matrix
       :flame-length-matrix        flame-length-matrix
       :fire-line-intensity-matrix fire-line-intensity-matrix
       :burn-time-matrix           burn-time-matrix})))

(defn- initialize-matrix
  [num-rows num-cols indices]
  (let [matrix (m/zero-matrix num-rows num-cols)]
    (doseq [[i j] indices
            :when (in-bounds? num-rows num-cols [i j])]
      (m/mset! matrix i j -1.0))
    matrix))

(defn- get-non-zero-indices [m]
  (for [[r cols] (map-indexed vector (m/non-zero-indices m))
        c        cols]
    [r c]))

(defmulti run-fire-spread
  "Runs the raster-based fire spread model with a map of these arguments:
  - max-runtime: double (minutes)
  - cell-size: double (feet)
  - landfire-rasters: map containing these entries;
    - elevation: core.matrix 2D double array (feet)
    - slope: core.matrix 2D double array (vertical feet/horizontal feet)
    - aspect: core.matrix 2D double array (degrees clockwise from north)
    - fuel-model: core.matrix 2D double array (fuel model numbers 1-256)
    - canopy-height: core.matrix 2D double array (feet)
    - canopy-base-height: core.matrix 2D double array (feet)
    - crown-bulk-density: core.matrix 2D double array (lb/ft^3)
    - canopy-cover: core.matrix 2D double array (0-100)
  - wind-speed-20ft: double (miles/hour)
  - wind-from-direction: double (degrees clockwise from north)
  - fuel-moisture: doubles (%){:dead {:1hr :10hr :100hr} :live {:herbaceous :woody}}
  - foliar-moisture: double (%)
  - ellipse-adjustment-factor: (< 1.0 = more circular, > 1.0 = more elliptical)
  - initial-ignition-site: One of the following:
     - point represented as [row col]
     - map containing a :matrix field of type core.matrix 2D double array (0-2)
     - nil (this causes GridFire to select a random ignition-point)
  - num-rows: integer
  - num-cols: integer"
  (fn [{:keys [initial-ignition-site]} _]
    (condp = (type initial-ignition-site)
      clojure.lang.PersistentHashMap :ignition-perimeter
      clojure.lang.PersistentVector  :ignition-point
      :random-ignition-point)))

(defmethod run-fire-spread :random-ignition-point
  [{:keys [landfire-rasters] :as constants} config]
  (run-fire-spread (assoc constants
                          :initial-ignition-site
                          (select-random-ignition-site (:fuel-model landfire-rasters)))
                   config))

(defmethod run-fire-spread :ignition-point
[{:keys [landfire-rasters num-rows num-cols initial-ignition-site] :as constants}
 {:keys [spotting] :as config}]
(let [[i j]                      initial-ignition-site
      fuel-model-matrix          (:fuel-model landfire-rasters)
      fire-spread-matrix         (m/zero-matrix num-rows num-cols)
      flame-length-matrix        (m/zero-matrix num-rows num-cols)
      fire-line-intensity-matrix (m/zero-matrix num-rows num-cols)
      burn-time-matrix           (m/zero-matrix num-rows num-cols)
      firebrand-count-matrix     (when spotting (m/zero-matrix num-rows num-cols))]
  (when (and (in-bounds? num-rows num-cols initial-ignition-site)
             (burnable-fuel-model? (m/mget fuel-model-matrix i j))
             (burnable-neighbors? fire-spread-matrix fuel-model-matrix
                                  num-rows num-cols initial-ignition-site))
    ;; initialize the ignition site
    (m/mset! fire-spread-matrix i j 1.0)
    (m/mset! flame-length-matrix i j 1.0)
    (m/mset! fire-line-intensity-matrix i j 1.0)
    (let [ignited-cells {initial-ignition-site
                         (compute-neighborhood-fire-spread-rates!
                          constants
                          fire-spread-matrix
                          initial-ignition-site
                          nil
                          0.0
                          0.0)}]
      (run-loop constants
                config
                {:fire-spread-matrix         fire-spread-matrix
                 :flame-length-matrix        flame-length-matrix
                 :fire-line-intensity-matrix fire-line-intensity-matrix
                 :firebrand-count-matrix     firebrand-count-matrix
                 :burn-time-matrix           burn-time-matrix}
                ignited-cells)))))

(defmethod run-fire-spread :ignition-perimeter
  [{:keys [num-rows num-cols initial-ignition-site landfire-rasters] :as constants}
   {:keys [spotting] :as config}]
  (let [fire-spread-matrix         (first (m/mutable (:matrix initial-ignition-site)))
        non-zero-indices           (get-non-zero-indices fire-spread-matrix)
        flame-length-matrix        (initialize-matrix num-rows num-cols non-zero-indices)
        fire-line-intensity-matrix (initialize-matrix num-rows num-cols non-zero-indices)
        perimeter-indices          (filter #(burnable-neighbors? fire-spread-matrix
                                                                 (:fuel-model landfire-rasters)
                                                                 num-rows
                                                                 num-cols
                                                                 %)
                                           non-zero-indices)
        burn-time-matrix           (initialize-matrix num-rows num-cols non-zero-indices)
        firebrand-count-matrix     (when spotting (m/zero-matrix num-rows num-cols))
        ignited-cells              (generate-ignited-cells constants fire-spread-matrix perimeter-indices)]
    (when (seq ignited-cells)
     (run-loop constants
               config
               {:fire-spread-matrix         fire-spread-matrix
                :flame-length-matrix        flame-length-matrix
                :fire-line-intensity-matrix fire-line-intensity-matrix
                :firebrand-count-matrix     firebrand-count-matrix
                :burn-time-matrix           burn-time-matrix}
               ignited-cells))))
;; fire-spread-algorithm ends here<|MERGE_RESOLUTION|>--- conflicted
+++ resolved
@@ -2,11 +2,10 @@
 (ns gridfire.fire-spread
   (:require [clojure.core.matrix           :as m]
             [clojure.core.matrix.operators :as mop]
-<<<<<<< HEAD
             [gridfire.common               :refer [burnable-fuel-model?
                                                    burnable?
                                                    extract-constants
-                                                   fuel-moisture
+                                                   get-fuel-moisture
                                                    in-bounds?]]
             [gridfire.crown-fire          :refer [crown-fire-eccentricity
                                                   crown-fire-line-intensity
@@ -22,27 +21,6 @@
                                                   rothermel-surface-fire-spread-max
                                                   rothermel-surface-fire-spread-no-wind-no-slope
                                                   wind-adjustment-factor]]))
-=======
-            [gridfire.common               :refer [extract-constants
-                                                   get-fuel-moisture
-                                                   in-bounds?
-                                                   burnable-fuel-model?
-                                                   burnable?]]
-            [gridfire.crown-fire           :refer [crown-fire-eccentricity
-                                                   crown-fire-line-intensity
-                                                   cruz-crown-fire-spread
-                                                   van-wagner-crown-fire-initiation?]]
-            [gridfire.fuel-models          :refer [build-fuel-model moisturize]]
-            [gridfire.surface-fire         :refer [anderson-flame-depth
-                                                   byram-fire-line-intensity
-                                                   byram-flame-length
-                                                   rothermel-surface-fire-spread-any
-                                                   rothermel-surface-fire-spread-max
-                                                   rothermel-surface-fire-spread-no-wind-no-slope
-                                                   wind-adjustment-factor]]
-            [gridfire.perturbation         :as perturbation]
-            [gridfire.spotting             :as spot]))
->>>>>>> 800f47db
 
 (m/set-current-implementation :vectorz)
 

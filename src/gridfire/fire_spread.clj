--- conflicted
+++ resolved
@@ -2,19 +2,6 @@
 (ns gridfire.fire-spread
   (:require [clojure.core.matrix           :as m]
             [clojure.core.matrix.operators :as mop]
-<<<<<<< HEAD
-            [gridfire.fuel-models :refer [build-fuel-model moisturize]]
-            [gridfire.surface-fire :refer [rothermel-surface-fire-spread-no-wind-no-slope
-                                           rothermel-surface-fire-spread-max
-                                           rothermel-surface-fire-spread-any
-                                           anderson-flame-depth byram-fire-line-intensity
-                                           byram-flame-length wind-adjustment-factor]]
-            [gridfire.crown-fire :refer [van-wagner-crown-fire-initiation?
-                                         cruz-crown-fire-spread
-                                         crown-fire-line-intensity
-                                         crown-fire-eccentricity]]
-            [mikera.vectorz.core :as v]))
-=======
             [gridfire.fuel-models          :refer [build-fuel-model moisturize]]
             [gridfire.surface-fire         :refer [rothermel-surface-fire-spread-no-wind-no-slope
                                                    rothermel-surface-fire-spread-max
@@ -24,8 +11,8 @@
             [gridfire.crown-fire           :refer [van-wagner-crown-fire-initiation?
                                                    cruz-crown-fire-spread
                                                    crown-fire-line-intensity
-                                                   crown-fire-eccentricity]]))
->>>>>>> 9a6b570a
+                                                   crown-fire-eccentricity]]
+            [mikera.vectorz.core           :as v]))
 
 (m/set-current-implementation :vectorz)
 

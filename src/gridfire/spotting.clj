;; [[file:../../org/GridFire.org::sardoy-firebrand-dispersal][sardoy-firebrand-dispersal]]
(ns gridfire.spotting
<<<<<<< HEAD
  (:require [clojure.core.matrix :as m]
            [gridfire.common :refer [distance-3d
                                     calc-fuel-moisture
                                     in-bounds?
                                     burnable?]]
            [gridfire.utils.random :refer [my-rand-range]]
            [gridfire.conversion :as convert])
  (:import java.util.Random))

(m/set-current-implementation :vectorz)
=======
  (:require [gridfire.common         :refer [distance-3d
                                             calc-fuel-moisture
                                             in-bounds?
                                             burnable?]]
            [gridfire.utils.random   :refer [my-rand-range]]
            [gridfire.conversion     :as convert]
            [kixi.stats.distribution :as distribution]
            [tech.v3.tensor          :as t]))
>>>>>>> 64424d6f

;;-----------------------------------------------------------------------------
;; Formulas
;;-----------------------------------------------------------------------------

(defn- sample-spotting-params
  ^double
  [param rand-gen]
  (if (map? param)
    (let [{:keys [lo hi]} param
          l               (if (vector? lo) (my-rand-range rand-gen (lo 0) (lo 1)) lo)
          h               (if (vector? hi) (my-rand-range rand-gen (hi 0) (hi 1)) hi)]
      (my-rand-range rand-gen l h))
    param))

(defn- mean-variance
  "Returns mean spotting distance and it's variance given:
  fire-line-intensity: (kWm^-1)
  wind-speed-20ft: (ms^-1)"
  [{:keys [^double mean-distance ^double flin-exp ^double ws-exp ^double normalized-distance-variance]}
   rand-gen ^double fire-line-intensity ^double wind-speed-20ft]
  (let [a (sample-spotting-params mean-distance rand-gen)
        b (sample-spotting-params flin-exp rand-gen)
        c (sample-spotting-params ws-exp rand-gen)
        m (* a (Math/pow fire-line-intensity b) (Math/pow wind-speed-20ft c))]
    {:mean m :variance (* m (sample-spotting-params normalized-distance-variance rand-gen))}))

(defn- standard-deviation
  "Returns standard deviation for the lognormal distribution given:
  mean spotting distance and it's variance"
  ^double
  [^double m ^double v]
  (Math/sqrt (Math/log (+ 1 (/ v (Math/pow m 2))))))

(defn- normalized-mean
  "Returns normalized mean for the lognormal distribution given:
  mean spotting distance and it's variance"
  ^double
  [^double m ^double v]
  (Math/log (/ (Math/pow m 2)
               (Math/sqrt (+ v (Math/pow m 2))))))

(defn- sample-normal
  "Returns sample from normal/gaussian distribution given mu and sd."
  ^double
  [^Random rand-gen ^double mu ^double sd]
  (+ mu (* sd (.nextGaussian rand-gen))))

(defn- sample-lognormal
  "Returns sample from log-normal distribution given mu and sd."
  ^double
  [^Random rand-gen ^double mu ^double sd]
  (Math/exp (sample-normal rand-gen mu sd)))

(defn- sample-wind-dir-deltas
  "Returns a sequence of [x y] distances (meters) that firebrands land away
  from a torched cell at i j where:
  x: parallel to the wind
  y: perpendicular to the wind (positive values are to the right of wind direction)"
  [{:keys [spotting rand-gen]}
   fire-line-intensity-matrix
   wind-speed-20ft [i j]]
<<<<<<< HEAD
  (let [num-firebrands          (int (sample-spotting-params (:num-firebrands spotting) rand-gen))
        intensity               (convert/Btu-ft-s->kW-m (m/mget fire-line-intensity-matrix i j))
=======
  (let [num-firebrands          (sample-spotting-params (:num-firebrands spotting) rand-gen)
        intensity               (convert/Btu-ft-s->kW-m (t/mget fire-line-intensity-matrix i j))
>>>>>>> 64424d6f
        {:keys [mean variance]} (mean-variance spotting rand-gen intensity wind-speed-20ft)
        mu                      (normalized-mean mean variance)
        sd                      (standard-deviation mean variance)
        parallel-values         (repeatedly num-firebrands #(sample-lognormal rand-gen mu sd))
        perpendicular-values    (repeatedly num-firebrands #(sample-normal rand-gen 0.0 0.92))]
    (mapv (fn [x y] [(convert/m->ft x) (convert/m->ft y)])
          parallel-values
          perpendicular-values)))
;; sardoy-firebrand-dispersal ends here
;; [[file:../../org/GridFire.org::convert-deltas][convert-deltas]]
(defn hypotenuse ^double
  [x y]
  (Math/sqrt (+ (Math/pow x 2) (Math/pow y 2))))

(defn deltas-wind->coord
  "Converts deltas from the torched tree in the wind direction to deltas
  in the coordinate plane"
  [deltas ^double wind-direction]
  (mapv (fn [[d-paral d-perp]]
          (let [d-paral (double d-paral)
                d-perp  (double d-perp)
                H  (hypotenuse d-paral d-perp)
                t1 wind-direction
                t2 (convert/rad->deg (Math/atan (/ d-perp d-paral)))
                t3 (+ t1 t2)]
            [(* H (Math/sin (convert/deg->rad t3)))
             (* -1 H (Math/cos (convert/deg->rad t3)))]))
        deltas))

(defn firebrands
  "Returns a sequence of cells [i,j] that firebrands land in.
   Note: matrix index [i,j] refers to [row, column]. Therefore, we need to flip
   [row,column] to get to [x,y] coordinates."
  [deltas wind-towards-direction cell ^double cell-size]
  (let [step         (/ cell-size 2)
        [y x]        (mapv #(+ step (* ^double % cell-size)) cell)
        x            (double x)
        y            (double y)
        coord-deltas (deltas-wind->coord deltas wind-towards-direction)]
    (mapv (fn [[dx dy]]
            (let [dx (double dx)
                  dy (double dy)]
              [(int (Math/floor (/ (+ dy y) cell-size)))
               (int (Math/floor (/ (+ dx x) cell-size)))]))
          coord-deltas)))
;; convert-deltas ends here
;; [[file:../../org/GridFire.org::firebrand-ignition-probability][firebrand-ignition-probability]]
(defn heat-of-preignition
  "Returns heat of preignition given:
   - Temperature: (Celsius)
   - Fine fuel moisture (0-1 ratio)

   Q_ig = 144.512 - 0.266*T_o - 0.00058 * (T_o)^2 - T_o * M + 18.54 * (1 - exp ( -15.1 * M ) ) + 640 * M  (eq. 10)"
  ^double
  [^double temperature ^double fine-fuel-moisture]
  (let [T_o temperature
        M   fine-fuel-moisture

        ;; heat required to reach ignition temperature
        Q_a (+ 144.512 (* -0.266 T_o) (* -0.00058 (Math/pow T_o 2.0)))

        ;; heat required to raise moisture to reach boiling point
        Q_b (* -1.0 T_o M)

        ;; Heat of desorption
        Q_c (* 18.54 (- 1.0 (Math/exp (* -15.1 M))))

        ;; Heat required to vaporize moisture
        Q_d (* 640.0 M)]
    (+ Q_a Q_b Q_c Q_d)))

(defn schroeder-ign-prob
  "Returns the probability of ignition as described in Shroeder (1969) given:
   - Temperature: (Celsius)
   - Fine fuel moisture (0-1 ratio)

   X = (400 - Q_ig) / 10
   P(I) = (0.000048 * X^4.3) / 50    (pg. 15)"
  ^double
  [^double temperature ^double fine-fuel-moisture]
  (let [Q_ig (heat-of-preignition temperature fine-fuel-moisture)
        X    (/ (- 400.0 Q_ig) 10.0)]
    (-> X
        (Math/pow 4.3)
        (* 0.000048)
        (/ 50.0)
        (Math/min 1.0)
        (Math/max 0.0))))

(defn- one-minus ^double [^double x] (- 1.0 x))

(defn spot-ignition-probability
  "Returns the probability of spot fire ignition (Perryman 2012) given:
   - Schroeder's probability of ignition [P(I)] (0-1)
   - Decay constant [lambda] (0.005)
   - Distance from the torched cell [d] (meters)
   - Number of firebrands accumulated in the cell [b]

   P(Spot Ignition) = 1 - (1 - (P(I) * exp(-lambda * d)))^b"
  ^double
  [^double ignition-probability ^double decay-constant ^double spotting-distance ^double firebrand-count]
  (-> decay-constant
      (* -1.0)
      (* spotting-distance)
      (Math/exp)
      (* ignition-probability)
      (one-minus)
      (Math/pow firebrand-count)
      (one-minus)))
;; firebrand-ignition-probability ends here
;; [[file:../../org/GridFire.org::firebrands-time-of-ignition][firebrands-time-of-ignition]]
(defn spot-ignition?
  [rand-gen ^double spot-ignition-probability]
  (let [random-number (my-rand-range rand-gen 0 1)]
    (> spot-ignition-probability random-number)))

(defn albini-t-max
  "Returns the time of spot ignition using (Albini 1979) in minutes given:
   - Flame length: (m) [z_F]

   a = 5.963                                                     (D33)
   b = a - 1.4                                                   (D34)
   D = 0.003
   t_c = 1
   w_F = 2.3 * (z_F)^0.5                                         (A58)
   t_o = t_c / (2 * z_F / w_F)
   z =  0.39 * D * 10^5
   t_T = t_o + 1.2 + (a / 3) * ( ( (b + (z/z_F) )/a )^3/2 - 1 )  (D43)"
  ^double
  [^double flame-length]
  (let [a     5.963                            ; constant from (D33)
        b     4.563                            ; constant from (D34)
        z-max 117.0                            ; max height given particle diameter of 0.003m
        w_F   (* 2.3 (Math/sqrt flame-length)) ; upward axial velocity at flame tip
        t_0   (/ w_F (* 2.0 flame-length))]    ; period of steady burning of tree crowns (t_c, min) normalized by 2*z_F / w_F
    (-> z-max
        (/ flame-length)
        (+ b)
        (/ a)
        (Math/pow 1.5)
        (- 1.0)
        (* (/ a 3.0))
        (+ 1.2)
        (+ t_0))))

(defn spot-ignition-time
  "Returns the time of spot ignition using (Albini 1979) and (Perryman 2012) in minutes given:
   - Global clock: (min)
   - Flame length: (m)

   t_spot = clock + (2 * t_max) + t_ss"
  ^double
  [^double global-clock ^double flame-length]
  (let [t-steady-state 20.0] ; period of building up to steady state from ignition (min)
    (-> (albini-t-max flame-length)
        (* 2.0)
        (+ global-clock)
        (+ t-steady-state))))
;; firebrands-time-of-ignition ends here
;; [[file:../../org/GridFire.org::spread-firebrands][spread-firebrands]]
(defn- update-firebrand-counts!
  [{:keys [num-rows num-cols fuel-model-matrix]}
   firebrand-count-matrix
   fire-spread-matrix
   source
   firebrands]
  (doseq [[x y :as here] firebrands
          :when          (and (in-bounds? num-rows num-cols [x y])
                              (burnable? fire-spread-matrix
                                         fuel-model-matrix
                                         source
                                         here))
          :let           [new-count (inc ^double (t/mget firebrand-count-matrix x y))]]
    (t/mset! firebrand-count-matrix x y new-count)))

(defn- in-range?
  [[min max] fuel-model-number]
  (<= min fuel-model-number max))

(defn surface-spot-percent
  "Returns the surface spotting probability, given:
   - A vector of vectors where the first entry is a vector range of fuel models,
     and the second entry is either a single probability or vector range of probabilities
     of those fuels spotting (e.g. `[[[10 20] 0.2]]` or `[[[10 20] [0.2 0.4]]]`)
   - The fuel model number for the particular cell
   - A random number generator, which is used to generate the probability when
     a range of probabilities is given"
  ^double
  [fuel-range-percents fuel-model-number rand-gen]
  (reduce (fn [acc [fuel-range percent]]
            (if (in-range? fuel-range fuel-model-number)
              (if (vector? percent)
                (my-rand-range rand-gen (percent 0) (percent 1))
                percent)
              acc))
          0.0
          fuel-range-percents))

(defn surface-fire-spot-fire?
  "Expects surface-fire-spotting config to be a sequence of tuples of
  ranges [lo hi] and spotting probability. The range represents the range (inclusive)
  of fuel model numbers that the spotting probability is set to.
  [[[1 140] 0.0]
  [[141 149] 1.0]
  [[150 256] 1.0]]"
  [{:keys [spotting rand-gen fuel-model-matrix]} [i j] ^double fire-line-intensity]
  (let [{:keys [surface-fire-spotting]} spotting]
    (when (and
           surface-fire-spotting
           (> fire-line-intensity ^double (:critical-fire-line-intensity surface-fire-spotting)))
      (let [fuel-range-percents (:spotting-percent surface-fire-spotting)
            fuel-model-number   (int (t/mget fuel-model-matrix i j))
            spot-percent        (surface-spot-percent fuel-range-percents fuel-model-number rand-gen)]
        (>= spot-percent (my-rand-range rand-gen 0.0 1.0))))))

(defn crown-spot-fire?
  "Determine whether crowning causes spot fires. Config key `:spotting` should
   take either a vector of probabilities (0-1) or a single spotting probability."
  [{:keys [spotting rand-gen]}]
  (when-let [spot-percent (:crown-fire-spotting-percent spotting)]
    (let [^double p (if (vector? spot-percent)
                      (let [[lo hi] spot-percent]
                        (my-rand-range rand-gen lo hi))
                      spot-percent)]
      (>= p (my-rand-range rand-gen 0.0 1.0)))))

(defn- spot-fire? [inputs crown-fire? here fire-line-intensity]
  (if crown-fire?
    (crown-spot-fire? inputs)
    (surface-fire-spot-fire? inputs here fire-line-intensity)))

(defn spread-firebrands
  "Returns a sequence of key value pairs where
  key: [x y] locations of the cell
  val: [t p] where:
  t: time of ignition
  p: ignition-probability"
  [{:keys
    [num-rows num-cols cell-size fuel-model-matrix elevation-matrix global-clock spotting rand-gen
     get-temperature get-relative-humidity get-wind-speed-20ft get-wind-from-direction
     get-fuel-moisture-dead-1hr] :as inputs}
   {:keys [firebrand-count-matrix fire-spread-matrix fire-line-intensity-matrix flame-length-matrix]}
   {:keys [cell fire-line-intensity crown-fire?]}]
  (when (spot-fire? inputs crown-fire? cell fire-line-intensity)
    (let [band              (int (/ global-clock 60.0))
          [i j]             cell
          tmp               (get-temperature band i j)
          rh                (get-relative-humidity band i j)
          ws                (get-wind-speed-20ft band i j)
          wd                (get-wind-from-direction band i j)
          m1                (if get-fuel-moisture-dead-1hr
                              (get-fuel-moisture-dead-1hr band i j)
                              (calc-fuel-moisture rh tmp :dead :1hr))
          deltas            (sample-wind-dir-deltas inputs
                                                    fire-line-intensity-matrix
                                                    (convert/mph->mps ws)
                                                    cell)
          wind-to-direction (mod (+ 180 wd) 360)
          firebrands        (firebrands deltas wind-to-direction cell cell-size)]
      (update-firebrand-counts! inputs firebrand-count-matrix fire-spread-matrix cell firebrands)
      (->> (for [[x y] firebrands
                 :when (and (in-bounds? num-rows num-cols [x y])
                            (burnable? fire-spread-matrix fuel-model-matrix cell [x y]))
                 :let  [fine-fuel-moisture   (double m1)
                        ignition-probability (schroeder-ign-prob (convert/F->C (double tmp)) fine-fuel-moisture)
                        decay-constant       (double (:decay-constant spotting))
                        spotting-distance    (convert/ft->m (distance-3d elevation-matrix
                                                                         (double cell-size)
                                                                         [x y]
                                                                         cell))
                        firebrand-count      (t/mget firebrand-count-matrix x y)
                        spot-ignition-p      (spot-ignition-probability ignition-probability
                                                                        decay-constant
                                                                        spotting-distance
                                                                        firebrand-count)]]
             (when (spot-ignition? rand-gen spot-ignition-p)
               (let [[i j] cell
                     t     (spot-ignition-time global-clock
                                               (convert/ft->m (t/mget flame-length-matrix i j)))]
                 [[x y] [t spot-ignition-p]])))
           (remove nil?)))))
;; spread-firebrands ends here<|MERGE_RESOLUTION|>--- conflicted
+++ resolved
@@ -1,26 +1,13 @@
 ;; [[file:../../org/GridFire.org::sardoy-firebrand-dispersal][sardoy-firebrand-dispersal]]
 (ns gridfire.spotting
-<<<<<<< HEAD
-  (:require [clojure.core.matrix :as m]
-            [gridfire.common :refer [distance-3d
-                                     calc-fuel-moisture
-                                     in-bounds?
-                                     burnable?]]
+  (:require [gridfire.common       :refer [distance-3d
+                                           calc-fuel-moisture
+                                           in-bounds?
+                                           burnable?]]
             [gridfire.utils.random :refer [my-rand-range]]
-            [gridfire.conversion :as convert])
+            [gridfire.conversion   :as convert]
+            [tech.v3.tensor        :as t])
   (:import java.util.Random))
-
-(m/set-current-implementation :vectorz)
-=======
-  (:require [gridfire.common         :refer [distance-3d
-                                             calc-fuel-moisture
-                                             in-bounds?
-                                             burnable?]]
-            [gridfire.utils.random   :refer [my-rand-range]]
-            [gridfire.conversion     :as convert]
-            [kixi.stats.distribution :as distribution]
-            [tech.v3.tensor          :as t]))
->>>>>>> 64424d6f
 
 ;;-----------------------------------------------------------------------------
 ;; Formulas
@@ -83,13 +70,8 @@
   [{:keys [spotting rand-gen]}
    fire-line-intensity-matrix
    wind-speed-20ft [i j]]
-<<<<<<< HEAD
   (let [num-firebrands          (int (sample-spotting-params (:num-firebrands spotting) rand-gen))
-        intensity               (convert/Btu-ft-s->kW-m (m/mget fire-line-intensity-matrix i j))
-=======
-  (let [num-firebrands          (sample-spotting-params (:num-firebrands spotting) rand-gen)
         intensity               (convert/Btu-ft-s->kW-m (t/mget fire-line-intensity-matrix i j))
->>>>>>> 64424d6f
         {:keys [mean variance]} (mean-variance spotting rand-gen intensity wind-speed-20ft)
         mu                      (normalized-mean mean variance)
         sd                      (standard-deviation mean variance)

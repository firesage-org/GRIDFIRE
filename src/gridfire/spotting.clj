--- conflicted
+++ resolved
@@ -425,7 +425,6 @@
         fire-line-intensity        (grid-lookup/mget-double-at fire-line-intensity-matrix i j)
         crown-fire?                (-> fire-type-matrix (grid-lookup/mget-double-at i j) (double) (> 1.0))]
     (when (spot-fire? inputs crown-fire? cell fire-line-intensity)
-<<<<<<< HEAD
       (let [rand-gen                (:rand-gen inputs)
             spotting                (:spotting inputs)
             rng                     (JDKRandomGenerator. (.nextInt ^Random rand-gen))
@@ -485,8 +484,7 @@
                                                                                                    fine-fuel-moisture (if get-fuel-moisture-dead-1hr
                                                                                                                         (grid-lookup/double-at get-fuel-moisture-dead-1hr band i1 j1)
                                                                                                                         (calc-fuel-moisture
-                                                                                                                         ;; FIXME must be in target cell: i j -> i1 j1
-                                                                                                                         (grid-lookup/double-at get-relative-humidity band i j)
+                                                                                                                         (grid-lookup/double-at get-relative-humidity band i1 j1)
                                                                                                                          temperature :dead :1hr))]
                                                                                                (schroeder-ign-prob (convert/F->C (double temperature)) fine-fuel-moisture)))]
                                        (let [burn-probability (* (double spot-ignition-p) source-burn-probability)]
@@ -494,45 +492,6 @@
                                                     (> (double burn-probability) (grid-lookup/mget-double-at fire-spread-matrix i1 j1)))
                                            (let [t (spot-ignition-time burn-time origin-flame-length)]
                                              [[i1 j1] [t burn-probability]])))))))))))))))))
-=======
-      (let [rng                     (JDKRandomGenerator. (.nextInt rand-gen))
-            band                    (long (/ burn-time 60.0))
-            ws                      (grid-lookup/double-at get-wind-speed-20ft band i j)
-            wd                      (grid-lookup/double-at get-wind-from-direction band i j)
-            num-fbs                 (sample-number-of-firebrands spotting rng)
-            deltas                  (sample-wind-dir-deltas inputs fire-line-intensity ws num-fbs)
-            wind-to-direction       (mod (+ 180 wd) 360)
-            firebrands              (firebrands deltas wind-to-direction cell cell-size)
-            source-burn-probability (grid-lookup/mget-double-at fire-spread-matrix i j)
-            terrain-dist-fn         (terrain-distance-fn get-elevation num-rows num-cols cell-size)]
-        (update-firebrand-counts! inputs firebrand-count-matrix fire-spread-matrix cell firebrands)
-        (->> (for [[x y] firebrands]
-               (let [x (long x)
-                     y (long y)]
-                 (when (and
-                        (in-bounds-optimal? num-rows num-cols x y)
-                        (burnable-fuel-model? (grid-lookup/double-at get-fuel-model x y)))
-                   (let [temperature          (grid-lookup/double-at get-temperature band x y)
-                         fine-fuel-moisture   (if get-fuel-moisture-dead-1hr
-                                                (grid-lookup/double-at get-fuel-moisture-dead-1hr band x y)
-                                                (calc-fuel-moisture
-                                                 (grid-lookup/double-at get-relative-humidity band x y)
-                                                 temperature :dead :1hr))
-                         ignition-probability (schroeder-ign-prob (convert/F->C (double temperature)) fine-fuel-moisture)
-                         decay-constant       (double (:decay-constant spotting))
-                         spotting-distance    (convert/ft->m (terrain-distance-invoke terrain-dist-fn i j x y))
-                         spot-ignition-p      (spot-ignition-probability ignition-probability
-                                                                         decay-constant
-                                                                         spotting-distance)
-                         burn-probability     (* spot-ignition-p source-burn-probability)]
-                     (when (and (>= burn-probability 0.1)   ; TODO parametrize 0.1 in gridfire.edn
-                                (> (double burn-probability) (grid-lookup/mget-double-at fire-spread-matrix x y))
-                                (spot-ignition? rand-gen spot-ignition-p))
-                       (let [t (spot-ignition-time burn-time
-                                                   (convert/ft->m (grid-lookup/mget-double-at flame-length-matrix i j)))]
-                         [[x y] [t burn-probability]]))))))
-             (remove nil?))))))
->>>>>>> 577f2004
 ;; spread-firebrands ends here
 
 ;; [[file:../../org/GridFire.org::spotting-firebrands-params-sampling][spotting-firebrands-params-sampling]]

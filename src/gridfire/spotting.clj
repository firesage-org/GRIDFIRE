;; [[file:../../org/GridFire.org::sardoy-firebrand-dispersal][sardoy-firebrand-dispersal]]
(ns gridfire.spotting
  (:require [gridfire.common              :refer [burnable-cell?
                                                  burnable-fuel-model?
                                                  calc-fuel-moisture
                                                  in-bounds-optimal?
                                                  terrain-distance-fn
                                                  terrain-distance-invoke]]
            [gridfire.conversion          :as convert]
            [gridfire.grid-lookup         :as grid-lookup]
            [gridfire.spotting.elmfire    :as spotting-elm]
            [gridfire.utils.random        :refer [my-rand-range]]
            [tech.v3.tensor               :as t]
            [vvvvalvalval.supdate.api     :as supd])
  (:import (java.util Random)
           (org.apache.commons.math3.distribution PoissonDistribution)
           (org.apache.commons.math3.random RandomGenerator JDKRandomGenerator)
           (org.apache.commons.math3.util FastMath)))
(set! *unchecked-math* :warn-on-boxed)

;;-----------------------------------------------------------------------------
;; Formulas
;;-----------------------------------------------------------------------------

(defn- sample-normal
  "Returns sample from normal/gaussian distribution given mu and sd."
  ^double
  [^Random rand-gen ^double mu ^double sd]
  (+ mu (* sd (.nextGaussian rand-gen))))

(defn- sample-lognormal
  "Returns sample from log-normal distribution given mu and sd."
  ^double
  [^Random rand-gen ^double mu ^double sd]
  (FastMath/exp (sample-normal rand-gen mu sd)))

(defn deltax-expected-value
  ^double [^double mu-x ^double sigma-x]
  (convert/m->ft (FastMath/exp (+ mu-x
                                  (/ (FastMath/pow sigma-x (int 2))
                                     2.0)))))

(defn deltax-coefficient-of-variation
  ^double [^double sigma-x]
  (FastMath/sqrt (- (FastMath/exp (FastMath/pow sigma-x (int 2)))
                    1)))

;; NOTE might be turned into a multimethod.
(defn resolve-lognormal-params
  [spotting-config ^double fire-line-intensity ^double  wind-speed-20ft]
  (spotting-elm/resolve-lognormal-params spotting-config fire-line-intensity wind-speed-20ft))

(defn delta-x-sampler
  "Returns a function for randomly sampling ΔX, the spotting jump along the wind direction (in ft)."
  [spotting-config ^double fire-line-intensity ^double wind-speed-20ft]
  (let [ln-params (resolve-lognormal-params spotting-config fire-line-intensity wind-speed-20ft)
        mux       (:prob.lognormal/mu ln-params)
        sigmax    (:prob.lognormal/sigma ln-params)]
    (fn ^double draw-deltax-ft [rand-gen]
      (-> (sample-lognormal rand-gen mux sigmax)
          (convert/m->ft)))))

(def ^:private sigma-y-scalar-ft
  (* (convert/m->ft 1.0)
     0.92
     (/ 0.47
        (FastMath/pow 0.88 2))))

(defn himoto-resolve-default-sigma-y-from-lognormal-params
  ^double [^double mu-x ^double sigma-x]
  (let [es2h         (FastMath/exp (/ (FastMath/pow sigma-x 2)
                                      2))
        avg-deltax-m (* (FastMath/exp mu-x) es2h)]
    (* (double sigma-y-scalar-ft)
       avg-deltax-m
       (+ es2h 1.0)
       (- es2h 1.0))))

(comment
  ;; When will we have the default sigma_Y > E[ΔX]?
  ;; It can be seen that this nonsensical situation
  ;; happens iff sigma_X exceeds the following number:
  (Math/sqrt
   (Math/log (+ 1.0
                (/ (Math/pow 0.88 2)
                   (* 0.92 0.47)))))
  ;; =>
  1.0131023746492023

  *e)

(defn himoto-resolve-default-sigma-y
  ^double [spotting-config ^double fire-line-intensity ^double wind-speed-20ft]
  (let [ln-params (resolve-lognormal-params spotting-config fire-line-intensity wind-speed-20ft)
        mux       (:prob.lognormal/mu ln-params)
        sigmax    (:prob.lognormal/sigma ln-params)]
    (himoto-resolve-default-sigma-y-from-lognormal-params mux sigmax)))

(defn resolve-delta-y-sigma
  ^double [spotting-config ^double fire-line-intensity ^double wind-speed-20ft]
  (or (some-> (:delta-y-sigma spotting-config) (double))
      (himoto-resolve-default-sigma-y spotting-config fire-line-intensity wind-speed-20ft)))

(defn delta-y-sampler
  "Returns a function for randomly sampling ΔY, the spotting jump perpendicular to the wind direction (in ft)."
  [spotting-config ^double fire-line-intensity ^double wind-speed-20ft]
  (let [sigma-y (resolve-delta-y-sigma spotting-config fire-line-intensity wind-speed-20ft)]
    (fn draw-deltay-ft ^double [rand-gen]
      (convert/m->ft (sample-normal rand-gen 0 sigma-y)))))

(defn- sample-wind-dir-deltas
  "Draws a random sequence of [ΔX ΔY] pairs of signed distances (in ft) from the supplied cell,
  representing the coordinates of the spotting jump
  in the directions parallel and perpendicular to the wind.
  ΔX will typically be positive (downwind),
  and positive ΔY means to the right of the downwind direction."
  [inputs fire-line-intensity wind-speed-20ft num-firebrands]
  (let [spotting-config   (:spotting inputs)
        rand-gen          (:rand-gen inputs)
        fl-intensity      (convert/Btu-ft-s->kW-m fire-line-intensity)
        ws20ft            (convert/mph->mps wind-speed-20ft)
        sample-delta-x-fn (delta-x-sampler spotting-config fl-intensity ws20ft)
        sample-delta-y-fn (delta-y-sampler spotting-config fl-intensity ws20ft)]
    (->> (range num-firebrands)
         ;; NOTE it turns out that clojure.core/repeatedly is slow (lazy seq overhead), (Val, 19 Mar 2023)
         ;; so we're re-implementing a fast vector-returning version of it.
         (mapv (fn sample-delta-tuple [_i]
                 [(sample-delta-x-fn rand-gen)
                  (sample-delta-y-fn rand-gen)])))))
;; sardoy-firebrand-dispersal ends here
;; [[file:../../org/GridFire.org::convert-deltas][convert-deltas]]
(defn delta->grid-dx
  "Computes the grid-aligned x coordinate of the delta vector, given the wind-aligned [ΔX ΔY] coordinates."
  ^double [^double cos-w ^double sin-w ^double delta-x ^double delta-y]
  ;; NOTATION: |w>, |wp>, |gx>, |gy> represent unit vectors,
  ;; respectively in the downwind, wind-perpendicular, grid x, grid y directions.
  ;; Note that the firebrand trajectory vector is |Δ> = (ΔX.|w> + ΔY.|wp>),
  ;; such that <gx|Δ> = (ΔX.<gx|w> + ΔY.<gx|wp>)
  (let [<gx|w>  sin-w
        <gx|wp> cos-w]
    (+ (* delta-x <gx|w>)
       (* delta-y <gx|wp>))))

(defn delta->grid-dy
  "Computes the grid-aligned y coordinate of the delta vector, given the wind-aligned [ΔX ΔY] coordinates.

  Returns a signed distance (same unit as ΔX and ΔY)."
  ^double [^double cos-w ^double sin-w ^double delta-x ^double delta-y]
  ;; Note that the firebrand trajectory vector is |Δ> = (ΔX.|w> + ΔY.|wp>),
  ;; such that <gy|Δ> = (ΔX.<gy|w> + ΔY.<gy|wp>)
  (let [<gy|w>  (- cos-w)
        <gy|wp> sin-w]
    (+ (* delta-x <gy|w>)
       (* delta-y <gy|wp>))))

(defn distance->n-cells
  "Converts a delta expressed as a signed distance to one expressed as a number of grid cells."
  ^long [^double cell-size ^double d]
  (FastMath/round (/ d cell-size)))
;; convert-deltas ends here
;; [[file:../../org/GridFire.org::firebrand-ignition-probability][firebrand-ignition-probability]]
(defn heat-of-preignition
  "Returns heat of preignition given:
   - Temperature: (Celsius)
   - Fine fuel moisture (0-1 ratio)

   Q_ig = 144.512 - 0.266*T_o - 0.00058 * (T_o)^2 - T_o * M + 18.54 * (1 - exp ( -15.1 * M ) ) + 640 * M  (eq. 10)"
  ^double
  [^double temperature ^double fine-fuel-moisture]
  (let [T_o temperature
        M   fine-fuel-moisture

        ;; heat required to reach ignition temperature
        Q_a (+ 144.512 (* -0.266 T_o) (* -0.00058 (FastMath/pow T_o 2)))

        ;; heat required to raise moisture to reach boiling point
        Q_b (* -1.0 T_o M)

        ;; Heat of desorption
        Q_c (* 18.54 (- 1.0 (FastMath/exp (* -15.1 M))))

        ;; Heat required to vaporize moisture
        Q_d (* 640.0 M)]
    (+ Q_a Q_b Q_c Q_d)))

(defn schroeder-ign-prob
  "Returns the probability of ignition as described in Shroeder (1969) given:
   - Temperature: (Celsius)
   - Fine fuel moisture (0-1 ratio)

   X = (400 - Q_ig) / 10
   P(I) = (0.000048 * X^4.3) / 50    (pg. 15)"
  ^double
  [^double temperature ^double fine-fuel-moisture]
  (let [Q_ig (heat-of-preignition temperature fine-fuel-moisture)
        X    (/ (- 400.0 Q_ig) 10.0)]
    (-> X
        (FastMath/pow 4.3)
        (* 0.000048)
        (/ 50.0)
        (FastMath/min 1.0)
        (FastMath/max 0.0))))

(defn- one-minus ^double [^double x] (- 1.0 x))

(defmacro spot-ignition-probability*
  "Returns the probability of spot fire ignition (Perryman 2012) given:
   - Schroeder's probability of ignition [P(I)] (0-1)
   - Decay constant [lambda] (m^-1)
   - Distance from the torched cell [d] (meters)

   P(Spot Ignition) = P(I) * exp(-lambda * d).

   For performance, syntactic abstraction is used to allow early termination of the calculation,
   through the use of upper bounds on the result probability. Concretely, this is done
   by injecting additional arguments into `yield-expr`, which must be a list.
   `yield-expr` will receive either 1 argument-the final probability-
   or it will receive 2 arguments-an upper bound and an expression for continuing the computation."
  [yield-expr decay-constant spotting-distance ignition-probability]
  `(let [distance-penalty# (-> ~decay-constant
                               (* -1.0)
                               (* ~spotting-distance)
                               (FastMath/exp))]
     (~@yield-expr distance-penalty#
      (let [pi# ~ignition-probability]
        (~@yield-expr (* pi# distance-penalty#))))))


(defmacro yield-lazy-sequence
  [& args]
  (case (count args)
    1 (let [[arg0] args]
        `(lazy-seq [~arg0]))
    2 (let [[upper-bound next-steps] args]
        `(cons ~upper-bound (lazy-seq ~next-steps)))))

(defmacro yield-successful-prob
  "(successful-prob rand01) is to be used as the `yield-expr` in `spot-ignition-probability*`
  when you want to obtain the probability only if it is > rand01, and return nil otherwise."
  [rand01 & args]
  (case (count args)
    1 (let [[arg0] args]
        `(let [p# ~arg0]
           (when (< ~rand01 p#)
             p#)))
    2 (let [[upper-bound next-steps] args]
        `(when (< ~rand01 ~upper-bound)
           ~next-steps))))

(defmacro yield-final-result
  [& args]
  (case (count args)
    1 (let [[arg0] args]
        arg0)
    2 (let [[_upper-bound next-steps] args]
        next-steps)))

(defn spot-ignition-probability
  ^double
  [^double ignition-probability ^double decay-constant ^double spotting-distance]
  (spot-ignition-probability* (yield-final-result) decay-constant spotting-distance ignition-probability))
;; firebrand-ignition-probability ends here
;; [[file:../../org/GridFire.org::firebrands-time-of-ignition][firebrands-time-of-ignition]]
(defn spot-ignition?
  [rand-gen ^double spot-ignition-probability]
  (let [random-number (my-rand-range rand-gen 0 1)]
    (>= spot-ignition-probability random-number)))

(defn albini-firebrand-maximum-height
  ^double [^double firebrand-diameter]
  (* 0.39e5 firebrand-diameter))

(def ^:const fb-z-max
  "Maximum altitude of firebrands, in meters.
  Derived for (D44) in (Albini1979spot)."
  117.0)

(defn albini-t-max
  "Returns the time of spot ignition using (Albini1979spot) in minutes given:
   - Flame length: (m) [z_F]

   a = 5.963                                                     (D33)
   b = a - 1.4                                                   (D34)
   D = 0.003
   t_c = 1
   w_F = 2.3 * (z_F)^0.5                                         (A58)
   t_o = t_c / (2 * z_F / w_F)
   z =  0.39 * D * 10^5
   travel time = t_1 + t_2 + t_3 = 1.2 + (a / 3) * ( ( (b + (z/z_F) )/a )^3/2 - 1 ), see (D43)"
  ^double
  [^double flame-length]
<<<<<<< HEAD
  (let [a     5.963                                ; constant from (D33)
        b     4.563                                ; constant from (D34)
        z-max 117.0                                ; max height given particle diameter of 0.003m
        w_F   (* 2.3 (FastMath/sqrt flame-length)) ; upward axial velocity at flame tip
        t_0   (/ w_F (* 2.0 flame-length))]        ; period of steady burning of tree crowns (t_c, min) normalized by 2*z_F / w_F
    (-> z-max
        (/ flame-length)
        (+ b)
        (/ a)
        (FastMath/pow 1.5)
        (- 1.0)
        (* (/ a 3.0))
        (+ 1.2)
        (+ t_0))))
=======
  (let [z_F            flame-length                         ; m
        ;; TODO use FastMath
        w_F            (* 2.3 (Math/sqrt flame-length))     ; m/s
        charact-t      (-> (* 2
                              (/ z_F w_F))                  ; s
                           (convert/sec->min))
        ;; The following dimensionless factor is equal to t_T-t_o, with t_T defined by (D43) in Albini1979spot.
        t1+2+3         (+ 1.2
                          (let [a 5.963                     ; dimensionless constant from (D33)
                                b 4.563                     ; dimensionless constant from (D34)
                                z fb-z-max]
                            (* (/ a 3)
                               (- (-> (/ (+ b
                                            (/ z z_F))
                                         a)
                                      ;; TODO use FastMath
                                      (Math/pow 1.5))
                                  1))))
        tv             (* charact-t t1+2+3)]
    tv))
>>>>>>> 4b9fa149

(defn spot-ignition-time
  "Returns the time of spot ignition using (Albini 1979) and (Perryman 2012) in minutes given:
   - Global clock: (min)
   - Flame length: (m)

   t_spot = clock + (2 * t_max) + t_ss"^double
  [^double burn-time ^double flame-length]
  (let [t-steady-state 20.0] ; period of building up to steady state from ignition (min)
    (-> (albini-t-max flame-length)
        (* 2.0)
        (+ burn-time)
        (+ t-steady-state))))
;; firebrands-time-of-ignition ends here
;; [[file:../../org/GridFire.org::spotting-fire-probability][spotting-fire-probability]]
(defn- in-range?
  [[min max] fuel-model-number]
  (<= min fuel-model-number max))

(defn- intranges-mapping-lookup
  "Looks up a value in a mapping from fuel number to anything,
  encoded as either a single value v (constant mapping),
  or as a vector of [[min-fuel-number max-fuel-number] v] pairs,
  such as:
  [[[1 140]   0.0]
   [[141 149] 1.0]
   [[150 256] 1.0]]"
  [intranges-mapping fuel-model-number]
  (if (vector? intranges-mapping)
    ;; IMPROVEMENT for performance, we could do a non-sequential lookup, (Val, 02 Nov 2022)
    ;; e.g. a dichotomic search,
    ;; or even better just (aget) an array into which we have indexed the decompressed mapping.
    (loop [irm-entries intranges-mapping]
      (when-let [[fuel-range v] (first irm-entries)]
        (if (in-range? fuel-range fuel-model-number)
          v
          (recur (rest irm-entries)))))
    intranges-mapping))

(defn surface-fire-spot-fire?
  "Expects surface-fire-spotting config to be a sequence of tuples of
  ranges [lo hi] and spotting probability. The range represents the range (inclusive)
  of fuel model numbers that the spotting probability is set to.
  [[[1 140] 0.0]
  [[141 149] 1.0]
  [[150 256] 1.0]]"
  [inputs [i j] ^double fire-line-intensity]
  (let [rand-gen                     (:rand-gen inputs)
        get-fuel-model               (:get-fuel-model inputs)
        fuel-model-number            (long (grid-lookup/double-at get-fuel-model i j))
        surface-fire-spotting        (:surface-fire-spotting (:spotting inputs))
        critical-fire-line-intensity (-> (:critical-fire-line-intensity surface-fire-spotting)
                                         (intranges-mapping-lookup fuel-model-number)
                                         (or 0.0)
                                         (double))]
    (when (and surface-fire-spotting
               (> fire-line-intensity critical-fire-line-intensity))
      (let [spot-percent (-> (:spotting-percent surface-fire-spotting)
                             (intranges-mapping-lookup fuel-model-number)
                             (or 0.0)
                             (double))]
        (>= spot-percent (my-rand-range rand-gen 0.0 1.0))))))

(defn crown-spot-fire?
  "Determine whether crowning causes spot fires. Config key `:spotting` should
   take either a vector of probabilities (0-1) or a single spotting probability."
  [inputs]
  (when-some [spot-percent (:crown-fire-spotting-percent (:spotting inputs))] ; WARNING 'percent' is misleading. (Val, 17 Mar 2023)
    (let [rand-gen (:rand-gen inputs)
          p        (double spot-percent)]
      (>= p (my-rand-range rand-gen 0.0 1.0)))))

(defn- spot-fire? [inputs crown-fire? here fire-line-intensity]
  (if crown-fire?
    (crown-spot-fire? inputs)
    (surface-fire-spot-fire? inputs here fire-line-intensity)))

(defn- sample-poisson
  ^long [^double mean ^RandomGenerator rng]
  (-> (PoissonDistribution. rng
                            mean
                            PoissonDistribution/DEFAULT_EPSILON
                            PoissonDistribution/DEFAULT_MAX_ITERATIONS)
      (.sample)
      (long)))

(defn sample-number-of-firebrands
  ^long [spotting-config ^RandomGenerator rng]
  (sample-poisson (:num-firebrands spotting-config) rng))
;; spotting-fire-probability ends here
;; [[file:../../org/GridFire.org::spread-firebrands][spread-firebrands]]

(defn- update-firebrand-count!-fn
  [inputs firebrand-count-matrix fire-spread-matrix i0 j0]
  (let [num-rows                (:num-rows inputs)
        num-cols                (:num-cols inputs)
        get-fuel-model          (:get-fuel-model inputs)
        source-burn-probability (grid-lookup/mget-double-at fire-spread-matrix (long i0) (long j0))]
    (fn inc-target-cell! [i1 j1]
      ;; FIXME REVIEW Why this check? Why would we not count firebrands in non-burnable cells, e.g. urban areas?
      (when (burnable-cell? get-fuel-model
                            fire-spread-matrix
                            source-burn-probability
                            num-rows
                            num-cols
                            i1
                            j1)
        (->> (grid-lookup/mget-double-at firebrand-count-matrix i1 j1)
             (long)
             (inc)
             (t/mset! firebrand-count-matrix i1 j1))))))

;; FIXME: Drop cell = [i j]
(defn spread-firebrands
  "Returns a sequence of [[i1 j1] [t p]] key value pairs where
  key: [i1 j1] grid coordinates of the target cell
  val: [t p] where:
  t: time to ignition
  p: ignition-probability.

  Also mutates :firebrand-count-matrix to update the counts."
  [inputs matrices i j]
  (let [cell                       [i j]
        i                          (long i)
        j                          (long j)
        fire-line-intensity-matrix (:fire-line-intensity-matrix matrices)
        fire-type-matrix           (:fire-type-matrix matrices)
        fire-line-intensity        (grid-lookup/mget-double-at fire-line-intensity-matrix i j)
        crown-fire?                (-> fire-type-matrix (grid-lookup/mget-double-at i j) (double) (> 1.0))]
    (when (spot-fire? inputs crown-fire? cell fire-line-intensity)
      (let [rand-gen                (:rand-gen inputs)
            spotting                (:spotting inputs)
            rng                     (JDKRandomGenerator. (.nextInt ^Random rand-gen))
            num-fbs                 (sample-number-of-firebrands spotting rng)]
        (when-not (zero? num-fbs)
          (->> (range num-fbs)
               ;; NOTE it turns out that clojure.core/repeatedly is slow (lazy seq overhead), (Val, 19 Mar 2023)
               ;; so we're re-implementing a fast vector-returning version of it.
               (into []
                     (keep (let [burn-time-matrix           (:burn-time-matrix matrices)
                                 burn-time                  (grid-lookup/mget-double-at burn-time-matrix i j)
                                 band                       (long (/ burn-time 60.0))
                                 cell-size                  (:cell-size inputs)
                                 get-wind-speed-20ft        (:get-wind-speed-20ft inputs)
                                 get-wind-from-direction    (:get-wind-from-direction inputs)
                                 firebrand-count-matrix     (:firebrand-count-matrix matrices)
                                 fire-spread-matrix         (:fire-spread-matrix matrices)
                                 rand-gen                   (:rand-gen inputs)
                                 fl-intensity               (convert/Btu-ft-s->kW-m fire-line-intensity)
                                 wd                         (grid-lookup/double-at get-wind-from-direction band i j)
                                 wind-to-direction          (convert/deg->rad (mod (+ 180 wd) 360))
                                 cos-w                      (FastMath/cos wind-to-direction)
                                 sin-w                      (FastMath/sin wind-to-direction)
                                 ws                         (grid-lookup/double-at get-wind-speed-20ft band i j)
                                 ws20ft                     (convert/mph->mps ws)
                                 sample-delta-x-fn          (delta-x-sampler spotting fl-intensity ws20ft)
                                 sample-delta-y-fn          (delta-y-sampler spotting fl-intensity ws20ft)
                                 decay-constant             (double (:decay-constant spotting))
                                 num-rows                   (:num-rows inputs)
                                 num-cols                   (:num-cols inputs)
                                 get-fuel-model             (:get-fuel-model inputs)
                                 get-temperature            (:get-temperature inputs)
                                 get-relative-humidity      (:get-relative-humidity inputs)
                                 get-fuel-moisture-dead-1hr (:get-fuel-moisture-dead-1hr inputs)
                                 source-burn-probability    (grid-lookup/mget-double-at fire-spread-matrix i j)
                                 flame-length-matrix        (:flame-length-matrix matrices)
                                 origin-flame-length        (convert/ft->m (grid-lookup/mget-double-at flame-length-matrix i j))
                                 update-firebrand-count!    (update-firebrand-count!-fn inputs firebrand-count-matrix fire-spread-matrix i j)]
                             (fn resolve-spotting-ignition! [_k]
                               (let [delta-x (sample-delta-x-fn rand-gen)
                                     delta-y (sample-delta-y-fn rand-gen)
                                     grid-dx (delta->grid-dx cos-w sin-w delta-x delta-y)
                                     grid-dy (delta->grid-dy cos-w sin-w delta-x delta-y)
                                     i1      (+ i (distance->n-cells cell-size grid-dy))
                                     j1      (+ j (distance->n-cells cell-size grid-dx))]
                                 (update-firebrand-count! i1 j1)
                                 (when (and
                                        (in-bounds-optimal? num-rows num-cols i1 j1)
                                        (burnable-fuel-model? (grid-lookup/double-at get-fuel-model i1 j1)))
                                   (let [spotting-distance    (convert/ft->m (FastMath/hypot grid-dx grid-dy))
                                         rand01               (my-rand-range rand-gen 0 1)]
                                     (when-some [spot-ignition-p (spot-ignition-probability* (yield-successful-prob rand01)
                                                                                             decay-constant
                                                                                             spotting-distance
                                                                                             ;; NOTE that the following (costly) expression will only be evaluated a small fraction of the time. (Val, 21 Mar 2023)
                                                                                             (let [temperature        (grid-lookup/double-at get-temperature band i1 j1)
                                                                                                   fine-fuel-moisture (if get-fuel-moisture-dead-1hr
                                                                                                                        (grid-lookup/double-at get-fuel-moisture-dead-1hr band i1 j1)
                                                                                                                        (calc-fuel-moisture
                                                                                                                         (grid-lookup/double-at get-relative-humidity band i1 j1)
                                                                                                                         temperature :dead :1hr))]
                                                                                               (schroeder-ign-prob (convert/F->C (double temperature)) fine-fuel-moisture)))]
                                       (let [burn-probability (* (double spot-ignition-p) source-burn-probability)]
                                         (when (and (>= burn-probability 0.1) ; TODO parametrize 0.1 in gridfire.edn
                                                    (> (double burn-probability) (grid-lookup/mget-double-at fire-spread-matrix i1 j1)))
                                           (let [t (spot-ignition-time burn-time origin-flame-length)]
                                             [[i1 j1] [t burn-probability]])))))))))))))))))
;; spread-firebrands ends here

;; [[file:../../org/GridFire.org::spotting-firebrands-params-sampling][spotting-firebrands-params-sampling]]
(defn- sample-spotting-param
  ^double
  [param rand-gen]
  (if (and (map? param) (contains? param :lo) (contains? param :hi))
    (let [{:keys [lo hi]} param
          ;; FIXME REVIEW Why on Earth are we sampling from a range with random bounds? (Val, 17 Mar 2023)
          l               (if (vector? lo) (my-rand-range rand-gen (lo 0) (lo 1)) lo)
          h               (if (vector? hi) (my-rand-range rand-gen (hi 0) (hi 1)) hi)]
      (my-rand-range rand-gen l h))
    param))

(defn- sample-from-uniform
  "Draws a random number from a Uniform Distribution,
  encoded as either a single number (no randomness, a.k.a. Constant Distribution)
  or a [min max] range."
  ^double [values-range rand-gen]
  (cond
    (number? values-range) (double values-range)
    (vector? values-range) (let [[min max] values-range]
                             (my-rand-range rand-gen min max))))

(defn- sample-intranges-mapping-values
  [pairs rand-gen]
  (if (sequential? pairs)
    (supd/supdate pairs [{1 #(sample-from-uniform % rand-gen)}])
    pairs))

(defn sample-spotting-params
  "Resolves values for the spotting parameters which are configured as a range to draw from.

  Given a GridFire spotting configuration map,
  replaces those parameters which are configured as a range
  with randomly drawn values from that range,
  returning a new map."
  [spotting-config rand-gen]
  (-> spotting-config
      ;; Yes, it' a mess, that's what we get for having made the configuration so irregular. (Val, 17 Mar 2023)
      (as-> sp-params
            (reduce (fn [sp k]
                      (supd/supdate sp {k #(sample-spotting-param % rand-gen)}))
                    sp-params
                    [:num-firebrands
                     :decay-constant
                     :mean-distance
                     :normalized-distance-variance
                     :flin-exp
                     :ws-exp
                     :delta-y-sigma])
            (supd/supdate sp-params
                          {:crown-fire-spotting-percent #(some-> % (sample-from-uniform rand-gen))
                           :surface-fire-spotting       {:critical-fire-line-intensity #(sample-intranges-mapping-values % rand-gen)
                                                         :spotting-percent             #(sample-intranges-mapping-values % rand-gen)}}))))
;; spotting-firebrands-params-sampling ends here<|MERGE_RESOLUTION|>--- conflicted
+++ resolved
@@ -289,25 +289,8 @@
    travel time = t_1 + t_2 + t_3 = 1.2 + (a / 3) * ( ( (b + (z/z_F) )/a )^3/2 - 1 ), see (D43)"
   ^double
   [^double flame-length]
-<<<<<<< HEAD
-  (let [a     5.963                                ; constant from (D33)
-        b     4.563                                ; constant from (D34)
-        z-max 117.0                                ; max height given particle diameter of 0.003m
-        w_F   (* 2.3 (FastMath/sqrt flame-length)) ; upward axial velocity at flame tip
-        t_0   (/ w_F (* 2.0 flame-length))]        ; period of steady burning of tree crowns (t_c, min) normalized by 2*z_F / w_F
-    (-> z-max
-        (/ flame-length)
-        (+ b)
-        (/ a)
-        (FastMath/pow 1.5)
-        (- 1.0)
-        (* (/ a 3.0))
-        (+ 1.2)
-        (+ t_0))))
-=======
   (let [z_F            flame-length                         ; m
-        ;; TODO use FastMath
-        w_F            (* 2.3 (Math/sqrt flame-length))     ; m/s
+        w_F            (* 2.3 (FastMath/sqrt flame-length)) ; m/s
         charact-t      (-> (* 2
                               (/ z_F w_F))                  ; s
                            (convert/sec->min))
@@ -321,11 +304,10 @@
                                             (/ z z_F))
                                          a)
                                       ;; TODO use FastMath
-                                      (Math/pow 1.5))
+                                      (FastMath/pow 1.5))
                                   1))))
         tv             (* charact-t t1+2+3)]
     tv))
->>>>>>> 4b9fa149
 
 (defn spot-ignition-time
   "Returns the time of spot ignition using (Albini 1979) and (Perryman 2012) in minutes given:

;; [[file:../../org/GridFire.org::*Magellan][Magellan:1]]
(ns gridfire.magellan-bridge
<<<<<<< HEAD
  (:require [clojure.core.matrix :as m]
            [magellan.core :refer [read-raster resample-raster]]
=======
  (:require [clojure.core.matrix     :as m]
            [magellan.core           :refer [read-raster]]
>>>>>>> 9a6b570a
            [magellan.raster.inspect :as inspect]))

(defn geotiff-raster-to-matrix
  "Reads a raster from a file using the magellan.core library. Returns the
   post-processed raster values as a Clojure matrix using the core.matrix API
   along with all of the georeferencing information associated with this tile in a
   hash-map with the following form:
  {:srid 900916,
   :upperleftx -321043.875,
   :upperlefty -1917341.5,
   :width 486,
   :height 534,
   :scalex 2000.0,
   :scaley -2000.0,
   :skewx 0.0,
   :skewy 0.0,
   :numbands 10,
   :matrix #vectorz/matrix Large matrix with shape: [10,534,486]}"
  [file-path]
  (let [raster   (read-raster file-path)
        grid     (:grid raster)
        r-info   (inspect/describe-raster raster)
        matrix   (inspect/extract-matrix raster)
        image    (:image r-info)
        envelope (:envelope r-info)]
    {:srid       (:srid r-info)
     :upperleftx (get-in envelope [:x :min])
     :upperlefty (get-in envelope [:y :min])
     :width      (:width image)
     :height     (:height image)
     :scalex     (.getScaleX (.getGridToCRS2D grid))
     :scaley     (.getScaleY (.getGridToCRS2D grid))
     :skewx      0.0 ;FIXME not used?
     :skewy      0.0 ;FIXME not used?
     :numbands   (:bands image)
     :matrix     (m/matrix matrix)}))
;; Magellan:1 ends here<|MERGE_RESOLUTION|>--- conflicted
+++ resolved
@@ -1,12 +1,7 @@
 ;; [[file:../../org/GridFire.org::*Magellan][Magellan:1]]
 (ns gridfire.magellan-bridge
-<<<<<<< HEAD
-  (:require [clojure.core.matrix :as m]
-            [magellan.core :refer [read-raster resample-raster]]
-=======
   (:require [clojure.core.matrix     :as m]
             [magellan.core           :refer [read-raster]]
->>>>>>> 9a6b570a
             [magellan.raster.inspect :as inspect]))
 
 (defn geotiff-raster-to-matrix

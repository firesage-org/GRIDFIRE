--- conflicted
+++ resolved
@@ -65,21 +65,12 @@
     (geotiff-raster-to-matrix (:source ignition-layer))))
 
 (defn ignition-matrix
-<<<<<<< HEAD
   [config]
   (when (:ignition-layer config)
-    (let [matrix (first (:matrix (ignition-layer config)))]
+    (let [matrix (:matrix (ignition-layer config))]
       (if-let [burn-values (-> config :ignition-layer :burn-values)]
         (convert-burn-values matrix burn-values)
         matrix))))
-=======
-  [{:keys [ignition-layer] :as config}]
-  (when ignition-layer
-   (let [layer (ignition-layer config)]
-     (if-let [burn-values (:burn-values layer)]
-       (-> layer :matrix (convert-burn-values burn-values))
-       (:matrix layer)))))
->>>>>>> 64424d6f
 
 ;;-----------------------------------------------------------------------------
 ;; Weather

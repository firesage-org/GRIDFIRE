;; [[file:../../org/GridFire.org::fetch.clj][fetch.clj]]
(ns gridfire.fetch
  (:require [clojure.core.matrix      :as m]
            [gridfire.magellan-bridge :refer [geotiff-raster-to-matrix]]
            [gridfire.postgis-bridge  :refer [postgis-raster-to-matrix]]
            [gridfire.surface-fire    :refer [degrees-to-radians]]))

;;-----------------------------------------------------------------------------
;; LANDFIRE
;;-----------------------------------------------------------------------------

(def layer-names
  [:aspect
   :canopy-base-height
   :canopy-cover
   :canopy-height
   :crown-bulk-density
   :elevation
   :fuel-model
   :slope])

(defn convert-metrics
  "Converting metrics in layers:
  meters to feet
  degrees to percent"
  [landfire-layers]
  (-> landfire-layers
      (update-in [:elevation :matrix]
                 (fn [matrix] (m/emap #(* % 3.28) matrix))) ; m -> ft
      (update-in [:slope :matrix]
                 (fn [matrix] (m/emap #(Math/tan (degrees-to-radians %)) matrix))) ; degrees -> %
      (update-in [:canopy-height :matrix]
                 (fn [matrix] (m/emap #(* % 3.28) matrix))) ; m -> ft
      (update-in [:canopy-base-height :matrix]
                 (fn [matrix] (m/emap #(* % 3.28) matrix))) ; m -> ft
      (update-in [:crown-bulk-density :matrix]
                 (fn [matrix] (m/emap #(* % 0.0624) matrix))))) ; kg/m^3 -> lb/ft^3

(defmulti landfire-layer
  (fn [_ {:keys [type]}] type))

(defmethod landfire-layer :postgis
  [db-spec {:keys [source]}]
  (postgis-raster-to-matrix db-spec source))

(defmethod landfire-layer :geotiff
  [_ {:keys [source]}]
  (geotiff-raster-to-matrix source))

(defn landfire-layers
  "Returns a map of LANDFIRE rasters (represented as maps) with the following units:
   {:elevation          feet
    :slope              vertical feet/horizontal feet
    :aspect             degrees clockwise from north
    :fuel-model         fuel model numbers 1-256
    :canopy-height      feet
    :canopy-base-height feet
    :crown-bulk-density lb/ft^3
    :canopy-cover       % (0-100)}"
  [{:keys [db-spec] :as config}]
  (convert-metrics
   (let [layers (:landfire-layers config)]
     (reduce (fn [amap layer-name]
               (let [source (get layers layer-name)]
                 (assoc amap
                        layer-name
                        (if (map? source)
                          (landfire-layer db-spec source)
                          (postgis-raster-to-matrix db-spec source)))))
             {}
             layer-names))))

;;-----------------------------------------------------------------------------
;; Initial Ignition
;;-----------------------------------------------------------------------------

(defmulti ignition-layer
  (fn [{:keys [ignition-layer]}] (:type ignition-layer)))

(defmethod ignition-layer :postgis
  [{:keys [db-spec ignition-layer]}]
  (postgis-raster-to-matrix db-spec (:source ignition-layer)))

(defmethod ignition-layer :geotiff
  [{:keys [ignition-layer]}]
  (geotiff-raster-to-matrix (:source ignition-layer)))

(defmethod ignition-layer :default
  [_]
  nil)

;;-----------------------------------------------------------------------------
;; Weather
;;-----------------------------------------------------------------------------

(defmulti weather
  (fn [_ {:keys [type]}] type))

(defmethod weather :postgis
<<<<<<< HEAD
  [{:keys [db-spec] :as config} _ weather-type]
  (let [weather (get config weather-type)
        sql     (if (map? weather) (:sql weather) weather)]
    (:matrix (postgis-raster-to-matrix db-spec sql))))

(defmethod weather :geotiff
  [config _ weather-type]
  (let [weather (get config weather-type)
        path    (if (map? weather) (:path weather) weather)]
   (:matrix (geotiff-raster-to-matrix path))))
=======
  [{:keys [db-spec]} {:keys [source]}]
  (postgis-raster-to-matrix db-spec source))

(defmethod weather :geotiff
  [_ {:keys [source]}]
  (geotiff-raster-to-matrix source))
>>>>>>> 7267dbe1
;; fetch.clj ends here<|MERGE_RESOLUTION|>--- conflicted
+++ resolved
@@ -97,23 +97,10 @@
   (fn [_ {:keys [type]}] type))
 
 (defmethod weather :postgis
-<<<<<<< HEAD
-  [{:keys [db-spec] :as config} _ weather-type]
-  (let [weather (get config weather-type)
-        sql     (if (map? weather) (:sql weather) weather)]
-    (:matrix (postgis-raster-to-matrix db-spec sql))))
-
-(defmethod weather :geotiff
-  [config _ weather-type]
-  (let [weather (get config weather-type)
-        path    (if (map? weather) (:path weather) weather)]
-   (:matrix (geotiff-raster-to-matrix path))))
-=======
   [{:keys [db-spec]} {:keys [source]}]
   (postgis-raster-to-matrix db-spec source))
 
 (defmethod weather :geotiff
   [_ {:keys [source]}]
   (geotiff-raster-to-matrix source))
->>>>>>> 7267dbe1
 ;; fetch.clj ends here
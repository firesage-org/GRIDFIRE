--- conflicted
+++ resolved
@@ -83,24 +83,10 @@
 
 (s/def ::ignition-layer
   (s/and
-<<<<<<< HEAD
-   (s/keys
-    :req-un [::cell-size
-             ::landfire-layers]
-    :opt-un [::fuel-moisture/fuel-moisture-layers
-             ::ignition/ignition-layer
-             ::ignition/ignitions-csv
-             ::optimization/parallel-strategy
-             ::output/output-binary?
-             ::output/output-burn-probability
-             ::output/output-layers
-             ::perturbations/perturbations
-             ::random-ignition/random-ignition
-             ::spotting/spotting])
-   ::weather-layers))
-=======
    ::common/postgis-or-geotiff
    (s/keys :opt-un [::burn-values])))
+
+(s/def ::ignition-csv ::common/readable-file)
 
 (s/def ::ignition-mask ::common/postgis-or-geotiff)
 
@@ -209,6 +195,7 @@
             ::ignition-row
             ::ignition-col
             ::ignition-layer
+            ::ignition-csv
             ::random-ignition
             ::fuel-moisture-layers
             ::spotting
@@ -220,5 +207,4 @@
             ::output-csvs?
             ::output-binary?
             ::output-burn-probability
-            ::output-layers]))
->>>>>>> 09e3b473
+            ::output-layers]))
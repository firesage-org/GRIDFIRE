--- conflicted
+++ resolved
@@ -77,26 +77,21 @@
   (str/join "_" [fire-name (convert-date-string ignition-time) "001"]))
 
 (defn- unzip-tar
-  "Unzips tar file and returns file path to the extracted fodler"
+  "Unzips tar file and returns file path to the extracted folder"
   [{:keys [data-dir incoming-dir]} {:keys [fire-name ignition-time]}]
   (let [file-name (build-file-name fire-name ignition-time)]
     (->> (sh-wrapper incoming-dir
                      {}
-<<<<<<< HEAD
-                     (format "mkdir -p %s" output-folder)
-                     (format "tar -xvf %s -C %s" (str file-name ".tar") output-folder)))
-    output-folder))
-=======
-                     (format "tar -xvf %s -C %s" (str file-name ".tar") data-dir)))))
->>>>>>> ec2c2142
+                     (format "tar -xvf %s -C %s" (str file-name ".tar") data-dir)))
+    (str/join "/" [data-dir file-name])))
 
 (defn process-requests! [config {:keys [host port]}]
   (go (loop [msg (<! job-queue)]
         (<! (timeout 500)) ;TODO remove
-        (let [request   (json/read-str msg :key-fn (comp keyword camel->kebab))
-              data-path (unzip-tar config request)]
+        (let [request         (json/read-str msg :key-fn (comp keyword camel->kebab))
+              input-deck-path (unzip-tar config request)]
           (println "Message:" request)
-          (config/convert-config! "-c" (str data-path "/elmfire.data"))
+          (config/convert-config! "-c" (str input-deck-path "/elmfire.data"))
           (sockets/send-to-server! (:response-host request)
                                    (val->int (:response-port request))
                                    (json/write-str {:fire-name     (:fire-name request)

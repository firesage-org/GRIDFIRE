--- conflicted
+++ resolved
@@ -90,12 +90,8 @@
         (let [request   (json/read-str msg :key-fn (comp keyword camel->kebab))
               data-path (unzip-tar config request)]
           (println "Message:" request)
-<<<<<<< HEAD
-          (config/convert-config! "-c" (str/join "/" [data-path "elmfire.data"]))
-          (cli/-main (str/join "/" [data-path "gridfire.edn"]))
-=======
           (config/convert-config! "-c" (str data-path "/elmfire.data"))
->>>>>>> 56b39de6
+          (cli/-main (str data-path "/gridfire.edn"))
           (sockets/send-to-server! (:response-host request)
                                    (val->int (:response-port request))
                                    (json/write-str {:fire-name     (:fire-name request)

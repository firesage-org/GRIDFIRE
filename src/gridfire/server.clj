(ns gridfire.server
  (:require [clojure.core.async      :refer [<! >! chan go timeout]]
            [clojure.data.json       :as json]
            [clojure.edn             :as edn]
            [clojure.java.io         :as io]
            [clojure.java.shell      :as sh]
            [clojure.string          :as str]
            [clojure.tools.cli       :refer [parse-opts]]
            [gridfire.simple-sockets :as sockets]
            [gridfire.config         :as config]
            [triangulum.utils        :refer [parse-as-sh-cmd]])
  (:import java.util.TimeZone))

;;-----------------------------------------------------------------------------
;; Utils
;;-----------------------------------------------------------------------------

;; TODO remove when code is in triangulum
(defn camel->kebab
  "Converts camelString to kebab-string"
  [camel-string]
  (as-> camel-string s
    (str/split s #"(?<=[a-z])(?=[A-Z])")
    (map str/lower-case s)
    (str/join "-" s)))

;; TODO remove when code is in triangulum
(defn kebab->camel
  "Converts kebab-string to camelString."
  [kebab-string]
  (let [words (-> kebab-string
                  (str/lower-case)
                  (str/replace #"^[^a-z_$]|[^\w-]" "")
                  (str/split #"-"))]
    (->> (map str/capitalize (rest words))
         (cons (first words))
         (str/join ""))))

;; TODO remove when code is in triangulum
(defn val->int
  ([val]
   (val->int val (int -1)))
  ([val default]
   (cond
     (instance? Integer val) val
     (number? val)           (int val)
     :else                   (try
                               (Integer/parseInt val)
                               (catch Exception _ (int default))))))

(defn convert-date-string [date-str]
  (let [in-format  (java.text.SimpleDateFormat. "yyyy-MM-dd HH:mm zzz")
        out-format (doto (java.text.SimpleDateFormat. "yyyyMMdd_HHmmss")
                     (.setTimeZone (TimeZone/getTimeZone "UTC")))]
    (->> date-str
         (.parse in-format)
         (.format out-format))))

;; TODO remove when code is in triangulum
(defn sh-wrapper [dir env & commands]
  (let [path-env (System/getenv "PATH")]
    (io/make-parents (str dir "/dummy"))
    (sh/with-sh-dir dir
      (sh/with-sh-env (merge {:PATH path-env} env)
        (doseq [cmd commands]
          (let [{:keys [exit err]} (apply sh/sh (parse-as-sh-cmd cmd))]
            (when-not (= 0 exit)
              (throw (ex-info err {})))))))))

;;-----------------------------------------------------------------------------
;; Main
;;-----------------------------------------------------------------------------

(defonce job-queue (chan 10))

(defn- build-file-name [fire-name ignition-time]
  (str/join "_" [fire-name (convert-date-string ignition-time) "001"]))

(defn- unzip-tar
  "Unzips tar file and returns file path to the extracted folder"
  [{:keys [data-dir incoming-dir]} {:keys [fire-name ignition-time]}]
  (let [file-name (build-file-name fire-name ignition-time)]
<<<<<<< HEAD
    (->> (sh-wrapper incoming-dir
                     {}
                     (format "tar -xvf %s -C %s" (str file-name ".tar") data-dir)))
    (str/join "/" [data-dir file-name])))
=======
    (sh-wrapper incoming-dir
                {}
                (format "tar -xvf %s -C %s" (str file-name ".tar") data-dir))))
>>>>>>> fb25a5d1

(defn process-requests! [config {:keys [host port]}]
  (go (loop [msg (<! job-queue)]
        (<! (timeout 500)) ;TODO remove
        (let [request         (json/read-str msg :key-fn (comp keyword camel->kebab))
              input-deck-path (unzip-tar config request)]
          (println "Message:" request)
          (config/convert-config! "-c" (str input-deck-path "/elmfire.data"))
          (sockets/send-to-server! (:response-host request)
                                   (val->int (:response-port request))
                                   (json/write-str {:fire-name     (:fire-name request)
                                                    :response-host host
                                                    :response-port port
                                                    :status        0}
                                                   :key-fn (comp kebab->camel name))))
        (recur (<! job-queue)))))

(defn handler [msg]
  (go (>! job-queue msg)))

(def cli-options
  [["-p" "--port PORT" "Port number"
    :default 31337
    :parse-fn #(if (int? %) % (Integer/parseInt %))
    :validate [#(< 0 % 0x10000) "Must be a number between 0 and 65536"]]

   ["-h" "--host HOST" "Host domain name"
    :default "gridfire.pyregence.org"]

   ["-c" "--config CONFIG" "Server config file"
    :missing "You must provide a server config edn"]])

(defn stop-server! []
  (sockets/stop-server!))

(defn start-server! [& args]
  (let [{:keys [options summary errors]} (parse-opts args cli-options)]
    (if (or (seq errors) (empty? options))
      (do
        (when (seq errors)
          (run! println errors)
          (newline))
        (println (str "Usage:\n" summary)))
      (let [port   (:port options)
            config (edn/read-string (slurp (:config options)))]
        (println (format "Running server on port %s" port))
        (sockets/start-server! port handler)
        (process-requests! config options)))))

(def -main start-server!)<|MERGE_RESOLUTION|>--- conflicted
+++ resolved
@@ -80,16 +80,10 @@
   "Unzips tar file and returns file path to the extracted folder"
   [{:keys [data-dir incoming-dir]} {:keys [fire-name ignition-time]}]
   (let [file-name (build-file-name fire-name ignition-time)]
-<<<<<<< HEAD
-    (->> (sh-wrapper incoming-dir
-                     {}
-                     (format "tar -xvf %s -C %s" (str file-name ".tar") data-dir)))
-    (str/join "/" [data-dir file-name])))
-=======
     (sh-wrapper incoming-dir
                 {}
-                (format "tar -xvf %s -C %s" (str file-name ".tar") data-dir))))
->>>>>>> fb25a5d1
+                (format "tar -xvf %s -C %s" (str file-name ".tar") data-dir))
+    (str/join "/" [data-dir file-name])))
 
 (defn process-requests! [config {:keys [host port]}]
   (go (loop [msg (<! job-queue)]

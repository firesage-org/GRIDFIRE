(ns gridfire.server
  (:require [clojure.core.async      :refer [<! >! chan go timeout]]
            [clojure.data.json       :as json]
            [clojure.edn             :as edn]
            [clojure.java.io         :as io]
            [clojure.java.shell      :as sh]
            [clojure.string          :as str]
            [clojure.tools.cli       :refer [parse-opts]]
            [gridfire.simple-sockets :as sockets]
<<<<<<< HEAD
            [triangulum.utils        :refer [parse-as-sh-cmd]])
  (:import java.util.TimeZone))
=======
            [triangulum.logging     :refer [log-str]]))
>>>>>>> 601d2bc8

;;-----------------------------------------------------------------------------
;; Utils
;;-----------------------------------------------------------------------------

;; TODO remove when code is in triangulum
(defn camel->kebab
  "Converts camelString to kebab-string"
  [camel-string]
  (as-> camel-string s
    (str/split s #"(?<=[a-z])(?=[A-Z])")
    (map str/lower-case s)
    (str/join "-" s)))

;; TODO remove when code is in triangulum
(defn kebab->camel
  "Converts kebab-string to camelString."
  [kebab-string]
  (let [words (-> kebab-string
                  (str/lower-case)
                  (str/replace #"^[^a-z_$]|[^\w-]" "")
                  (str/split #"-"))]
    (->> (map str/capitalize (rest words))
         (cons (first words))
         (str/join ""))))

;; TODO remove when code is in triangulum
(defn val->int
  ([val]
   (val->int val (int -1)))
  ([val default]
   (cond
     (instance? Integer val) val
     (number? val)           (int val)
     :else                   (try
                               (Integer/parseInt val)
                               (catch Exception _ (int default))))))

(defn convert-date-string [date-str]
  (let [in-format  (java.text.SimpleDateFormat. "yyyy-MM-dd HH:mm zzz")
        out-format (doto (java.text.SimpleDateFormat. "yyyyMMdd_HHmmss")
                     (.setTimeZone (TimeZone/getTimeZone "UTC")))]
    (->> date-str
         (.parse in-format)
         (.format out-format))))

;; TODO remove when code is in triangulum
(defn sh-wrapper [dir env & commands]
  (let [path-env (System/getenv "PATH")]
    (io/make-parents (str dir "/dummy"))
    (sh/with-sh-dir dir
      (sh/with-sh-env (merge {:PATH path-env} env)
        (doseq [cmd commands]
          (let [{:keys [exit err]} (apply sh/sh (parse-as-sh-cmd cmd))]
            (when-not (= 0 exit)
              (throw (ex-info err {})))))))))

;;-----------------------------------------------------------------------------
;; Main
;;-----------------------------------------------------------------------------

(defonce job-queue (chan 10))

(defn- build-file-name [fire-name ignition-time]
  (str/join "_" [fire-name (convert-date-string ignition-time) "001"]))

(defn- unzip-tar
  "Unzips tar file "
  [{:keys [data-dir incoming-dir]} {:keys [fire-name ignition-time]}]
  (let [file-name (build-file-name fire-name ignition-time)]
    (sh-wrapper incoming-dir
                {}
                (format "tar -xvf %s -C %s" (str file-name ".tar") data-dir))))

(defn process-requests! [config {:keys [host port]}]
  (go (loop [msg (<! job-queue)]
        (<! (timeout 500))
        (let [request (json/read-str msg :key-fn (comp keyword camel->kebab))]
          (println "Message:" request)
          (unzip-tar config request)
          (sockets/send-to-server! (:response-host request)
                                   (val->int (:response-port request))
                                   (json/write-str {:fire-name     (:fire-name request)
                                                    :response-host host
                                                    :response-port port
                                                    :status        0}
                                                   :key-fn (comp kebab->camel name))))
        (recur (<! job-queue)))))

(defn handler [msg]
  (go (>! job-queue msg)))

(def cli-options
  [["-p" "--port PORT" "Port number"
    :default 31337
    :parse-fn #(if (int? %) % (Integer/parseInt %))
    :validate [#(< 0 % 0x10000) "Must be a number between 0 and 65536"]]

   ["-h" "--host HOST" "Host domain name"
    :default "gridfire.pyregence.org"]

<<<<<<< HEAD
   ["-c" "--config CONFIG" "Server config file"
    :missing "You must provide a server config edn"]])
=======
;; TODO This process should, after receiving response from pyergence server needs to:
;; unzip tar file in incoming and put into data folder
;; run gridfire.config/write-config to convert elmfire.data -> gridfire.edn
;; run gridfire simulation with gridfire.edn
;; run postprocess.sh to convert binary files to geotiffs and sends it to geoserver?
(defn process-requests! [{:keys [host port]}]
  (go (loop [{:keys [fire-name response-host response-port] :as message} (<! job-queue)]
        (<! (timeout 500))
        (println "Message:" message)
        (sockets/send-to-server! response-host
                                 (val->int response-port)
                                 (json/write-str {:fire-name     fire-name
                                                  :response-host host
                                                  :response-port port
                                                  :status        0}
                                                 :key-fn (comp kebab->camel name)))
        (recur (<! job-queue)))))

(defn handler [msg]
  (go
    (log-str "Request: " msg)
    (if-let [request (json/read-str msg :key-fn (comp keyword camel->kebab))]
      (>! job-queue request)
      (log-str "  -> Invalid JSON"))))
>>>>>>> 601d2bc8

(defn stop-server! []
  (sockets/stop-server!))

(defn start-server! [& args]
  (let [{:keys [options summary errors]} (parse-opts args cli-options)]
    (if (or (seq errors) (empty? options))
      (do
        (when (seq errors)
          (run! println errors)
          (newline))
        (println (str "Usage:\n" summary)))
      (let [port   (:port options)
            config (edn/read-string (slurp (:config options)))]
        (println (format "Running server on port %s" port))
        (sockets/start-server! port handler)
        (process-requests! config options)))))

(def -main start-server!)<|MERGE_RESOLUTION|>--- conflicted
+++ resolved
@@ -7,12 +7,9 @@
             [clojure.string          :as str]
             [clojure.tools.cli       :refer [parse-opts]]
             [gridfire.simple-sockets :as sockets]
-<<<<<<< HEAD
+            [triangulum.logging      :refer [log-str]]
             [triangulum.utils        :refer [parse-as-sh-cmd]])
   (:import java.util.TimeZone))
-=======
-            [triangulum.logging     :refer [log-str]]))
->>>>>>> 601d2bc8
 
 ;;-----------------------------------------------------------------------------
 ;; Utils
@@ -88,45 +85,9 @@
                 (format "tar -xvf %s -C %s" (str file-name ".tar") data-dir))))
 
 (defn process-requests! [config {:keys [host port]}]
-  (go (loop [msg (<! job-queue)]
+  (go (loop [{:keys [response-host response-port fire-name] :as request} (<! job-queue)]
         (<! (timeout 500))
-        (let [request (json/read-str msg :key-fn (comp keyword camel->kebab))]
-          (println "Message:" request)
-          (unzip-tar config request)
-          (sockets/send-to-server! (:response-host request)
-                                   (val->int (:response-port request))
-                                   (json/write-str {:fire-name     (:fire-name request)
-                                                    :response-host host
-                                                    :response-port port
-                                                    :status        0}
-                                                   :key-fn (comp kebab->camel name))))
-        (recur (<! job-queue)))))
-
-(defn handler [msg]
-  (go (>! job-queue msg)))
-
-(def cli-options
-  [["-p" "--port PORT" "Port number"
-    :default 31337
-    :parse-fn #(if (int? %) % (Integer/parseInt %))
-    :validate [#(< 0 % 0x10000) "Must be a number between 0 and 65536"]]
-
-   ["-h" "--host HOST" "Host domain name"
-    :default "gridfire.pyregence.org"]
-
-<<<<<<< HEAD
-   ["-c" "--config CONFIG" "Server config file"
-    :missing "You must provide a server config edn"]])
-=======
-;; TODO This process should, after receiving response from pyergence server needs to:
-;; unzip tar file in incoming and put into data folder
-;; run gridfire.config/write-config to convert elmfire.data -> gridfire.edn
-;; run gridfire simulation with gridfire.edn
-;; run postprocess.sh to convert binary files to geotiffs and sends it to geoserver?
-(defn process-requests! [{:keys [host port]}]
-  (go (loop [{:keys [fire-name response-host response-port] :as message} (<! job-queue)]
-        (<! (timeout 500))
-        (println "Message:" message)
+        (unzip-tar config request)
         (sockets/send-to-server! response-host
                                  (val->int response-port)
                                  (json/write-str {:fire-name     fire-name
@@ -142,7 +103,18 @@
     (if-let [request (json/read-str msg :key-fn (comp keyword camel->kebab))]
       (>! job-queue request)
       (log-str "  -> Invalid JSON"))))
->>>>>>> 601d2bc8
+
+(def cli-options
+  [["-p" "--port PORT" "Port number"
+    :default 31337
+    :parse-fn #(if (int? %) % (Integer/parseInt %))
+    :validate [#(< 0 % 0x10000) "Must be a number between 0 and 65536"]]
+
+   ["-h" "--host HOST" "Host domain name"
+    :default "gridfire.pyregence.org"]
+
+   ["-c" "--config CONFIG" "Server config file"
+    :missing "You must provide a server config edn"]])
 
 (defn stop-server! []
   (sockets/stop-server!))

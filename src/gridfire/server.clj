(ns gridfire.server
  (:require [clojure.core.async      :refer [<! >! chan go timeout]]
            [clojure.data.json       :as json]
            [clojure.edn             :as edn]
            [clojure.java.io         :as io]
            [clojure.java.shell      :as sh]
            [clojure.string          :as str]
            [clojure.tools.cli       :refer [parse-opts]]
            [gridfire.simple-sockets :as sockets]
<<<<<<< HEAD
            [gridfire.config         :as config]
=======
            [gridfire.utils.server   :refer [nil-on-error]]
>>>>>>> 57ef720c
            [triangulum.logging      :refer [log-str]]
            [triangulum.utils        :refer [parse-as-sh-cmd]])
  (:import java.util.TimeZone))

;;-----------------------------------------------------------------------------
;; Utils
;;-----------------------------------------------------------------------------

;; TODO remove when code is in triangulum
(defn camel->kebab
  "Converts camelString to kebab-string"
  [camel-string]
  (as-> camel-string s
    (str/split s #"(?<=[a-z])(?=[A-Z])")
    (map str/lower-case s)
    (str/join "-" s)))

;; TODO remove when code is in triangulum
(defn kebab->camel
  "Converts kebab-string to camelString."
  [kebab-string]
  (let [words (-> kebab-string
                  (str/lower-case)
                  (str/replace #"^[^a-z_$]|[^\w-]" "")
                  (str/split #"-"))]
    (->> (map str/capitalize (rest words))
         (cons (first words))
         (str/join ""))))

;; TODO remove when code is in triangulum
(defn val->int
  ([val]
   (val->int val (int -1)))
  ([val default]
   (cond
     (instance? Integer val) val
     (number? val)           (int val)
     :else                   (try
                               (Integer/parseInt val)
                               (catch Exception _ (int default))))))

(defn convert-date-string [date-str]
  (let [in-format  (java.text.SimpleDateFormat. "yyyy-MM-dd HH:mm zzz")
        out-format (doto (java.text.SimpleDateFormat. "yyyyMMdd_HHmmss")
                     (.setTimeZone (TimeZone/getTimeZone "UTC")))]
    (->> date-str
         (.parse in-format)
         (.format out-format))))

;; TODO remove when code is in triangulum
(defn sh-wrapper [dir env & commands]
  (let [path-env (System/getenv "PATH")]
    (io/make-parents (str dir "/dummy"))
    (sh/with-sh-dir dir
      (sh/with-sh-env (merge {:PATH path-env} env)
        (doseq [cmd commands]
          (let [{:keys [exit err]} (apply sh/sh (parse-as-sh-cmd cmd))]
            (when-not (= 0 exit)
              (throw (ex-info err {})))))))))

;;-----------------------------------------------------------------------------
;; Main
;;-----------------------------------------------------------------------------

(defonce job-queue (chan 10))

(defn- build-file-name [fire-name ignition-time]
  (str/join "_" [fire-name (convert-date-string ignition-time) "001"]))

(defn- unzip-tar
  "Unzips tar file and returns file path to the extracted folder"
  [{:keys [data-dir incoming-dir]} {:keys [fire-name ignition-time]}]
  (let [file-name (build-file-name fire-name ignition-time)]
    (sh-wrapper incoming-dir
                {}
                (format "tar -xvf %s -C %s" (str file-name ".tar") data-dir))
    (str/join "/" [data-dir file-name])))

(defn process-requests! [config {:keys [host port]}]
  (go (loop [{:keys [response-host response-port fire-name] :as request} (<! job-queue)]
        (<! (timeout 500))
        (let [input-deck-path (unzip-tar config request)]
          (config/convert-config! "-c" (str input-deck-path "/elmfire.data")))
        (sockets/send-to-server! response-host
                                 (val->int response-port)
                                 (json/write-str {:fire-name     fire-name
                                                  :response-host host
                                                  :response-port port
                                                  :status        0}
                                                 :key-fn (comp kebab->camel name)))
        (recur (<! job-queue)))))

(defn handler [msg]
  (go
    (log-str "Request: " msg)
    (if-let [request (nil-on-error (json/read-str msg :key-fn (comp keyword camel->kebab)))]
      (>! job-queue request)
      (log-str "  -> Invalid JSON"))))

(def cli-options
  [["-p" "--port PORT" "Port number"
    :default 31337
    :parse-fn #(if (int? %) % (Integer/parseInt %))
    :validate [#(< 0 % 0x10000) "Must be a number between 0 and 65536"]]

   ["-h" "--host HOST" "Host domain name"
    :default "gridfire.pyregence.org"]

   ["-c" "--config CONFIG" "Server config file"
    :missing "You must provide a server config edn"]])

(defn stop-server! []
  (sockets/stop-server!))

(defn start-server! [& args]
  (let [{:keys [options summary errors]} (parse-opts args cli-options)]
    (if (or (seq errors) (empty? options))
      (do
        (when (seq errors)
          (run! println errors)
          (newline))
        (println (str "Usage:\n" summary)))
      (let [port   (:port options)
            config (edn/read-string (slurp (:config options)))]
        (println (format "Running server on port %s" port))
        (sockets/start-server! port handler)
        (process-requests! config options)))))

(def -main start-server!)<|MERGE_RESOLUTION|>--- conflicted
+++ resolved
@@ -7,11 +7,8 @@
             [clojure.string          :as str]
             [clojure.tools.cli       :refer [parse-opts]]
             [gridfire.simple-sockets :as sockets]
-<<<<<<< HEAD
             [gridfire.config         :as config]
-=======
             [gridfire.utils.server   :refer [nil-on-error]]
->>>>>>> 57ef720c
             [triangulum.logging      :refer [log-str]]
             [triangulum.utils        :refer [parse-as-sh-cmd]])
   (:import java.util.TimeZone))

(ns gridfire.server
  "For exposing GridFire through a socket server, making it act as a worker process behind a job queue,
  which sends notifications to the client as the handling progresses.

  This is an in-process (not distributed), singleton (its state is namespace-anchored, being held in Vars),
  single-threaded server, which implies some usage limitations (you can't have several servers in the same JVM,
  there's no resilience to JVM crashes, and you can't scale out to several worker processes behind the job queue.)"
  (:require [clojure.core.async           :refer [>!! alts!! chan thread]]
            [clojure.data.json            :as json]
            [clojure.java.io              :as io]
            [clojure.java.shell           :as sh]
            [clojure.spec.alpha           :as spec]
            [clojure.string               :as str]
            [gridfire.active-fire-watcher :as active-fire-watcher]
            [gridfire.conversion          :refer [convert-date-string camel->kebab kebab->camel]]
            [gridfire.core                :as gridfire]
            [gridfire.simple-sockets      :as sockets]
            [gridfire.spec.server         :as server-spec]
            [gridfire.utils.server        :refer [nil-on-error throw-message]]
            [triangulum.logging           :refer [log log-str set-log-path!]]
            [triangulum.utils             :refer [parse-as-sh-cmd]]))

(set! *unchecked-math* :warn-on-boxed)

;;=============================================================================
;; Request/Response Functions
;;=============================================================================

(def date-from-format "yyyy-MM-dd HH:mm zzz")
(def date-to-format   "yyyyMMdd_HHmmss")

(defn- build-geosync-request [{:keys [fire-name ignition-time] :as _request} {:keys [host port] :as _config}]
  (let [timestamp (convert-date-string ignition-time date-from-format date-to-format)]
    (json/write-str
     {"action"             "add"
      "dataDir"            (format "/var/www/html/fire_spread_forecast/%s/%s" fire-name timestamp)
      "geoserverWorkspace" (format "fire-spread-forecast_%s_%s" fire-name timestamp)
      "responseHost"       host
      "responsePort"       port})))

;; FIXME: Pass the geosync-server-config values in through gridfire.cli rather than hardcoding them.
(defn- send-geosync-request! [request config]
  (let [geosync-server-config {:response-host "data.pyregence.org" :response-port 31337}]
    (when (spec/valid? ::server-spec/gridfire-server-response-minimal geosync-server-config)
      (sockets/send-to-server! (:response-host geosync-server-config)
                               (:response-port geosync-server-config)
                               (build-geosync-request request config)))))

(defn- build-gridfire-response [request {:keys [host port] :as _config} status status-msg]
  (json/write-str (merge request
                         {:status        status
                          :message       status-msg
                          :response-host host
                          :response-port port})
                  :key-fn (comp kebab->camel name)))

(defn- send-gridfire-response! [{:keys [response-host response-port] :as request} config status status-msg]
  (when (spec/valid? ::server-spec/gridfire-server-response-minimal request)
    (sockets/send-to-server! response-host
                             response-port
                             (build-gridfire-response request config status status-msg))))

;;=============================================================================
;; Shell Commands
;;=============================================================================

(def path-env (System/getenv "PATH"))

(defn- sh-wrapper [dir env verbose & commands]
  (sh/with-sh-dir dir
    (sh/with-sh-env (merge {:PATH path-env} env)
      (reduce (fn [acc cmd]
                (let [{:keys [out err]} (apply sh/sh (parse-as-sh-cmd cmd))]
                  (str acc (when verbose out) err)))
              ""
              commands))))

;;=============================================================================
;; Request Processing Functions
;;=============================================================================

(defn- run-post-process-scripts! [request config output-dir]
  (log-str "Running post-process scripts.")
  (let [commands [["./elmfire_post.sh" "Running elmfire_post."]
                  ["./make_tifs.sh" "Creating GeoTIFFs."]
                  ["./build_geoserver_directory.sh"]
                  ["./upload_tarball.sh"]
                  ["./cleanup.sh"]]]
    (doseq [[cmd response-msg] commands]
      (when response-msg
        (send-gridfire-response! request config 2 response-msg))
      (-> (sh-wrapper output-dir {} true cmd)
          (log :truncate? false :newline? false)))))

(defn- copy-post-process-scripts! [from-dir to-dir]
  (log-str "Copying post-process scripts into " to-dir)
  (sh-wrapper from-dir
              {}
              false
              (str "cp resources/elmfire_post.sh " to-dir)
              (str "cp resources/make_tifs.sh " to-dir)
              (str "cp resources/build_geoserver_directory.sh " to-dir)
              (str "cp resources/upload_tarball.sh " to-dir)
              (str "cp resources/cleanup.sh " to-dir)))

(defn- build-file-name [fire-name ignition-time]
  (str/join "_" [fire-name (convert-date-string ignition-time date-from-format date-to-format) "001"]))

(defn- unzip-tar!
  "Unzips a tar file and returns the file path to the extracted folder."
  [{:keys [fire-name ignition-time type] :as _request} {:keys [data-dir incoming-dir active-fire-dir] :as _config}]
  (let [file-name (build-file-name fire-name ignition-time)]
    (log-str "Unzipping input deck: " file-name)
    (sh-wrapper (if (= type :active-fire) active-fire-dir incoming-dir)
                {}
                false
                (format "tar -xf %s -C %s --one-top-level" (str file-name ".tar") data-dir))
    (.getPath (io/file data-dir file-name))))

<<<<<<< HEAD
;;TODO Try babashka's pod protocol to see if it's faster than shelling out.
(defn- process-request! [request {:keys [software-dir override-config] :as config}]
=======
;; TODO: Remove gridfire.config from the code base and use resources/elm_to_grid.clj instead.
;;       Try babashka's pod protocol to see if it's faster than shelling out.
(defn- process-request!
  "Runs the requested simulation using the supplied config.

  WARNING: because each simulation requires exclusive access to various resources (e.g all the processors),
  do not make several parallel calls to this function."
  [request {:keys [software-dir override-config] :as config}]
>>>>>>> cfb42641
  (try
    (let [input-deck-path     (unzip-tar! request config)
          elmfire-data-file   (.getPath (io/file input-deck-path "elmfire.data"))
          gridfire-edn-file   (.getPath (io/file input-deck-path "gridfire.edn"))
          gridfire-output-dir (.getPath (io/file input-deck-path "outputs"))
          {:keys [err out]}   (if override-config
                                (sh/sh "resources/elm_to_grid.clj" "-e" elmfire-data-file "-o" override-config)
                                (sh/sh "resources/elm_to_grid.clj" "-e" elmfire-data-file))]
      (if err
        (log-str out "\n" err)
        (log-str out))
      (send-gridfire-response! request config 2 "Running simulation.")
      (if (gridfire/process-config-file! gridfire-edn-file) ; Returns true on success
        (do (copy-post-process-scripts! software-dir gridfire-output-dir)
            (run-post-process-scripts! request config gridfire-output-dir)
            (sh/sh "rm" "-rf" (.getAbsolutePath (io/file input-deck-path)))
            [0 "Successful run! Results uploaded to GeoServer!"])
        (throw-message "Simulation failed. No results uploaded to GeoServer.")))
    (catch Exception e
      [1 (str "Processing error: " (ex-message e))])))

;;=============================================================================
;; Job Queue Management
;;=============================================================================

(defonce *job-queue-size      (atom 0))
(defonce *stand-by-queue-size (atom 0))

(defonce =job-queue=
         (chan 10 (map (fn [x]
                         (swap! *job-queue-size inc)
                         (delay (swap! *job-queue-size dec) x)))))

(defonce =stand-by-queue=
         (chan 10 (map (fn [x]
                         (swap! *stand-by-queue-size inc)
                         (delay (swap! *stand-by-queue-size dec) x)))))

(defonce *server-running? (atom false))

(defn- process-requests-loop!
  "Starts a logical process which listens to queued requests and processes them.

  Requests are processed in order of priority, then FIFO.

  Returns a core.async channel which will close when the server is stopped."
  [config]
  (reset! *server-running? true)
  (thread
    (loop [request @(first (alts!! [=job-queue= =stand-by-queue=] :priority true))]
      (log-str "Processing request: " request)
      (let [[status status-msg] (process-request! request config)]
        (log-str "-> " status-msg)
        (if (= (:type request) :active-fire)
          (send-geosync-request! request config)
          (send-gridfire-response! request config status status-msg)))
      (when @*server-running?
        (recur @(first (alts!! [=job-queue= =stand-by-queue=] :priority true)))))))

(defn- maybe-add-to-queue! [request]
<<<<<<< HEAD
  (go
   (try
     (if (spec/valid? ::server-spec/gridfire-server-request request)
       (do (>! job-queue request)
           [2 (format "Added to job queue. You are number %d in line." @job-queue-size)])
       [1 (str "Invalid request: " (spec/explain-str ::server-spec/gridfire-server-request request))])
     (catch AssertionError _
       [1 "Job queue limit exceeded! Dropping request!"])
     (catch Exception e
       [1 (str "Validation error: " (ex-message e))]))))
=======
  (try
    (if (spec/valid? ::server-spec/gridfire-server-request request)
      (do (>!! =job-queue= request)
          [2 (format "Added to job queue. You are number %d in line." @*job-queue-size)])
      [1 (str "Invalid request: " (spec/explain-str ::server-spec/gridfire-server-request request))])
    (catch AssertionError _
      [1 "Job queue limit exceeded! Dropping request!"])
    (catch Exception e
      [1 (str "Validation error: " (ex-message e))])))
>>>>>>> cfb42641

(defn- parse-request-msg
  "Parses the given JSON-encoded request message, returning a request map (or nil in case of invalid JSON)."
  [request-msg]
  (-> request-msg
      (json/read-str :key-fn (comp keyword camel->kebab))
      (nil-on-error)))

;; Logically speaking, this function does (process-request! (parse-request-msg request-msg) config).
;; However, in order to both limit the load and send progress-notification responses before completion,
;; the handling goes through various queues and worker threads.
(defn- schedule-handling! [config request-msg]
  (thread
    (log-str "Request: " request-msg)
    (if-let [request (parse-request-msg request-msg)]
      (let [[status status-msg] (maybe-add-to-queue! request)]
        (log-str "-> " status-msg)
        (send-gridfire-response! request config status status-msg))
      (log-str "-> Invalid JSON"))))

;;=============================================================================
;; Start/Stop Servers
;;=============================================================================

(defn start-server! [{:keys [log-dir port] :as config}]
  (when log-dir (set-log-path! log-dir))
  (log-str "Running server on port " port)
  (active-fire-watcher/start! config =stand-by-queue=)
  (sockets/start-server! port (fn [request-msg] (schedule-handling! config request-msg)))
  (process-requests-loop! config))

(defn stop-server! []
  (reset! *server-running? false)
  (sockets/stop-server!)
  (active-fire-watcher/stop!))<|MERGE_RESOLUTION|>--- conflicted
+++ resolved
@@ -117,19 +117,13 @@
                 (format "tar -xf %s -C %s --one-top-level" (str file-name ".tar") data-dir))
     (.getPath (io/file data-dir file-name))))
 
-<<<<<<< HEAD
 ;;TODO Try babashka's pod protocol to see if it's faster than shelling out.
-(defn- process-request! [request {:keys [software-dir override-config] :as config}]
-=======
-;; TODO: Remove gridfire.config from the code base and use resources/elm_to_grid.clj instead.
-;;       Try babashka's pod protocol to see if it's faster than shelling out.
 (defn- process-request!
   "Runs the requested simulation using the supplied config.
 
   WARNING: because each simulation requires exclusive access to various resources (e.g all the processors),
   do not make several parallel calls to this function."
   [request {:keys [software-dir override-config] :as config}]
->>>>>>> cfb42641
   (try
     (let [input-deck-path     (unzip-tar! request config)
           elmfire-data-file   (.getPath (io/file input-deck-path "elmfire.data"))
@@ -190,18 +184,6 @@
         (recur @(first (alts!! [=job-queue= =stand-by-queue=] :priority true)))))))
 
 (defn- maybe-add-to-queue! [request]
-<<<<<<< HEAD
-  (go
-   (try
-     (if (spec/valid? ::server-spec/gridfire-server-request request)
-       (do (>! job-queue request)
-           [2 (format "Added to job queue. You are number %d in line." @job-queue-size)])
-       [1 (str "Invalid request: " (spec/explain-str ::server-spec/gridfire-server-request request))])
-     (catch AssertionError _
-       [1 "Job queue limit exceeded! Dropping request!"])
-     (catch Exception e
-       [1 (str "Validation error: " (ex-message e))]))))
-=======
   (try
     (if (spec/valid? ::server-spec/gridfire-server-request request)
       (do (>!! =job-queue= request)
@@ -211,7 +193,6 @@
       [1 "Job queue limit exceeded! Dropping request!"])
     (catch Exception e
       [1 (str "Validation error: " (ex-message e))])))
->>>>>>> cfb42641
 
 (defn- parse-request-msg
   "Parses the given JSON-encoded request message, returning a request map (or nil in case of invalid JSON)."

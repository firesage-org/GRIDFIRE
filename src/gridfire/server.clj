(ns gridfire.server
  "For exposing GridFire through a socket server, making it act as a worker process behind a job queue,
  which sends notifications to the client as the handling progresses.

  This is an in-process (not distributed), singleton (its state is namespace-anchored, being held in Vars),
  single-threaded server, which implies some usage limitations (you can't have several servers in the same JVM,
  there's no resilience to JVM crashes, and you can't scale out to several worker processes behind the job queue.)"
  (:require [clojure.core.async           :refer [>!! alts!! chan thread]]
            [clojure.data.json            :as json]
            [clojure.edn                  :as edn]
            [clojure.java.io              :as io]
            [clojure.java.shell           :as sh]
            [clojure.pprint               :refer [pprint]]
            [clojure.spec.alpha           :as spec]
            [clojure.string               :as str]
            [gridfire.active-fire-watcher :as active-fire-watcher]
            [gridfire.conversion          :refer [convert-date-string camel->kebab kebab->camel]]
            [gridfire.core                :as gridfire]
            [gridfire.simple-sockets      :as sockets]
            [gridfire.spec.server         :as server-spec]
            [gridfire.utils.server        :refer [nil-on-error throw-message]]
            [triangulum.logging           :refer [log log-str set-log-path!]]
            [triangulum.utils             :refer [parse-as-sh-cmd]])
  (:import java.text.SimpleDateFormat
           java.util.Calendar
           java.util.TimeZone))

(set! *unchecked-math* :warn-on-boxed)

;;=============================================================================
;; Request/Response Functions
;;=============================================================================

(def date-from-format "yyyy-MM-dd HH:mm zzz")
(def date-to-format   "yyyyMMdd_HHmmss")

<<<<<<< HEAD
(defn- build-geosync-request [{:keys [fire-name ignition-time] :as _request} {:keys [geosync-data-dir] :as _config}]
=======
(defn- build-geosync-request [{:keys [fire-name ignition-time] :as _request} {:keys [host] :as _config}]
>>>>>>> 626d32c3
  (let [timestamp (convert-date-string ignition-time date-from-format date-to-format)]
    (json/write-str
     {"action"             "add"
      "dataDir"            (format "%s/%s/%s" geosync-data-dir fire-name timestamp)
      "geoserverWorkspace" (format "fire-spread-forecast_%s_%s" fire-name timestamp)
<<<<<<< HEAD
      "responseHost"       "some.dead.org"
      "responsePort"       12345})))

(defn- send-geosync-request! [request {:keys [geosync-host geosync-port] :as _config}]
  (sockets/send-to-server! geosync-host
                           geosync-port
                           (build-geosync-request request _config)))
=======
      "responseHost"       host
      "responsePort"       5555})))

;; FIXME: Pass the geosync-server-config values in through gridfire.cli rather than hardcoding them.
(defn- send-geosync-request! [request config]
  (let [geosync-server-config {:response-host "data.pyregence.org" :response-port 31337}]
    (when (spec/valid? ::server-spec/gridfire-server-response-minimal geosync-server-config)
      (sockets/send-to-server! (:response-host geosync-server-config)
                               (:response-port geosync-server-config)
                               (build-geosync-request request config)))))
>>>>>>> 626d32c3

(defn- build-gridfire-response [request {:keys [host port] :as _config} status status-msg]
  (json/write-str (merge request
                         {:status        status
                          :message       status-msg
                          :response-host host
                          :response-port port})
                  :key-fn (comp kebab->camel name)))

(defn- send-gridfire-response! [{:keys [response-host response-port] :as request} config status status-msg]
  (when (spec/valid? ::server-spec/gridfire-server-response-minimal request)
    (sockets/send-to-server! response-host
                             response-port
                             (build-gridfire-response request config status status-msg))))

;;=============================================================================
;; Process override-config
;;=============================================================================

(defn- add-ignition-start-timestamp [config ignition-date-time]
  (assoc config :ignition-start-timestamp ignition-date-time))

(defn- calc-weather-start-timestamp [ignition-date-time]
  (doto (Calendar/getInstance (TimeZone/getTimeZone "UTC"))
    (.setTime ignition-date-time)
    (.set Calendar/MINUTE 0)))

(defn- add-weather-start-timestamp [config ignition-date-time]
  (assoc config :weather-start-timestamp (calc-weather-start-timestamp ignition-date-time)))

(defn- write-config! [output-file config]
  (log-str "Writing to config file: " output-file)
  (with-open [writer (io/writer output-file)]
    (pprint config writer)))

(defn- process-override-config! [{:keys [ignition-time] :as _request} file]
  (let [formatter          (SimpleDateFormat. "yyyy-MM-dd HH:mm zzz")
        ignition-date-time (.parse formatter ignition-time)
        config             (edn/read-string (slurp file))]
    (write-config! file
                   (-> config
                       (add-ignition-start-timestamp ignition-date-time)
                       (add-weather-start-timestamp ignition-date-time)))))

;;=============================================================================
;; Shell Commands
;;=============================================================================

(def path-env (System/getenv "PATH"))

(defn- sh-wrapper [dir env verbose & commands]
  (sh/with-sh-dir dir
    (sh/with-sh-env (merge {:PATH path-env} env)
      (reduce (fn [acc cmd]
                (let [{:keys [out err]} (apply sh/sh (parse-as-sh-cmd cmd))]
                  (str acc (when verbose out) err)))
              ""
              commands))))

;;=============================================================================
;; Request Processing Functions
;;=============================================================================

(defn- run-post-process-scripts! [request config output-dir]
  (log-str "Running post-process scripts.")
  (let [commands [["./elmfire_post.sh" "Running elmfire_post."]
                  ["./make_tifs.sh" "Creating GeoTIFFs."]
                  ["./build_geoserver_directory.sh"]
                  ["./upload_tarball.sh"]
                  ["./cleanup.sh"]]]
    (doseq [[cmd response-msg] commands]
      (when response-msg
        (send-gridfire-response! request config 2 response-msg))
      (-> (sh-wrapper output-dir {} true cmd)
          (log :truncate? false :newline? false)))))

(defn- copy-post-process-scripts! [from-dir to-dir]
  (log-str "Copying post-process scripts into " to-dir)
  (sh-wrapper from-dir
              {}
              false
              (str "cp resources/elmfire_post.sh " to-dir)
              (str "cp resources/make_tifs.sh " to-dir)
              (str "cp resources/build_geoserver_directory.sh " to-dir)
              (str "cp resources/upload_tarball.sh " to-dir)
              (str "cp resources/cleanup.sh " to-dir)))

(defn- build-file-name [fire-name ignition-time]
  (str/join "_" [fire-name (convert-date-string ignition-time date-from-format date-to-format) "001"]))

(defn- unzip-tar!
  "Unzips a tar file and returns the file path to the extracted folder."
  [{:keys [fire-name ignition-time type] :as _request} {:keys [data-dir incoming-dir active-fire-dir] :as _config}]
  (let [file-name (build-file-name fire-name ignition-time)]
    (log-str "Unzipping input deck: " file-name)
    (sh-wrapper (if (= type :active-fire) active-fire-dir incoming-dir)
                {}
                false
                (format "tar -xf %s -C %s --one-top-level" (str file-name ".tar") data-dir))
    (.getPath (io/file data-dir file-name))))

;;TODO Try babashka's pod protocol to see if it's faster than shelling out.
(defn- process-request!
  "Runs the requested simulation using the supplied config.

  WARNING: because each simulation requires exclusive access to various resources (e.g all the processors),
  do not make several parallel calls to this function."
  [request {:keys [software-dir override-config] :as config}]
  (try
    (let [input-deck-path     (unzip-tar! request config)
          elmfire-data-file   (.getPath (io/file input-deck-path "elmfire.data"))
          gridfire-edn-file   (.getPath (io/file input-deck-path "gridfire.edn"))
          gridfire-output-dir (.getPath (io/file input-deck-path "outputs"))
          {:keys [err out]}   (if override-config
                                (do
                                  (process-override-config! request override-config)
                                  (sh/sh "resources/elm_to_grid.clj" "-e" elmfire-data-file "-o" override-config))
                                (sh/sh "resources/elm_to_grid.clj" "-e" elmfire-data-file))]
      (if err
        (log-str out "\n" err)
        (log-str out))
      (send-gridfire-response! request config 2 "Running simulation.")
      (if (gridfire/process-config-file! gridfire-edn-file) ; Returns true on success
        (do (copy-post-process-scripts! software-dir gridfire-output-dir)
            (run-post-process-scripts! request config gridfire-output-dir)
            (sh/sh "rm" "-rf" (.getAbsolutePath (io/file input-deck-path)))
            [0 "Successful run! Results uploaded to GeoServer!"])
        (throw-message "Simulation failed. No results uploaded to GeoServer.")))
    (catch Exception e
      [1 (str "Processing error: " (ex-message e))])))

;;=============================================================================
;; Job Queue Management
;;=============================================================================

(defonce *job-queue-size      (atom 0))
(defonce *stand-by-queue-size (atom 0))

(defonce =job-queue=
         (chan 10 (map (fn [x]
                         (swap! *job-queue-size inc)
                         (delay (swap! *job-queue-size dec) x)))))

(defonce =stand-by-queue=
         (chan 10 (map (fn [x]
                         (swap! *stand-by-queue-size inc)
                         (delay (swap! *stand-by-queue-size dec) x)))))

(defonce *server-running? (atom false))

(defn- process-requests-loop!
  "Starts a logical process which listens to queued requests and processes them.

  Requests are processed in order of priority, then FIFO.

  Returns a core.async channel which will close when the server is stopped."
  [config]
  (reset! *server-running? true)
  (thread
    (loop [request @(first (alts!! [=job-queue= =stand-by-queue=] :priority true))]
      (log-str "Processing request: " request)
      (let [[status status-msg] (process-request! request config)]
        (log-str "-> " status-msg)
        (if (= (:type request) :active-fire)
          (send-geosync-request! request config)
          (send-gridfire-response! request config status status-msg)))
      (when @*server-running?
        (recur @(first (alts!! [=job-queue= =stand-by-queue=] :priority true)))))))

(defn- maybe-add-to-queue! [request]
  (try
    (if (spec/valid? ::server-spec/gridfire-server-request request)
      (do (>!! =job-queue= request)
          [2 (format "Added to job queue. You are number %d in line." @*job-queue-size)])
      [1 (str "Invalid request: " (spec/explain-str ::server-spec/gridfire-server-request request))])
    (catch AssertionError _
      [1 "Job queue limit exceeded! Dropping request!"])
    (catch Exception e
      [1 (str "Validation error: " (ex-message e))])))

(defn- parse-request-msg
  "Parses the given JSON-encoded request message, returning a request map (or nil in case of invalid JSON)."
  [request-msg]
  (-> request-msg
      (json/read-str :key-fn (comp keyword camel->kebab))
      (nil-on-error)))

;; Logically speaking, this function does (process-request! (parse-request-msg request-msg) config).
;; However, in order to both limit the load and send progress-notification responses before completion,
;; the handling goes through various queues and worker threads.
(defn- schedule-handling! [config request-msg]
  (thread
    (log-str "Request: " request-msg)
    (if-let [request (parse-request-msg request-msg)]
      (let [[status status-msg] (maybe-add-to-queue! request)]
        (log-str "-> " status-msg)
        (send-gridfire-response! request config status status-msg))
      (log-str "-> Invalid JSON"))))

;;=============================================================================
;; Start/Stop Servers
;;=============================================================================

(defn start-server! [{:keys [log-dir port] :as config}]
  (when log-dir (set-log-path! log-dir))
  (log-str "Running server on port " port)
  (active-fire-watcher/start! config =stand-by-queue=)
  (sockets/start-server! port (fn [request-msg] (schedule-handling! config request-msg)))
  (process-requests-loop! config))

(defn stop-server! []
  (reset! *server-running? false)
  (sockets/stop-server!)
  (active-fire-watcher/stop!))<|MERGE_RESOLUTION|>--- conflicted
+++ resolved
@@ -34,36 +34,20 @@
 (def date-from-format "yyyy-MM-dd HH:mm zzz")
 (def date-to-format   "yyyyMMdd_HHmmss")
 
-<<<<<<< HEAD
-(defn- build-geosync-request [{:keys [fire-name ignition-time] :as _request} {:keys [geosync-data-dir] :as _config}]
-=======
-(defn- build-geosync-request [{:keys [fire-name ignition-time] :as _request} {:keys [host] :as _config}]
->>>>>>> 626d32c3
+(defn- build-geosync-request [{:keys [fire-name ignition-time] :as _request}
+                              {:keys [geosync-data-dir host] :as _config}]
   (let [timestamp (convert-date-string ignition-time date-from-format date-to-format)]
     (json/write-str
      {"action"             "add"
       "dataDir"            (format "%s/%s/%s" geosync-data-dir fire-name timestamp)
       "geoserverWorkspace" (format "fire-spread-forecast_%s_%s" fire-name timestamp)
-<<<<<<< HEAD
-      "responseHost"       "some.dead.org"
-      "responsePort"       12345})))
-
-(defn- send-geosync-request! [request {:keys [geosync-host geosync-port] :as _config}]
+      "responseHost"       host
+      "responsePort"       5555})))
+
+(defn- send-geosync-request! [request {:keys [geosync-host geosync-port] :as config}]
   (sockets/send-to-server! geosync-host
                            geosync-port
-                           (build-geosync-request request _config)))
-=======
-      "responseHost"       host
-      "responsePort"       5555})))
-
-;; FIXME: Pass the geosync-server-config values in through gridfire.cli rather than hardcoding them.
-(defn- send-geosync-request! [request config]
-  (let [geosync-server-config {:response-host "data.pyregence.org" :response-port 31337}]
-    (when (spec/valid? ::server-spec/gridfire-server-response-minimal geosync-server-config)
-      (sockets/send-to-server! (:response-host geosync-server-config)
-                               (:response-port geosync-server-config)
-                               (build-geosync-request request config)))))
->>>>>>> 626d32c3
+                           (build-geosync-request request config)))
 
 (defn- build-gridfire-response [request {:keys [host port] :as _config} status status-msg]
   (json/write-str (merge request

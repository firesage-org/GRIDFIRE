;; [[file:../../org/GridFire.org::suppression][suppression]]
(ns gridfire.suppression
  "An algorithm emulating human interventions reacting to fire spread
  by suppressing ('putting out') chosen contiguous segments of the
  fire front, typically backing and flanking fires."
  (:require [gridfire.conversion :refer [cells->acres
                                         min->day
                                         percent->dec
                                         rad->deg]]))

(set! *unchecked-math* :warn-on-boxed)

(defn- combine-average ^double
  [^double avg-old ^long count-old ^double avg-new ^long count-new]
  (if (zero? (+ count-old count-new))
    0.0
    (/ (+ (* avg-old count-old)
          (* avg-new count-new))
       (+ count-old count-new))))

(defn- remove-average ^double
  [^double avg-old ^long count-old ^double avg-to-remove ^long count-of-avg-to-remove]
  (if (zero? (- count-old count-of-avg-to-remove))
    0.0
    (/ (- (* avg-old count-old) (* avg-to-remove count-of-avg-to-remove))
       (- count-old count-of-avg-to-remove))))

(defn- compute-contiguous-slices
  "Given number of cells to suppress and a map of average directional spread
  rate data with the form: angular-slice -> [average-dsr cell-count] return a
  sorted map where each map entry:

  [[`list-of-slices` `avg-dsr`] `cell-count`]

  represents a contiguous segment of the fire front, which we locate
  by `list-of-slices`, the list of successive degree slices covering
  it; `cell-count` represents the number of active perimeter cells in
  that segment, with `cell-count` no smaller than
  `num-cells-to-suppress`, but possibly bigger.

  NOTE: This constraint may be violated if a segment is adjacent to an
  already suppressed slice, in which case the segment will be included
  in the returned map even if its `cell-count` is smaller than
  `num-cells-to-suppress`.

  Note that the returned segments will tend to overlap - think of a
  sliding window of (up to `num-cells-to-suppress`) contiguous active
  cells, rotating around the centroid: the segments returned by this
  function are regular snapshots of this window."
  [^long num-cells-to-suppress angular-slice->avg-dsr+num-cells]
  (loop [sorted-contiguous-slices (sorted-map-by (fn [[_ x1] [_ x2]]
                                                   (compare x1 x2)))
         slice-data               (into [] (seq angular-slice->avg-dsr+num-cells))
         cur-contiguous-slices    []
         cur-dsr                  0.0
         cur-count                0
         left-idx                 -1
         right-idx                0]
    (cond

      (= left-idx 0)
      sorted-contiguous-slices

      ;; Do not include already suppressed regions in the longest
      ;; contiguous slice calculation.
      (let [[_ [_ cell-count]] (nth slice-data right-idx)
            cell-count         (long cell-count)]
        (and (< cur-count num-cells-to-suppress) (zero? cell-count)))
      (let [next-right-idx (if (= right-idx (dec (count slice-data)))
                             0
                             (+ right-idx 1))]
        (recur (if (seq cur-contiguous-slices)
                 (assoc sorted-contiguous-slices [cur-contiguous-slices cur-dsr] cur-count)
                 sorted-contiguous-slices)
               slice-data
               []
               0.0
               0
               (if (< right-idx left-idx) 0 next-right-idx)
               next-right-idx))

      (< cur-count num-cells-to-suppress)
      ;; expand right
      (let [[slice [avg-dsr cell-count]] (nth slice-data right-idx)
            cell-count                   (long cell-count)]
        (recur sorted-contiguous-slices
               slice-data
               (conj cur-contiguous-slices slice)
               (combine-average cur-dsr cur-count avg-dsr cell-count)
               (+ cur-count cell-count)
               left-idx
               (if (= right-idx (dec (count slice-data)))
                 0
                 (+ right-idx 1))))

      :else
      ;; shrink left
      (let [[_ [avg-dsr cell-count]] (nth slice-data (if (= -1 left-idx) 0 left-idx))
            cell-count               (long cell-count)]
        (recur (assoc sorted-contiguous-slices [cur-contiguous-slices cur-dsr] cur-count)
               slice-data
               (subvec cur-contiguous-slices 1)
               (remove-average cur-dsr cur-count avg-dsr cell-count)
               (- cur-count cell-count)
               (long
                (cond
                  (= left-idx (dec (count slice-data))) 0
                  (= -1 left-idx)                       1
                  :else                                 (+ left-idx 1)))
               right-idx)))))

(defn- compute-sub-segment
  [angular-slice->avg-dsr+num-cells slices cells-needed]
  (let [slices                           (set slices)
        angular-slice->avg-dsr+num-cells (reduce (fn [acc [slice avg-dsr+num-cells]]
                                                   (if (contains? slices slice)
                                                     (assoc acc slice avg-dsr+num-cells)
                                                     (assoc acc slice [0.0 0.0]))) ;; Needed because the segment should not be treated as circular list
                                                 (sorted-map)
                                                 angular-slice->avg-dsr+num-cells) ;; FIXME: This seems inefficient
        contiguous-slices                (compute-contiguous-slices cells-needed angular-slice->avg-dsr+num-cells)
        [[slices _] cell-count]          (first contiguous-slices)]
    [slices cell-count]))

(defn- compute-slices-to-suppress
  "Chooses slices to be suppressed, and reports the number of suppressed cells.

  Given:
  - num-cells-to-suppress: a number of cells, the suppression objective,
  - angular-slice->avg-dsr+num-cells: a map of statistics over all angular slices,

  returns a tuple [slices-to-suppress suppressed-count], in which:
  - slices-to-suppress is the set of angular slices to suppress, chosen as a tradeoff
  between contiguity, closeness to the num-cells-to-suppress objective,
  and low average spread rate.
  - suppressed-count is the number of cells in slices-to-suppress,
  which is returned to save callers the work of re-computing it.
  Warning: it may well be that suppressed-count > num-cells-to-suppress.

  This algorithm will convert `angular-slice->avg-dsr+num-cells` to a sorted map of
  `angular-slices+avg-dsr->num-cells`, representing candidate segments for suppression.
  Using this map the algorithm will collect the sequence of angular-slices
  until we have a cell-count of at least `num-cells-to-suppress`, if possible."
  [^long num-cells-to-suppress angular-slice->avg-dsr+num-cells]
  ;; NOTE this algorithm is most likely under-optimized;
  ;; having said that, it's probably not a performance bottleneck
  ;; (suppression events are typically few and far between)
  ;; and experience has shown that we'd better make this right
  ;; before making it fast.
  ;; TODO enhance performance or rethink the overall suppression algorithm.
  (letfn [(n-cells-in-slices ^long [slices]
            (transduce (map (fn n-cells-in-slice [slice]
                              (let [[_ num-cells] (get angular-slice->avg-dsr+num-cells slice)]
                                num-cells)))
                       (completing +)
                       0
                       slices))]
    (let [angular-slices+avg-dsr->num-cells (compute-contiguous-slices num-cells-to-suppress angular-slice->avg-dsr+num-cells)]
      (loop [remaining-segments angular-slices+avg-dsr->num-cells
             n-cells-needed     num-cells-to-suppress
             slices-to-suppress #{}]
        (if-some [segment (when (pos? n-cells-needed)
                            (first remaining-segments))]
          (let [[[slices _]]            segment
                yet-unsuppressed-slices (remove slices-to-suppress slices)
                n-would-be-suppressed   (long (n-cells-in-slices yet-unsuppressed-slices))]
            (if (<= n-would-be-suppressed n-cells-needed)
              (let [new-n-cells-needed     (- n-cells-needed n-would-be-suppressed)
                    new-slices-to-suppress (into slices-to-suppress yet-unsuppressed-slices)]
                (recur (rest remaining-segments)
                       new-n-cells-needed
                       new-slices-to-suppress))
              ;; this segment has more than we need, compute subsegment:
              (let [[sub-segment-slices _] (compute-sub-segment angular-slice->avg-dsr+num-cells slices n-cells-needed)
                    n-more-suppressed      (long (n-cells-in-slices (remove slices-to-suppress sub-segment-slices)))
                    new-n-cells-needed     (- n-cells-needed n-more-suppressed)
                    new-slices-to-suppress (into slices-to-suppress sub-segment-slices)]
                (recur (rest remaining-segments)
                       new-n-cells-needed
                       new-slices-to-suppress))))
          ;; no more segments needed or available, so we return:
          (let [n-suppressed (- num-cells-to-suppress n-cells-needed)]
            [slices-to-suppress n-suppressed]))))))

(defn- average
  [coll]
  (/ (double (reduce + coll)) (long (count coll))))

(defn- compute-avg-dsr
  [burn-vectors]
  (-> (reduce (fn ^double [^double acc burn-vector]
                (+ acc (double (:spread-rate burn-vector))))
              0.0
              burn-vectors)
      double
      (/ (count burn-vectors))))

(defn- compute-cell-count
  [burn-vectors]
  (count
   (into #{}
         (map (juxt :i :j))
         burn-vectors)))

(defn- compute-avg-dsr-data
  "Returns a sorted map where each map entry:

  [`angular-slice` [`directional-spread-rate` `cell-count`]]

  represents a collection of stats computed for an `angular-slice`. The
  `directional-spread-rate` is the average value among the active
  perimeter cells that fall within that slice. The `cell-count` is the
  count of those perimeter cells."
  [^double angular-slice-size slice->BurnVectors]
  (reduce (fn [acc slice]
            (let [burn-vectors (get slice->BurnVectors slice)]
              (if (seq burn-vectors)
                (assoc acc slice [(compute-avg-dsr burn-vectors) (compute-cell-count burn-vectors)])
                (assoc acc slice [0.0 0.0]))))
          (sorted-map)
          (range 0.0 (/ 360.0 angular-slice-size))))

(defn- angle-cw-from-east ^double
  [^long i1 ^long j1 ^long i0 ^long j0]
  (let [di    (- i1 i0)
        dj    (- j1 j0)
        theta (rad->deg (Math/atan2 di dj))]
    (if (neg? di)
      (+ theta 360.0)
      theta)))

(defn- nearest-angular-slice ^double
  [^double theta ^double angular-slice-size]
  (Math/floor (/ theta angular-slice-size)))

(defn- group-burn-vectors
  "Returns a map where each entry:

  [`angular-slice` [BurnVector BurnVector ...]]

  represents a collection of BurnVectors that fall within an `angular-slice`.
  The `angular-slice` is defined as the degree clockwise from EAST of the
  `centroid` cell. angular-slice 0 = East = 0.0 degrees."
  [centroid ^double angular-slice-size burn-vectors]
  (let [[i0 j0] centroid]
    (group-by (fn [burn-vector] (-> (angle-cw-from-east (:i burn-vector) (:j burn-vector) i0 j0)
                                    (nearest-angular-slice angular-slice-size)))
              burn-vectors)))

(defn- compute-centroid-cell
  "Returns [i j] that is the centroid of a given list of [i j] cells"
  [cells]
  (let [row (average (mapv #(nth % 0) cells))
        col (average (mapv #(nth % 1) cells))]
    [(long row) (long col)]))

(defn- compute-suppression-difficulty-factor ^double
  [^double sdi-sensitivity-to-difficulty ^double change-in-fraction-contained-sign-multiplier ^double mean-sdi]
  (double
   (if (>= change-in-fraction-contained-sign-multiplier 0.0)
     (Math/exp (* -1.0 sdi-sensitivity-to-difficulty mean-sdi))
     (Math/exp (* sdi-sensitivity-to-difficulty mean-sdi)))))

(defn- compute-mean-sdi ^double
  [get-suppression-difficulty-index ignited-cells]
  (/ (double
      (reduce (fn ^double [^double acc [i j]]
                (+ acc (double (get-suppression-difficulty-index i j))))
              0.0
              ignited-cells))
     (count ignited-cells)))

(defn- compute-area-growth-rate ^double
  [^double cell-size ^double suppression-dt ignited-cells-since-last-suppression]
  (/ (cells->acres cell-size (count ignited-cells-since-last-suppression))
     (min->day suppression-dt)))

(def ^:const sdi-reference-areal-growth-rate
  "[ac/day] a shape parameter for the suppression curve, the area-growth-rate A_d at which ΔC/Δt=χ in 0-SDI settings,
  in which χ is the :sdi-reference-suppression-speed parameter."
  1.0)

(defn- compute-change-in-fraction-contained-sign-multiplier ^double
  [^double sdi-containment-overwhelming-area-growth-rate ^double area-growth-rate]
  (- 1.0
     ;; Note that the following ratio is insensitive to the choice of logarithm base.
     (/ (Math/log (/ area-growth-rate
                     sdi-reference-areal-growth-rate))
        (Math/log (/ sdi-containment-overwhelming-area-growth-rate
                     sdi-reference-areal-growth-rate)))))

(defn- compute-fraction-contained-sdi
  "Compute the updated fraction contained using suppression difficulty index algorithm"
  [inputs ignited-cells-since-last-suppression ^double previous-fraction-contained]
  (let [cell-size                                     (double (:cell-size inputs))
        get-suppression-difficulty-index              (:get-suppression-difficulty-index inputs)
        suppression-dt                                (double (:suppression-dt inputs))
        sdi-containment-overwhelming-area-growth-rate (double (:sdi-containment-overwhelming-area-growth-rate inputs))
        sdi-sensitivity-to-difficulty                 (double (:sdi-sensitivity-to-difficulty inputs))
        sdi-reference-suppression-speed               (double (:sdi-reference-suppression-speed inputs))
        area-growth-rate                              (compute-area-growth-rate cell-size suppression-dt ignited-cells-since-last-suppression)
        change-in-fraction-contained-sign-multiplier  (compute-change-in-fraction-contained-sign-multiplier sdi-containment-overwhelming-area-growth-rate
                                                                                                            area-growth-rate)
        mean-sdi                                      (compute-mean-sdi get-suppression-difficulty-index ignited-cells-since-last-suppression)
        suppression-difficulty-factor                 (compute-suppression-difficulty-factor sdi-sensitivity-to-difficulty
                                                                                             change-in-fraction-contained-sign-multiplier
                                                                                             mean-sdi)
        change-in-fraction-contained                  (-> (* sdi-reference-suppression-speed
                                                             change-in-fraction-contained-sign-multiplier
                                                             suppression-difficulty-factor)
                                                          (percent->dec)
                                                          (* (min->day suppression-dt)))]
    (+ previous-fraction-contained change-in-fraction-contained)))

(defn- compute-fraction-contained-sc
  "Compute fraction contained using suppression curve algorithm"
  ^double
  [^double max-runtime-fraction ^double suppression-coefficient]
  (Math/pow (/ (* 2.0 max-runtime-fraction)
               (+ 1.0 (Math/pow max-runtime-fraction 2.0)))
            suppression-coefficient))

(defn suppress-burn-vectors
  [inputs
   max-runtime-fraction
   previous-num-perimeter-cells
   previous-suppressed-count
   burn-vectors
   ignited-cells-since-last-suppression
   previous-fraction-contained]
  (let [max-runtime-fraction         (double max-runtime-fraction)
<<<<<<< HEAD
        suppression-curve-sharpness  (:suppression-curve-sharpness inputs)
=======
        suppression-coefficient      (get-in inputs [:suppression
                                                     :suppression-coefficient])
>>>>>>> b5273ea7
        previous-num-perimeter-cells (long previous-num-perimeter-cells)
        previous-suppressed-count    (long previous-suppressed-count)
        active-perimeter-cells       (into #{}
                                           (map (juxt :i :j))
                                           burn-vectors)
        fraction-contained           (if suppression-coefficient
                                       (compute-fraction-contained-sc max-runtime-fraction
                                                                      (double suppression-coefficient))
                                       (compute-fraction-contained-sdi inputs
                                                                       ignited-cells-since-last-suppression
                                                                       previous-fraction-contained))
        num-tracked-perimeter-cells  (+ (long (count active-perimeter-cells)) previous-suppressed-count)
        num-fizzled-perimeter-cells  (max 0 (- previous-num-perimeter-cells num-tracked-perimeter-cells))
        num-perimeter-cells          (max previous-num-perimeter-cells num-tracked-perimeter-cells)
        current-suppressed-count     (+ previous-suppressed-count num-fizzled-perimeter-cells)
        next-suppressed-count        (long (* ^double fraction-contained num-perimeter-cells))
        num-cells-to-suppress        (- next-suppressed-count current-suppressed-count)]
    (if (> num-cells-to-suppress 0)
      (let [centroid-cell          (compute-centroid-cell active-perimeter-cells)
            angular-slice-size     5.0
            slice->BurnVectors     (group-burn-vectors centroid-cell angular-slice-size burn-vectors)
            [slices-to-suppress
             suppressed-count]     (->> (compute-avg-dsr-data angular-slice-size slice->BurnVectors)
                                        (compute-slices-to-suppress num-cells-to-suppress))
            slices-to-suppress-set (set slices-to-suppress)
            slices-to-keep         (remove #(contains? slices-to-suppress-set %) (keys slice->BurnVectors))
            burn-vectors-to-keep   (into []
                                         (mapcat #(get slice->BurnVectors %))
                                         slices-to-keep)]
        [burn-vectors-to-keep (+ current-suppressed-count ^long suppressed-count) num-perimeter-cells fraction-contained])
      [burn-vectors current-suppressed-count num-perimeter-cells fraction-contained])))
;; suppression ends here<|MERGE_RESOLUTION|>--- conflicted
+++ resolved
@@ -329,12 +329,7 @@
    ignited-cells-since-last-suppression
    previous-fraction-contained]
   (let [max-runtime-fraction         (double max-runtime-fraction)
-<<<<<<< HEAD
-        suppression-curve-sharpness  (:suppression-curve-sharpness inputs)
-=======
-        suppression-coefficient      (get-in inputs [:suppression
-                                                     :suppression-coefficient])
->>>>>>> b5273ea7
+        suppression-coefficient      (:suppression-coefficient inputs)
         previous-num-perimeter-cells (long previous-num-perimeter-cells)
         previous-suppressed-count    (long previous-suppressed-count)
         active-perimeter-cells       (into #{}

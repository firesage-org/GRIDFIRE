;; [[file:../../org/GridFire.org::suppression][suppression]]
(ns gridfire.suppression
  "An algorithm emulating human interventions reacting to fire spread
  by suppressing ('putting out') chosen contiguous segments of the
  fire front, typically backing and flanking fires."
  (:require [gridfire.conversion :refer [cells->acres
                                         min->day
                                         percent->dec
                                         rad->deg]]))

(set! *unchecked-math* :warn-on-boxed)

(defn- combine-average ^double
  [^double avg-old ^long count-old ^double avg-new ^long count-new]
  (if (zero? (+ count-old count-new))
    0.0
    (/ (+ (* avg-old count-old)
          (* avg-new count-new))
       (+ count-old count-new))))

(defn- remove-average ^double
  [^double avg-old ^long count-old ^double avg-to-remove ^long count-of-avg-to-remove]
  (if (zero? (- count-old count-of-avg-to-remove))
    0.0
    (/ (- (* avg-old count-old) (* avg-to-remove count-of-avg-to-remove))
       (- count-old count-of-avg-to-remove))))

(defn- compute-contiguous-slices
  "Given number of cells to suppress and a map of average directional spread
  rate data with the form: angular-slice -> [average-dsr cell-count] return a
  sorted map where each map entry:

  [[`list-of-slices` `avg-dsr`] `cell-count`]

  represents a contiguous segment of the fire front, which we locate
  by `list-of-slices`, the list of successive degree slices covering
  it; `cell-count` represents the number of active perimeter cells in
  that segment, with `cell-count` no smaller than
  `num-cells-to-suppress`, but possibly bigger.

  NOTE: This constraint may be violated if a segment is adjacent to an
  already suppressed slice, in which case the segment will be included
  in the returned map even if its `cell-count` is smaller than
  `num-cells-to-suppress`.

  Note that the returned segments will tend to overlap - think of a
  sliding window of (up to `num-cells-to-suppress`) contiguous active
  cells, rotating around the centroid: the segments returned by this
  function are regular snapshots of this window."
  [^long num-cells-to-suppress angular-slice->avg-dsr+num-cells]
  (loop [sorted-contiguous-slices (sorted-map-by (fn [[_ x1] [_ x2]]
                                                   (compare x1 x2)))
         slice-data               (into [] (seq angular-slice->avg-dsr+num-cells))
         cur-contiguous-slices    []
         cur-dsr                  0
         cur-count                0
         left-idx                 -1
         right-idx                0]
    (cond

      (= left-idx 0)
      sorted-contiguous-slices

      ;; Do not include already suppressed regions in the longest
      ;; contiguous slice calculation.
      (let [[_ [_ cell-count]] (nth slice-data right-idx)
            cell-count         (long cell-count)]
        (and (< cur-count num-cells-to-suppress) (zero? cell-count)))
      (let [next-right-idx (if (= right-idx (dec (count slice-data)))
                             0
                             (+ right-idx 1))]
        (recur (if (seq cur-contiguous-slices)
                 (assoc sorted-contiguous-slices [cur-contiguous-slices cur-dsr] cur-count)
                 sorted-contiguous-slices)
               slice-data
               []
               0
               0
               (if (< right-idx left-idx) 0 next-right-idx)
               next-right-idx))

      (< cur-count num-cells-to-suppress)
      ;; expand right
      (let [[slice [avg-dsr cell-count]] (nth slice-data right-idx)
            cell-count                   (long cell-count)]
        (recur sorted-contiguous-slices
               slice-data
               (conj cur-contiguous-slices slice)
               (combine-average cur-dsr cur-count avg-dsr cell-count)
               (+ cur-count cell-count)
               left-idx
               (if (= right-idx (dec (count slice-data)))
                 0
                 (+ right-idx 1))))

      :else
      ;; shrink left
      (let [[_ [avg-dsr cell-count]] (nth slice-data (if (= -1 left-idx) 0 left-idx))
            cell-count               (long cell-count)]
        (recur (assoc sorted-contiguous-slices [cur-contiguous-slices cur-dsr] cur-count)
               slice-data
               (subvec cur-contiguous-slices 1)
               (remove-average cur-dsr cur-count avg-dsr cell-count)
               (- cur-count cell-count)
               (long
                (cond
                  (= left-idx (dec (count slice-data))) 0
                  (= -1 left-idx)                       1
                  :else                                 (+ left-idx 1)))
               right-idx)))))

(defn- compute-sub-segment
  [angular-slice->avg-dsr+num-cells slices cells-needed]
  (let [slices                           (set slices)
        angular-slice->avg-dsr+num-cells (reduce (fn [acc [slice avg-dsr+num-cells]]
                                                   (if (contains? slices slice)
                                                     (assoc acc slice avg-dsr+num-cells)
                                                     (assoc acc slice [0.0 0.0]))) ;; Needed because the segment should not be treated as circular list
                                                 (sorted-map)
                                                 angular-slice->avg-dsr+num-cells) ;; FIXME: This seems inefficient
        contiguous-slices                (compute-contiguous-slices cells-needed angular-slice->avg-dsr+num-cells)
        [[slices _] cell-count]          (first contiguous-slices)]
    [slices cell-count]))

(defn- compute-slices-to-suppress
  "Chooses slices to be suppressed, and reports the number of suppressed cells.

  Given:
  - num-cells-to-suppress: a number of cells, the suppression objective,
  - angular-slice->avg-dsr+num-cells: a map of statistics over all angular slices,

  returns a tuple [slices-to-suppress suppressed-count], in which:
  - slices-to-suppress is the set of angular slices to suppress, chosen as a tradeoff
  between contiguity, closeness to the num-cells-to-suppress objective,
  and low average spread rate.
  - suppressed-count is the number of cells in slices-to-suppress,
  which is returned to save callers the work of re-computing it.
  Warning: it may well be that suppressed-count > num-cells-to-suppress.

  This algorithm will convert `angular-slice->avg-dsr+num-cells` to a sorted map of
  `angular-slices+avg-dsr->num-cells`, representing candidate segments for suppression.
  Using this map the algorithm will collect the sequence of angular-slices
  until we have a cell-count of at least `num-cells-to-suppress`, if possible."
  [^long num-cells-to-suppress angular-slice->avg-dsr+num-cells]
  ;; NOTE this algorithm is most likely under-optimized;
  ;; having said that, it's probably not a performance bottleneck
  ;; (suppression events are typically few and far between)
  ;; and experience has shown that we'd better make this right
  ;; before making it fast.
  ;; TODO enhance performance or rethink the overall suppression algorithm.
  (letfn [(n-cells-in-slices ^long [slices]
            (transduce
             (map (fn n-cells-in-slice [slice]
                    (let [[_ num-cells] (get angular-slice->avg-dsr+num-cells slice)]
                      num-cells)))
             (completing +)
             0
             slices))]
    (let [angular-slices+avg-dsr->num-cells (compute-contiguous-slices num-cells-to-suppress angular-slice->avg-dsr+num-cells)]
      (loop [remaining-segments angular-slices+avg-dsr->num-cells
             n-cells-needed     num-cells-to-suppress
             slices-to-suppress #{}]
        (if-some [segment (when (pos? n-cells-needed)
                            (first remaining-segments))]
          (let [[[slices _]]            segment
                yet-unsuppressed-slices (remove slices-to-suppress slices)
                n-would-be-suppressed   (long (n-cells-in-slices yet-unsuppressed-slices))]
            (if (<= n-would-be-suppressed n-cells-needed)
              (let [new-n-cells-needed     (- n-cells-needed n-would-be-suppressed)
                    new-slices-to-suppress (into slices-to-suppress yet-unsuppressed-slices)]
                (recur
                 (rest remaining-segments)
                 new-n-cells-needed
                 new-slices-to-suppress))
              ;; this segment has more than we need, compute subsegment:
              (let [[sub-segment-slices _] (compute-sub-segment angular-slice->avg-dsr+num-cells slices n-cells-needed)
                    n-more-suppressed      (long (n-cells-in-slices (remove slices-to-suppress sub-segment-slices)))
                    new-n-cells-needed     (- n-cells-needed n-more-suppressed)
                    new-slices-to-suppress (into slices-to-suppress sub-segment-slices)]
                (recur
                 (rest remaining-segments)
                 new-n-cells-needed
                 new-slices-to-suppress))))
          ;; no more segments needed or available, so we return:
          (let [n-suppressed (- num-cells-to-suppress n-cells-needed)]
            [slices-to-suppress n-suppressed]))))))

(defn- average
  [coll]
  (/ (double (reduce + coll)) (long (count coll))))

(defn- compute-avg-dsr
  [burn-vectors]
  (-> (reduce (fn ^double [^double acc burn-vector]
                (+ acc (double (:spread-rate burn-vector))))
              0.0
              burn-vectors)
      double
      (/ (count burn-vectors))))

(defn- compute-cell-count
  [burn-vectors]
  (count
   (into #{}
         (map (juxt :i :j))
         burn-vectors)))

(defn- compute-avg-dsr-data
  "Returns a sorted map where each map entry:

  [`angular-slice` [`directional-spread-rate` `cell-count`]]

  represents a collection of stats computed for an `angular-slice`. The
  `directional-spread-rate` is the average value among the active
  perimeter cells that fall within that slice. The `cell-count` is the
  count of those perimeter cells."
  [^double angular-slice-size slice->BurnVectors]
  (reduce (fn [acc slice]
            (let [burn-vectors (get slice->BurnVectors slice)]
              (if (seq burn-vectors)
                (assoc acc slice [(compute-avg-dsr burn-vectors) (compute-cell-count burn-vectors)])
                (assoc acc slice [0.0 0.0]))))
          (sorted-map)
          (range 0.0 (/ 360.0 angular-slice-size))))

(defn- angle-cw-from-east ^double
  [^long i1 ^long j1 ^long i0 ^long j0]
  (let [di    (- i1 i0)
        dj    (- j1 j0)
        theta (rad->deg (Math/atan2 di dj))]
    (if (neg? di)
      (+ theta 360.0)
      theta)))

(defn- nearest-angular-slice ^double
  [^double theta ^double angular-slice-size]
  (Math/floor (/ theta angular-slice-size)))

(defn- group-burn-vectors
  "Returns a map where each entry:

  [`angular-slice` [BurnVector BurnVector ...]]

  represents a collection of BurnVectors that fall within an `angular-slice`.
  The `angular-slice` is defined as the degree clockwise from EAST of the
  `centroid` cell. angular-slice 0 = East = 0.0 degrees."
  [centroid ^double angular-slice-size burn-vectors]
  (let [[i0 j0] centroid]
    (group-by (fn [burn-vector] (-> (angle-cw-from-east (:i burn-vector) (:j burn-vector) i0 j0)
                                    (nearest-angular-slice angular-slice-size)))
              burn-vectors)))

(defn- compute-centroid-cell
  "Returns [i j] that is the centroid of a given list of [i j] cells"
  [cells]
  (let [row (average (mapv #(nth % 0) cells))
        col (average (mapv #(nth % 1) cells))]
    [(long row) (long col)]))

(defn- compute-suppression-difficulty ^double
  [^double suppression-difficulty-index-calibration-coefficient ^double change-in-fraction-contained-sign-multiplier ^double mean-sdi]
  (double
   (if (>= change-in-fraction-contained-sign-multiplier 0.0)
     (Math/exp (* -1 suppression-difficulty-index-calibration-coefficient mean-sdi))
     (Math/exp (* suppression-difficulty-index-calibration-coefficient mean-sdi)))))

(defn- compute-mean-sdi ^double
  [get-suppression-difficutly-index ignited-cells]
  (/ (double
      (reduce (fn [^double acc [i j]]
                (+ acc (double (get-suppression-difficutly-index i j))))
              0.0
              ignited-cells))
     (count ignited-cells)))

(defn- compute-area-growth-rate ^double
  [^double cell-size ^double suppression-dt ignited-cells-since-last-suppression]
  (/ (cells->acres cell-size (count ignited-cells-since-last-suppression))
     (min->day suppression-dt)))

(defn- compute-change-in-fraction-contained-sign-multiplier ^double
  [^double area-growth-rate ^double area-growth-rate-during-no-containment]
  (- 1
     (/ (Math/log area-growth-rate)
        (Math/log area-growth-rate-during-no-containment))))

(defn- compute-fraction-contained-sdi
  "Compute fraction contained using suppression difficulty index algorithm"
  [inputs ignited-cells-since-last-suppression ^double previous-fraction-contained]
  (let [cell-size                                                           (:cell-size inputs)
        suppression                                                         (:suppression inputs)
        get-suppression-difficulty-index                                    (:get-suppression-difficulty-index inputs)
        suppression-dt                                                      (:suppression-dt suppression)
        suppression-difficulty-index-area-growth-rate-during-no-containment (double (:suppression-difficulty-index-area-growth-rate-during-no-containment suppression))
        suppression-difficulty-index-calibration-coefficient                (double (:suppression-difficulty-index-calibration-coefficient suppression))
        suppression-difficulty-index-max-containment-per-day                (double (:suppression-difficulty-index-max-containment-per-day suppression))
        area-growth-rate                                                    (compute-area-growth-rate cell-size suppression-dt ignited-cells-since-last-suppression)
        change-in-fraction-contained-sign-multiplier                        (compute-change-in-fraction-contained-sign-multiplier area-growth-rate
                                                                                                                                  suppression-difficulty-index-area-growth-rate-during-no-containment)
        mean-sdi                                                            (compute-mean-sdi get-suppression-difficulty-index ignited-cells-since-last-suppression)
        suppression-difficulty                                              (compute-suppression-difficulty suppression-difficulty-index-calibration-coefficient
                                                                                                            change-in-fraction-contained-sign-multiplier
                                                                                                            mean-sdi)
        change-in-fraction-contained                                        (-> (* suppression-difficulty-index-max-containment-per-day
                                                                                   change-in-fraction-contained-sign-multiplier
                                                                                   suppression-difficulty)
                                                                                (percent->dec)
                                                                                (* (min->day suppression-dt)))]
    (+ previous-fraction-contained change-in-fraction-contained)))

(defn- compute-fraction-contained-sc
  "Compute fraction contained using suppression curve algorithm"
  ^double
  [^double max-runtime-fraction ^double suppression-curve-calibration-coefficient]
  (Math/pow (/ (* 2.0 max-runtime-fraction)
               (+ 1.0 (Math/pow max-runtime-fraction 2.0)))
            suppression-curve-calibration-coefficient))

(defn suppress-burn-vectors
  [inputs
   max-runtime-fraction
   previous-num-perimeter-cells
   previous-suppressed-count
   burn-vectors
   ignited-cells-since-last-suppression
   previous-fraction-contained]
  (let [max-runtime-fraction                      (double max-runtime-fraction)
        suppression-curve-calibration-coefficient (get-in inputs [:suppression
                                                                  :suppression-curve-calibration-coefficient])
        previous-num-perimeter-cells              (long previous-num-perimeter-cells)
        previous-suppressed-count                 (long previous-suppressed-count)
        active-perimeter-cells                    (into #{}
                                                        (map (juxt :i :j))
                                                        burn-vectors)
        fraction-contained                        (if suppression-curve-calibration-coefficient
                                                    (compute-fraction-contained-sc max-runtime-fraction (double suppression-curve-calibration-coefficient))
                                                    (compute-fraction-contained-sdi inputs
                                                                                    ignited-cells-since-last-suppression
                                                                                    previous-fraction-contained))
        num-tracked-perimeter-cells               (+ (long (count active-perimeter-cells)) previous-suppressed-count)
        num-fizzled-perimeter-cells               (max 0 (- previous-num-perimeter-cells num-tracked-perimeter-cells))
        num-perimeter-cells                       (max previous-num-perimeter-cells num-tracked-perimeter-cells)
        current-suppressed-count                  (+ previous-suppressed-count num-fizzled-perimeter-cells)
        next-suppressed-count                     (long (* ^double fraction-contained num-perimeter-cells))
        num-cells-to-suppress                     (- next-suppressed-count current-suppressed-count)]
    (if (> num-cells-to-suppress 0)
      (let [centroid-cell          (compute-centroid-cell active-perimeter-cells)
            angular-slice-size     5.0
            slice->BurnVectors     (group-burn-vectors centroid-cell angular-slice-size burn-vectors)
            [slices-to-suppress
             suppressed-count]     (->> (compute-avg-dsr-data angular-slice-size slice->BurnVectors)
                                        (compute-slices-to-suppress num-cells-to-suppress))
            slices-to-suppress-set (set slices-to-suppress)
            slices-to-keep         (remove #(contains? slices-to-suppress-set %) (keys slice->BurnVectors))
            burn-vectors-to-keep   (into []
                                         (mapcat #(get slice->BurnVectors %))
                                         slices-to-keep)]
<<<<<<< HEAD
        [burn-vectors-to-keep (+ current-suppressed-count ^long suppressed-count) num-perimeter-cells])
      [burn-vectors current-suppressed-count num-perimeter-cells])))
;; suppression ends here
=======
        [burn-vectors-to-keep (+ current-suppressed-count ^long suppressed-count) num-perimeter-cells fraction-contained])
      [burn-vectors current-suppressed-count num-perimeter-cells fraction-contained])))
>>>>>>> 0c65c362
<|MERGE_RESOLUTION|>--- conflicted
+++ resolved
@@ -355,11 +355,6 @@
             burn-vectors-to-keep   (into []
                                          (mapcat #(get slice->BurnVectors %))
                                          slices-to-keep)]
-<<<<<<< HEAD
-        [burn-vectors-to-keep (+ current-suppressed-count ^long suppressed-count) num-perimeter-cells])
-      [burn-vectors current-suppressed-count num-perimeter-cells])))
-;; suppression ends here
-=======
         [burn-vectors-to-keep (+ current-suppressed-count ^long suppressed-count) num-perimeter-cells fraction-contained])
       [burn-vectors current-suppressed-count num-perimeter-cells fraction-contained])))
->>>>>>> 0c65c362
+;; suppression ends here
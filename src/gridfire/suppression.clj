;; [[file:../../org/GridFire.org::suppression][suppression]]
(ns gridfire.suppression
  "An algorithm emulating human interventions reacting to fire spread
  by suppressing ('putting out') chosen contiguous segments of the
  fire front, typically backing and flanking fires."
  (:require [gridfire.conversion :refer [cells->acres
                                         min->day
                                         percent->dec
                                         rad->deg]]))

(set! *unchecked-math* :warn-on-boxed)

(defn- combine-average ^double
  [^double avg-old ^long count-old ^double avg-new ^long count-new]
  (if (zero? (+ count-old count-new))
    0.0
    (/ (+ (* avg-old count-old)
          (* avg-new count-new))
       (+ count-old count-new))))

(defn- remove-average ^double
  [^double avg-old ^long count-old ^double avg-to-remove ^long count-of-avg-to-remove]
  (if (zero? (- count-old count-of-avg-to-remove))
    0.0
    (/ (- (* avg-old count-old) (* avg-to-remove count-of-avg-to-remove))
       (- count-old count-of-avg-to-remove))))

(defn- compute-contiguous-slices
  "Given number of cells to suppress and a map of average directional spread
  rate data with the form: angular-slice -> [average-dsr cell-count] return a
  sorted map where each map entry:

  [[`list-of-slices` `avg-dsr`] `cell-count`]

  represents a contiguous segment of the fire front, which we locate
  by `list-of-slices`, the list of successive degree slices covering
  it; `cell-count` represents the number of active perimeter cells in
  that segment, with `cell-count` no smaller than
  `num-cells-to-suppress`, but possibly bigger.

  NOTE: This constraint may be violated if a segment is adjacent to an
  already suppressed slice, in which case the segment will be included
  in the returned map even if its `cell-count` is smaller than
  `num-cells-to-suppress`.

  Note that the returned segments will tend to overlap - think of a
  sliding window of (up to `num-cells-to-suppress`) contiguous active
  cells, rotating around the centroid: the segments returned by this
  function are regular snapshots of this window."
  [^long num-cells-to-suppress angular-slice->avg-dsr+num-cells]
  (loop [sorted-contiguous-slices (sorted-map-by (fn [[_ x1] [_ x2]]
                                                   (compare x1 x2)))
         slice-data               (into [] (seq angular-slice->avg-dsr+num-cells))
         cur-contiguous-slices    []
         cur-dsr                  0
         cur-count                0
         left-idx                 -1
         right-idx                0]
    (cond

      (= left-idx 0)
      sorted-contiguous-slices

      ;; Do not include already suppressed regions in the longest
      ;; contiguous slice calculation.
      (let [[_ [_ cell-count]] (nth slice-data right-idx)
            cell-count         (long cell-count)]
        (and (< cur-count num-cells-to-suppress) (zero? cell-count)))
      (let [next-right-idx (if (= right-idx (dec (count slice-data)))
                             0
                             (+ right-idx 1))]
        (recur (if (seq cur-contiguous-slices)
                 (assoc sorted-contiguous-slices [cur-contiguous-slices cur-dsr] cur-count)
                 sorted-contiguous-slices)
               slice-data
               []
               0
               0
               (if (< right-idx left-idx) 0 next-right-idx)
               next-right-idx))

      (< cur-count num-cells-to-suppress)
      ;; expand right
      (let [[slice [avg-dsr cell-count]] (nth slice-data right-idx)
            cell-count                   (long cell-count)]
        (recur sorted-contiguous-slices
               slice-data
               (conj cur-contiguous-slices slice)
               (combine-average cur-dsr cur-count avg-dsr cell-count)
               (+ cur-count cell-count)
               left-idx
               (if (= right-idx (dec (count slice-data)))
                 0
                 (+ right-idx 1))))

      :else
      ;; shrink left
      (let [[_ [avg-dsr cell-count]] (nth slice-data (if (= -1 left-idx) 0 left-idx))
            cell-count               (long cell-count)]
        (recur (assoc sorted-contiguous-slices [cur-contiguous-slices cur-dsr] cur-count)
               slice-data
               (subvec cur-contiguous-slices 1)
               (remove-average cur-dsr cur-count avg-dsr cell-count)
               (- cur-count cell-count)
               (long
                (cond
                  (= left-idx (dec (count slice-data))) 0
                  (= -1 left-idx)                       1
                  :else                                 (+ left-idx 1)))
               right-idx)))))

(defn- compute-sub-segment
  [angular-slice->avg-dsr+num-cells slices cells-needed]
  (let [slices                           (set slices)
        angular-slice->avg-dsr+num-cells (reduce (fn [acc [slice avg-dsr+num-cells]]
                                                   (if (contains? slices slice)
                                                     (assoc acc slice avg-dsr+num-cells)
                                                     (assoc acc slice [0.0 0.0]))) ;; Needed because the segment should not be treated as circular list
                                                 (sorted-map)
                                                 angular-slice->avg-dsr+num-cells) ;; FIXME: This seems inefficient
        contiguous-slices                (compute-contiguous-slices cells-needed angular-slice->avg-dsr+num-cells)
        [[slices _] cell-count]          (first contiguous-slices)]
    [slices cell-count]))

(defn- compute-slices-to-suppress
  "Chooses slices to be suppressed, and reports the number of suppressed cells.

  Given:
  - num-cells-to-suppress: a number of cells, the suppression objective,
  - angular-slice->avg-dsr+num-cells: a map of statistics over all angular slices,

  returns a tuple [slices-to-suppress suppressed-count], in which:
  - slices-to-suppress is the set of angular slices to suppress, chosen as a tradeoff
  between contiguity, closeness to the num-cells-to-suppress objective,
  and low average spread rate.
  - suppressed-count is the number of cells in slices-to-suppress,
  which is returned to save callers the work of re-computing it.
  Warning: it may well be that suppressed-count > num-cells-to-suppress.

  This algorithm will convert `angular-slice->avg-dsr+num-cells` to a sorted map of
  `angular-slices+avg-dsr->num-cells`, representing candidate segments for suppression.
  Using this map the algorithm will collect the sequence of angular-slices
  until we have a cell-count of at least `num-cells-to-suppress`, if possible."
  [^long num-cells-to-suppress angular-slice->avg-dsr+num-cells]
  ;; NOTE this algorithm is most likely under-optimized;
  ;; having said that, it's probably not a performance bottleneck
  ;; (suppression events are typically few and far between)
  ;; and experience has shown that we'd better make this right
  ;; before making it fast.
  ;; TODO enhance performance or rethink the overall suppression algorithm.
  (letfn [(n-cells-in-slices ^long [slices]
            (transduce
             (map (fn n-cells-in-slice [slice]
                    (let [[_ num-cells] (get angular-slice->avg-dsr+num-cells slice)]
                      num-cells)))
             (completing +)
             0
             slices))]
    (let [angular-slices+avg-dsr->num-cells (compute-contiguous-slices num-cells-to-suppress angular-slice->avg-dsr+num-cells)]
      (loop [remaining-segments angular-slices+avg-dsr->num-cells
             n-cells-needed     num-cells-to-suppress
             slices-to-suppress #{}]
        (if-some [segment (when (pos? n-cells-needed)
                            (first remaining-segments))]
          (let [[[slices _]]            segment
                yet-unsuppressed-slices (remove slices-to-suppress slices)
                n-would-be-suppressed   (long (n-cells-in-slices yet-unsuppressed-slices))]
            (if (<= n-would-be-suppressed n-cells-needed)
              (let [new-n-cells-needed     (- n-cells-needed n-would-be-suppressed)
                    new-slices-to-suppress (into slices-to-suppress yet-unsuppressed-slices)]
                (recur
                 (rest remaining-segments)
                 new-n-cells-needed
                 new-slices-to-suppress))
              ;; this segment has more than we need, compute subsegment:
              (let [[sub-segment-slices _] (compute-sub-segment angular-slice->avg-dsr+num-cells slices n-cells-needed)
                    n-more-suppressed      (long (n-cells-in-slices (remove slices-to-suppress sub-segment-slices)))
                    new-n-cells-needed     (- n-cells-needed n-more-suppressed)
                    new-slices-to-suppress (into slices-to-suppress sub-segment-slices)]
                (recur
                 (rest remaining-segments)
                 new-n-cells-needed
                 new-slices-to-suppress))))
          ;; no more segments needed or available, so we return:
          (let [n-suppressed (- num-cells-to-suppress n-cells-needed)]
            [slices-to-suppress n-suppressed]))))))

(defn- average
  [coll]
  (/ (double (reduce + coll)) (long (count coll))))

(defn- compute-avg-dsr
  [burn-vectors]
  (-> (reduce (fn ^double [^double acc burn-vector]
                (+ acc (double (:spread-rate burn-vector))))
              0.0
              burn-vectors)
      double
      (/ (count burn-vectors))))

(defn- compute-cell-count
  [burn-vectors]
  (count
   (into #{}
         (map (juxt :i :j))
         burn-vectors)))

(defn- compute-avg-dsr-data
  "Returns a sorted map where each map entry:

  [`angular-slice` [`directional-spread-rate` `cell-count`]]

  represents a collection of stats computed for an `angular-slice`. The
  `directional-spread-rate` is the average value among the active
  perimeter cells that fall within that slice. The `cell-count` is the
  count of those perimeter cells."
  [^double angular-slice-size slice->BurnVectors]
  (reduce (fn [acc slice]
            (let [burn-vectors (get slice->BurnVectors slice)]
              (if (seq burn-vectors)
                (assoc acc slice [(compute-avg-dsr burn-vectors) (compute-cell-count burn-vectors)])
                (assoc acc slice [0.0 0.0]))))
          (sorted-map)
          (range 0.0 (/ 360.0 angular-slice-size))))

(defn- angle-cw-from-east ^double
  [^long i1 ^long j1 ^long i0 ^long j0]
  (let [di    (- i1 i0)
        dj    (- j1 j0)
        theta (rad->deg (Math/atan2 di dj))]
    (if (neg? di)
      (+ theta 360.0)
      theta)))

(defn- nearest-angular-slice ^double
  [^double theta ^double angular-slice-size]
  (Math/floor (/ theta angular-slice-size)))

(defn- group-burn-vectors
  "Returns a map where each entry:

  [`angular-slice` [BurnVector BurnVector ...]]

  represents a collection of BurnVectors that fall within an `angular-slice`.
  The `angular-slice` is defined as the degree clockwise from EAST of the
  `centroid` cell. angular-slice 0 = East = 0.0 degrees."
  [centroid ^double angular-slice-size burn-vectors]
  (let [[i0 j0] centroid]
    (group-by (fn [burn-vector] (-> (angle-cw-from-east (:i burn-vector) (:j burn-vector) i0 j0)
                                    (nearest-angular-slice angular-slice-size)))
              burn-vectors)))

(defn- compute-centroid-cell
  "Returns [i j] that is the centroid of a given list of [i j] cells"
  [cells]
  (let [row (average (mapv #(nth % 0) cells))
        col (average (mapv #(nth % 1) cells))]
    [(long row) (long col)]))

(defn- compute-suppression-difficulty ^double
  [^double suppression-difficulty-index-calibration-coefficient ^double change-in-fraction-contained-sign-multiplier ^double mean-sdi]
  (double
   (if (>= change-in-fraction-contained-sign-multiplier 0.0)
     (Math/exp (* -1 suppression-difficulty-index-calibration-coefficient mean-sdi))
     (Math/exp (* suppression-difficulty-index-calibration-coefficient mean-sdi)))))

(defn- compute-mean-sdi ^double
  [get-suppression-difficutly-index ignited-cells]
  (/ (double
      (reduce (fn [^double acc [i j]]
                (+ acc (double (get-suppression-difficutly-index i j))))
              0.0
              ignited-cells))
     (count ignited-cells)))

(defn- compute-area-growth-rate ^double
  [^double cell-size ^double suppression-dt ignited-cells-since-last-suppression]
  (/ (cells->acres cell-size (count ignited-cells-since-last-suppression))
     (min->day suppression-dt)))

(defn- compute-change-in-fraction-contained-sign-multiplier ^double
  [^double area-growth-rate ^double area-growth-rate-during-no-containment]
  (- 1
     (/ (Math/log area-growth-rate)
        (Math/log area-growth-rate-during-no-containment))))

(defn- compute-fraction-contained-sdi
  "Compute fraction contained using suppression difficulty index algorithm"
  [inputs ignited-cells-since-last-suppression ^double previous-fraction-contained]
  (let [cell-size                                                           (:cell-size inputs)
        suppression                                                         (:suppression inputs)
        get-suppression-difficulty-index                                    (:get-suppression-difficulty-index inputs)
        suppression-dt                                                      (:suppression-dt suppression)
        suppression-difficulty-index-area-growth-rate-during-no-containment (double (:suppression-difficulty-index-area-growth-rate-during-no-containment suppression))
        suppression-difficulty-index-calibration-coefficient                (double (:suppression-difficulty-index-calibration-coefficient suppression))
        suppression-difficulty-index-max-containment-per-day                (double (:suppression-difficulty-index-max-containment-per-day suppression))
        area-growth-rate                                                    (compute-area-growth-rate cell-size suppression-dt ignited-cells-since-last-suppression)
        change-in-fraction-contained-sign-multiplier                        (compute-change-in-fraction-contained-sign-multiplier area-growth-rate
                                                                                                                                  suppression-difficulty-index-area-growth-rate-during-no-containment)
        mean-sdi                                                            (compute-mean-sdi get-suppression-difficulty-index ignited-cells-since-last-suppression)
        suppression-difficulty                                              (compute-suppression-difficulty suppression-difficulty-index-calibration-coefficient
                                                                                                            change-in-fraction-contained-sign-multiplier
                                                                                                            mean-sdi)
        change-in-fraction-contained                                        (-> (* suppression-difficulty-index-max-containment-per-day
                                                                                   change-in-fraction-contained-sign-multiplier
                                                                                   suppression-difficulty)
                                                                                (percent->dec)
                                                                                (* (min->day suppression-dt)))]
    (+ previous-fraction-contained change-in-fraction-contained)))

(defn- compute-fraction-contained-sc
  "Compute fraction contained using suppression curve algorithm"
  ^double
  [^double max-runtime-fraction ^double suppression-curve-calibration-coefficient]
  (Math/pow (/ (* 2.0 max-runtime-fraction)
               (+ 1.0 (Math/pow max-runtime-fraction 2.0)))
            suppression-curve-calibration-coefficient))

(defn suppress-burn-vectors
  [inputs
   max-runtime-fraction
   previous-num-perimeter-cells
   previous-suppressed-count
   burn-vectors
   ignited-cells-since-last-suppression
   previous-fraction-contained]
  (let [max-runtime-fraction                      (double max-runtime-fraction)
        suppression-curve-calibration-coefficient (get-in inputs [:suppression
                                                                  :suppression-curve-calibration-coefficient])
        previous-num-perimeter-cells              (long previous-num-perimeter-cells)
        previous-suppressed-count                 (long previous-suppressed-count)
        active-perimeter-cells                    (into #{}
                                                        (map (juxt :i :j))
                                                        burn-vectors)
        fraction-contained                        (if suppression-curve-calibration-coefficient
                                                    (compute-fraction-contained-sc max-runtime-fraction (double suppression-curve-calibration-coefficient))
                                                    (compute-fraction-contained-sdi inputs
                                                                                    ignited-cells-since-last-suppression
                                                                                    previous-fraction-contained))
        num-tracked-perimeter-cells               (+ (long (count active-perimeter-cells)) previous-suppressed-count)
        num-fizzled-perimeter-cells               (max 0 (- previous-num-perimeter-cells num-tracked-perimeter-cells))
        num-perimeter-cells                       (max previous-num-perimeter-cells num-tracked-perimeter-cells)
        current-suppressed-count                  (+ previous-suppressed-count num-fizzled-perimeter-cells)
        next-suppressed-count                     (long (* ^double fraction-contained num-perimeter-cells))
        num-cells-to-suppress                     (- next-suppressed-count current-suppressed-count)]
    (if (> num-cells-to-suppress 0)
      (let [centroid-cell          (compute-centroid-cell active-perimeter-cells)
            angular-slice-size     5.0
            slice->BurnVectors     (group-burn-vectors centroid-cell angular-slice-size burn-vectors)
            [slices-to-suppress
             suppressed-count]     (->> (compute-avg-dsr-data angular-slice-size slice->BurnVectors)
                                        (compute-slices-to-suppress num-cells-to-suppress))
            slices-to-suppress-set (set slices-to-suppress)
            slices-to-keep         (remove #(contains? slices-to-suppress-set %) (keys slice->BurnVectors))
            burn-vectors-to-keep   (into []
                                         (mapcat #(get slice->BurnVectors %))
                                         slices-to-keep)]
<<<<<<< HEAD
        [burn-vectors-to-keep (+ current-suppressed-count ^long suppressed-count) num-perimeter-cells fraction-contained])
      [burn-vectors current-suppressed-count num-perimeter-cells fraction-contained])))
=======
        [burn-vectors-to-keep (+ current-suppressed-count ^long suppressed-count) num-perimeter-cells])
      [burn-vectors current-suppressed-count num-perimeter-cells])))
;; suppression ends here
>>>>>>> 57529ef8
<|MERGE_RESOLUTION|>--- conflicted
+++ resolved
@@ -355,11 +355,5 @@
             burn-vectors-to-keep   (into []
                                          (mapcat #(get slice->BurnVectors %))
                                          slices-to-keep)]
-<<<<<<< HEAD
         [burn-vectors-to-keep (+ current-suppressed-count ^long suppressed-count) num-perimeter-cells fraction-contained])
-      [burn-vectors current-suppressed-count num-perimeter-cells fraction-contained])))
-=======
-        [burn-vectors-to-keep (+ current-suppressed-count ^long suppressed-count) num-perimeter-cells])
-      [burn-vectors current-suppressed-count num-perimeter-cells])))
-;; suppression ends here
->>>>>>> 57529ef8
+      [burn-vectors current-suppressed-count num-perimeter-cells fraction-contained])))
(ns gridfire.simulations
  (:require [clojure.java.io              :as io]
            [gridfire.binary-output       :as binary]
            [gridfire.common              :refer [get-neighbors in-bounds?]]
            [gridfire.conversion          :refer [min->hour kebab->snake snake->kebab]]
            [gridfire.fire-spread-optimal :refer [run-fire-spread]]
            [gridfire.outputs             :as outputs]
            [gridfire.utils.random        :refer [my-rand-range]]
            [taoensso.tufte               :as tufte]
            [tech.v3.datatype             :as d]
            [tech.v3.datatype.functional  :as dfn]
            [tech.v3.tensor               :as t])
  (:import java.util.Random))

(set! *unchecked-math* :warn-on-boxed)

(defn layer-snapshot [burn-time-matrix layer-matrix ^double t]
  (d/clone
   (d/emap (fn [^double layer-value ^double burn-time]
             (if (and (not (neg? burn-time)) (<= burn-time t))
               layer-value
               0.0))
           :float64
           layer-matrix
           burn-time-matrix)))

(defn previous-active-perimeter?
  [[i j :as here] matrix]
  (let [[num-rows num-cols] (:shape (t/tensor->dimensions matrix))]
    (and
     (= (t/mget matrix i j) -1.0)
     (->> (get-neighbors here)
          (filter #(in-bounds? num-rows num-cols %))
          (map #(apply t/mget matrix %))
          (some pos?)))))

(defn to-color-map-values [burn-time-matrix ^double current-clock]
  (t/compute-tensor
   (:shape (t/tensor->dimensions burn-time-matrix))
   (fn [i j]
     (let [^double burn-time (t/mget burn-time-matrix i j)
           delta-hours       (->> (- current-clock burn-time)
                                  min->hour)]
       (cond
         (previous-active-perimeter? [i j] burn-time-matrix) 201
         (= burn-time -1.0)                                  200
         (< 0 delta-hours 5)                                 delta-hours
         (>= delta-hours 5)                                  5
         :else                                               0)))
   :int64))

(defn process-output-layers-timestepped
  [{:keys [simulation-id] :as config}
   {:keys [global-clock burn-time-matrix] :as fire-spread-results}
   name layer timestep envelope]
  (let [global-clock (double global-clock)]
    (doseq [output-time (range 0 (inc global-clock) timestep)]
      (let [matrix          (if (= layer "burn_history")
                              (to-color-map-values layer output-time)
                              (fire-spread-results layer))
            filtered-matrix (layer-snapshot burn-time-matrix matrix output-time)]
        (outputs/output-geotiff config filtered-matrix name envelope simulation-id output-time)
        (outputs/output-png config filtered-matrix name envelope simulation-id output-time)))))

(def layer-name->matrix
  [["fire_spread"              :fire-spread-matrix]
   ["flame_length"             :flame-length-matrix]
   ["directional_flame_length" :directional-flame-length-matrix]
   ["fire_line_intensity"      :fire-line-intensity-matrix]
   ["burn_history"             :burn-time-matrix]
   ["spread_rate"              :spread-rate-matrix]
   ["fire_type"                :fire-type-matrix]])

(defn filter-output-layers [output-layers]
  (let [layers-to-filter (set (map (comp kebab->snake name) (keys output-layers)))]
    (filter (fn [[name _]] (contains? layers-to-filter name)) layer-name->matrix)))

(defn process-output-layers!
  [{:keys [output-layers output-geotiffs? output-pngs?] :as config}
   {:keys [global-clock] :as fire-spread-results}
   envelope
   simulation-id]
  (let [layers (if output-layers
                 (filter-output-layers output-layers)
                 layer-name->matrix)]
    (doseq [[name layer] layers]
      (let [kw       (keyword (snake->kebab name))
            timestep (get output-layers kw)]
        (if (int? timestep)
          (process-output-layers-timestepped config
                                             fire-spread-results
                                             name
                                             layer
                                             timestep
                                             envelope)
          (let [matrix (if (= layer "burn_history")
                         (to-color-map-values layer global-clock)
                         (fire-spread-results layer))]
            (when output-geotiffs?
              (outputs/output-geotiff config matrix name envelope simulation-id))
            (when output-pngs?
              (outputs/output-png config matrix name envelope simulation-id))))))))

(defn process-burn-count!
  [{:keys [fire-spread-matrix burn-time-matrix global-clock]}
   burn-count-matrix
   timestep]
  (if (int? timestep)
    (let [global-clock (double global-clock)
          timestep     (long timestep)]
      (doseq [^double clock (range 0 (inc global-clock) timestep)]
        (let [filtered-fire-spread (d/clone
                                    (d/emap (fn [^double layer-value ^double burn-time]
                                              (if (<= burn-time clock)
                                                layer-value
                                                0.0))
                                            :float64
                                            fire-spread-matrix
                                            burn-time-matrix))
              band                 (int (quot clock timestep))
              burn-count-matrix-i  (nth burn-count-matrix band)]
          (d/copy! (dfn/+ burn-count-matrix-i filtered-fire-spread) burn-count-matrix-i))))
    (d/copy! (dfn/+ burn-count-matrix fire-spread-matrix) burn-count-matrix)))

(defn process-aggregate-output-layers!
  [{:keys [output-flame-length-sum output-flame-length-max burn-count-matrix flame-length-max-matrix flame-length-sum-matrix
           output-burn-probability spot-count-matrix]} fire-spread-results]
  (when-let [timestep output-burn-probability]
    (process-burn-count! fire-spread-results burn-count-matrix timestep))
  (when flame-length-sum-matrix
    (if (= output-flame-length-sum :directional)
      (d/copy! (dfn/+ flame-length-sum-matrix (:directional-flame-length-matrix fire-spread-results))
               flame-length-sum-matrix)
      (d/copy! (dfn/+ flame-length-sum-matrix (:flame-length-matrix fire-spread-results))
               flame-length-sum-matrix)))
  (when flame-length-max-matrix
    (if (= output-flame-length-max :directional)
      (d/copy! (dfn/max flame-length-max-matrix (:directional-flame-length-matrix fire-spread-results))
               flame-length-max-matrix)
      (d/copy! (dfn/max flame-length-max-matrix (:flame-length-matrix fire-spread-results))
               flame-length-max-matrix)))
  (when spot-count-matrix
    (d/copy! (dfn/+ spot-count-matrix (:spot-matrix fire-spread-results))
             spot-count-matrix)))

(defn process-binary-output!
  [{:keys [output-binary? output-directory]}
   {:keys [burn-time-matrix flame-length-matrix spread-rate-matrix fire-type-matrix]}
   ^long simulation]
  (when output-binary?
    (let [output-name (format "toa_0001_%05d.bin" (inc simulation))
          output-path (if output-directory
                        (.getPath (io/file output-directory output-name))
                        output-name)]
      (binary/write-matrices-as-binary output-path
                                       [:float :float :float :int]
                                       [(->> burn-time-matrix
                                             (d/emap (fn ^double [^double x] (if (pos? x) (* 60.0 x) x)) :float64)
                                             (d/clone))
                                        flame-length-matrix
                                        spread-rate-matrix
                                        fire-type-matrix]))))

(defn cells-to-acres ^double
  [^double cell-size ^long num-cells]
  (let [acres-per-cell (/ (* cell-size cell-size) 43560.0)]
    (* acres-per-cell num-cells)))

(defn summarize-fire-spread-results
  [fire-spread-results cell-size]
  (let [flame-lengths              (filterv pos? (t/tensor->buffer (:flame-length-matrix fire-spread-results)))
        fire-line-intensities      (filterv pos? (t/tensor->buffer (:fire-line-intensity-matrix fire-spread-results)))
        burned-cells               (count flame-lengths)
        surface-fire-size          (cells-to-acres cell-size (:surface-fire-count fire-spread-results))
        crown-fire-size            (cells-to-acres cell-size (:crown-fire-count fire-spread-results))
        flame-length-mean          (/ (dfn/sum flame-lengths) burned-cells)
        fire-line-intensity-mean   (/ (dfn/sum fire-line-intensities) burned-cells)
        flame-length-stddev        (->> flame-lengths
                                        (d/emap #(Math/pow (- flame-length-mean ^double %) 2.0) nil)
                                        (dfn/sum)
                                        (#(/ ^double % burned-cells))
                                        (Math/sqrt))
        fire-line-intensity-stddev (->> fire-line-intensities
                                        (d/emap #(Math/pow (- fire-line-intensity-mean ^double %) 2.0) nil)
                                        (dfn/sum)
                                        (#(/ ^double % burned-cells))
                                        (Math/sqrt))]
    {:fire-size                  (+ surface-fire-size crown-fire-size)
     :surface-fire-size          surface-fire-size
     :crown-fire-size            crown-fire-size
     :flame-length-mean          flame-length-mean
     :flame-length-stddev        flame-length-stddev
     :fire-line-intensity-mean   fire-line-intensity-mean
     :fire-line-intensity-stddev fire-line-intensity-stddev
     :spot-count                 (:spot-count fire-spread-results)}))

(defn- matrix-or-i
  [inputs layer-name i]
  (or (get inputs (-> (name layer-name)
                      (str "-matrix")
                      keyword))
      (get-in inputs [(-> (name layer-name)
                          (str "-samples")
                          keyword)
                      i])))

(defn- get-index-multiplier
  [inputs layer-name]
  (get inputs (-> (name layer-name)
                  (str "-index-multiplier")
                  keyword)))

(defn- get-value-fn
  [{:keys [perturbations] :as inputs} rand-gen layer-name i]
  (when-let [matrix-or-num (matrix-or-i inputs layer-name i)]
    (let [index-multiplier             (get-index-multiplier inputs layer-name)
          {:keys [spatial-type range]} (get perturbations layer-name)
          [range-min range-max]        range]
      (cond
        (and (number? matrix-or-num) (nil? (get perturbations layer-name)))
        (fn
          (^double [_ _] matrix-or-num)
          (^double [_ _ _] matrix-or-num))

        (and (not (number? matrix-or-num)) (nil? (get perturbations layer-name)))
        (if index-multiplier
          (let [index-multiplier (double index-multiplier)]
            (fn
              (^double [^long i ^long j]
               (let [row (long (* i index-multiplier))
                     col (long (* j index-multiplier))]
                 (t/mget matrix-or-num row col)))
              (^double [^long b ^long i ^long j]
               (let [row (long (* i index-multiplier))
                     col (long (* j index-multiplier))]
                 (t/mget matrix-or-num b row col)))))
          (fn
            (^double [i j]
             (t/mget matrix-or-num i j))
            (^double [b i j]
             (t/mget matrix-or-num b i j))))

        (and (number? matrix-or-num) (= spatial-type :pixel))
        (let [band-cache            (atom 0)
              perturbed-value-cache (atom {})
              matrix-or-num         (double matrix-or-num)]
          (fn
            (^double [i j]
             (or (get @perturbed-value-cache [i j])
                 (let [new-value (max 0.0 (+ matrix-or-num (my-rand-range rand-gen range-min range-max)))]
                   (swap! perturbed-value-cache assoc [i j] new-value)
                   new-value)))
            (^double [b i j]
             (when-not (= b @band-cache)
               (reset! band-cache b)
               (reset! perturbed-value-cache {}))
             (or (get @perturbed-value-cache [i j]) ;TODO benchmark [i j] vs string i j
                 (let [new-value (max 0.0 (+ matrix-or-num (my-rand-range rand-gen range-min range-max)))] ;TODO document we are snapping negative values to 0
                   (swap! perturbed-value-cache assoc [i j] new-value)
                   new-value)))))

        (and (number? matrix-or-num) (= spatial-type :global))
        (let [perturbed-value-cache (atom nil)
              matrix-or-num         (double matrix-or-num)]
          (fn
            (^double [_ _]
             (or @perturbed-value-cache
                 (let [new-value (max 0.0 (+ matrix-or-num (my-rand-range rand-gen range-min range-max)))]
                   (reset! perturbed-value-cache new-value)
                   new-value)))
            (^double [b _ _]
             (or (get @perturbed-value-cache b)
                 (let [new-value (max 0.0 (+ matrix-or-num (my-rand-range rand-gen range-min range-max)))]
                   (reset! perturbed-value-cache {b new-value})
                   new-value)))))

        (and (not (number? matrix-or-num)) (= spatial-type :pixel))
        (let [band-cache            (atom 0)
              perturbed-value-cache (atom {})]
          (if index-multiplier
            (let [index-multiplier (double index-multiplier)]
              (fn
                (^double [^long i ^long j]
                 (let [row (long (* i index-multiplier))
                       col (long (* j index-multiplier))]
                   (or (get @perturbed-value-cache [row col])
                       (let [new-value (max 0.0 (+ ^double (t/mget matrix-or-num row col)
                                                   (my-rand-range rand-gen range-min range-max)))]
                         (swap! perturbed-value-cache assoc [row col] new-value)
                         new-value))))
                (^double [^long b ^long i ^long j]
                 (when-not (= b @band-cache)
                   (reset! band-cache b)
                   (reset! perturbed-value-cache {}))
                 (let [row (long (* i index-multiplier))
                       col (long (* j index-multiplier))]
                   (or (get @perturbed-value-cache [row col])
                       (let [new-value (max 0.0 (+ ^double (t/mget matrix-or-num b row col)
                                                   (my-rand-range rand-gen range-min range-max)))]
                         (swap! perturbed-value-cache assoc [row col] new-value)
                         new-value))))))
            (fn
              (^double [i j]
               (or (get @perturbed-value-cache [i j])
                   (let [new-value (max 0.0 (+ ^double (t/mget matrix-or-num i j)
                                               (my-rand-range rand-gen range-min range-max)))]
                     (swap! perturbed-value-cache assoc [i j] new-value)
                     new-value)))
              (^double [b i j]
               (when-not (= b @band-cache)
                 (reset! band-cache b)
                 (reset! perturbed-value-cache {}))
               (or (get @perturbed-value-cache [i j])
                   (let [new-value (max 0.0 (+ ^double (t/mget matrix-or-num b i j)
                                               (my-rand-range rand-gen range-min range-max)))]
                     (swap! perturbed-value-cache assoc [i j] new-value)
                     new-value))))))

        (and (not (number? matrix-or-num)) (= spatial-type :global))
        (let [offset-cache (atom nil)]
          (if index-multiplier
            (let [index-multiplier (double index-multiplier)]
              (fn
                (^double [^long i ^long j]
                 (let [row            (long (* i index-multiplier))
                       col            (long (* j index-multiplier))
                       ^double offset (or @offset-cache
                                          (reset! offset-cache (my-rand-range rand-gen range-min range-max)))]
                   (max 0.0 (+ ^double (t/mget matrix-or-num row col) offset))))
                (^double [^long b ^long i ^long j]
                 (let [row            (long (* i index-multiplier))
                       col            (long (* j index-multiplier))
                       ^double offset (or (get @offset-cache b)
                                          (let [new-offset (my-rand-range rand-gen range-min range-max)]
                                            (reset! offset-cache {b new-offset})
                                            new-offset))]
                   (max 0.0 (+ ^double (t/mget matrix-or-num b row col) offset))))))
            (fn
              (^double [i j]
               (let [^double offset (or @offset-cache
                                        (reset! offset-cache (my-rand-range rand-gen range-min range-max)))]
                 (max 0.0 (+ ^double (t/mget matrix-or-num i j) offset))))
              (^double [b i j]
               (let [^double offset (or (get @offset-cache b)
                                        (let [new-offset (my-rand-range rand-gen range-min range-max)]
                                          (reset! offset-cache {b new-offset})
                                          new-offset))]
                 (max 0.0 (+ ^double (t/mget matrix-or-num b i j) offset)))))))))))

(defrecord SimulationInputs
    [^long num-rows
     ^long num-cols
     ^double cell-size
     ^double ignition-start-time
     ignition-start-timestamp
     burn-period-start
     burn-period-end
     ^double max-runtime
     initial-ignition-site
     ^double ellipse-adjustment-factor
     ^boolean grass-suppression?
     ^Random rand-gen
     get-elevation
     get-slope
     get-aspect
     get-canopy-cover
     get-canopy-height
     get-canopy-base-height
     get-crown-bulk-density
     get-fuel-model
     get-temperature
     get-relative-humidity
     get-wind-speed-20ft
     get-wind-from-direction
     get-fuel-moisture-dead-1hr
     get-fuel-moisture-dead-10hr
     get-fuel-moisture-dead-100hr
     get-fuel-moisture-live-herbaceous
     get-fuel-moisture-live-woody
     get-foliar-moisture
     spotting])

(defn run-simulation!
  [^long i
   {:keys
    [num-rows num-cols grass-suppression? output-csvs? envelope ignition-matrix cell-size max-runtime-samples
     ignition-rows ignition-cols ellipse-adjustment-factor-samples random-seed ignition-start-times spotting
<<<<<<< HEAD
     burn-period-start burn-period-end ignition-start-timestamp]
    :as inputs}]
  (tufte/profile
   {:id :run-simulation}
   (let [rand-gen            (if random-seed (Random. (+ ^long random-seed i)) (Random.))
         simulation-inputs   {:num-rows                          num-rows
                              :num-cols                          num-cols
                              :cell-size                         cell-size
                              :rand-gen                          rand-gen
                              :initial-ignition-site             (or ignition-matrix
                                                                     [(ignition-rows i) (ignition-cols i)])
                              :ignition-start-time               (get ignition-start-times i 0.0)
                              :ignition-start-timestamp          ignition-start-timestamp
                              :burn-period-start                 burn-period-start
                              :burn-period-end                   burn-period-end
                              :max-runtime                       (max-runtime-samples i)
                              :get-aspect                        (get-value-fn inputs rand-gen :aspect i)
                              :get-canopy-height                 (get-value-fn inputs rand-gen :canopy-height i)
                              :get-canopy-base-height            (get-value-fn inputs rand-gen :canopy-base-height i)
                              :get-canopy-cover                  (get-value-fn inputs rand-gen :canopy-cover i)
                              :get-crown-bulk-density            (get-value-fn inputs rand-gen :crown-bulk-density i)
                              :get-fuel-model                    (get-value-fn inputs rand-gen :fuel-model i)
                              :get-slope                         (get-value-fn inputs rand-gen :slope i)
                              :get-elevation                     (get-value-fn inputs rand-gen :elevation i)
                              :get-temperature                   (get-value-fn inputs rand-gen :temperature i)
                              :get-relative-humidity             (get-value-fn inputs rand-gen :relative-humidity i)
                              :get-wind-speed-20ft               (get-value-fn inputs rand-gen :wind-speed-20ft i)
                              :get-wind-from-direction           (get-value-fn inputs rand-gen :wind-from-direction i)
                              :get-fuel-moisture-dead-1hr        (get-value-fn inputs rand-gen :fuel-moisture-dead-1hr i)
                              :get-fuel-moisture-dead-10hr       (get-value-fn inputs rand-gen :fuel-moisture-dead-10hr i)
                              :get-fuel-moisture-dead-100hr      (get-value-fn inputs rand-gen :fuel-moisture-dead-100hr i)
                              :get-fuel-moisture-live-herbaceous (get-value-fn inputs rand-gen :fuel-moisture-live-herbaceous i)
                              :get-fuel-moisture-live-woody      (get-value-fn inputs rand-gen :fuel-moisture-live-woody i)
                              :get-foliar-moisture               (get-value-fn inputs rand-gen :foliar-moisture i)
                              :ellipse-adjustment-factor         (ellipse-adjustment-factor-samples i)
                              :grass-suppression?                (true? grass-suppression?)
                              :spotting                          spotting}
=======
     burn-period-start burn-period-end weather-data-start-timestamp suppression]
    :as inputs}]
  (tufte/profile
   {:id :run-simulation}
   (let [rand-gen           (if random-seed (Random. (+ ^long random-seed i)) (Random.))
         simulation-inputs  {:num-rows                          num-rows
                             :num-cols                          num-cols
                             :cell-size                         cell-size
                             :rand-gen                          rand-gen
                             :initial-ignition-site             (or ignition-matrix
                                                                    [(ignition-rows i) (ignition-cols i)])
                             :ignition-start-time               (get ignition-start-times i 0.0)
                             :weather-data-start-timestamp      weather-data-start-timestamp
                             :burn-period-start                 burn-period-start
                             :burn-period-end                   burn-period-end
                             :max-runtime                       (max-runtime-samples i)
                             :get-aspect                        (get-value-fn inputs rand-gen :aspect i)
                             :get-canopy-height                 (get-value-fn inputs rand-gen :canopy-height i)
                             :get-canopy-base-height            (get-value-fn inputs rand-gen :canopy-base-height i)
                             :get-canopy-cover                  (get-value-fn inputs rand-gen :canopy-cover i)
                             :get-crown-bulk-density            (get-value-fn inputs rand-gen :crown-bulk-density i)
                             :get-fuel-model                    (get-value-fn inputs rand-gen :fuel-model i)
                             :get-slope                         (get-value-fn inputs rand-gen :slope i)
                             :get-elevation                     (get-value-fn inputs rand-gen :elevation i)
                             :get-temperature                   (get-value-fn inputs rand-gen :temperature i)
                             :get-relative-humidity             (get-value-fn inputs rand-gen :relative-humidity i)
                             :get-wind-speed-20ft               (get-value-fn inputs rand-gen :wind-speed-20ft i)
                             :get-wind-from-direction           (get-value-fn inputs rand-gen :wind-from-direction i)
                             :get-fuel-moisture-dead-1hr        (get-value-fn inputs rand-gen :fuel-moisture-dead-1hr i)
                             :get-fuel-moisture-dead-10hr       (get-value-fn inputs rand-gen :fuel-moisture-dead-10hr i)
                             :get-fuel-moisture-dead-100hr      (get-value-fn inputs rand-gen :fuel-moisture-dead-100hr i)
                             :get-fuel-moisture-live-herbaceous (get-value-fn inputs rand-gen :fuel-moisture-live-herbaceous i)
                             :get-fuel-moisture-live-woody      (get-value-fn inputs rand-gen :fuel-moisture-live-woody i)
                             :get-foliar-moisture               (get-value-fn inputs rand-gen :foliar-moisture i)
                             :ellipse-adjustment-factor         (ellipse-adjustment-factor-samples i)
                             :grass-suppression?                (true? grass-suppression?)
                             :spotting                          spotting
                             :suppression                       suppression}
>>>>>>> 873a6975
         simulation-results (tufte/p :run-fire-spread
                                     (run-fire-spread (map->SimulationInputs simulation-inputs)))]
     (when simulation-results
       (process-output-layers! inputs simulation-results envelope i)
       (process-aggregate-output-layers! inputs simulation-results)
       (process-binary-output! inputs simulation-results i))
     (when output-csvs?
       (-> simulation-inputs
           (dissoc :get-aspect
                   :get-canopy-height
                   :get-canopy-base-height
                   :get-canopy-cover
                   :get-crown-bulk-density
                   :get-fuel-model
                   :get-slope
                   :get-elevation
                   :get-temperature
                   :get-relative-humidity
                   :get-wind-speed-20ft
                   :get-wind-from-direction
                   :get-fuel-moisture-dead-1hr
                   :get-fuel-moisture-dead-10hr
                   :get-fuel-moisture-dead-100hr
                   :get-fuel-moisture-live-herbaceous
                   :get-fuel-moisture-live-woody
                   :get-foliar-moisture)
           (merge {:simulation         (inc i)
                   :ignition-row       (get ignition-rows i)
                   :ignition-col       (get ignition-cols i)
                   :global-clock       (:global-clock simulation-results)
                   :exit-condition     (:exit-condition simulation-results :no-fire-spread)
                   :surface-fire-count (:surface-fire-count simulation-results)
                   :crown-fire-count   (:crown-fire-count simulation-results)
                   :spot-count         (:spot-count simulation-results)})
           (merge
            (if simulation-results
              (tufte/p
               :summarize-fire-spread-results
               (summarize-fire-spread-results simulation-results cell-size))
              {:fire-size                  0.0
               :flame-length-mean          0.0
               :flame-length-stddev        0.0
               :fire-line-intensity-mean   0.0
               :fire-line-intensity-stddev 0.0})))))))<|MERGE_RESOLUTION|>--- conflicted
+++ resolved
@@ -351,80 +351,42 @@
     [^long num-rows
      ^long num-cols
      ^double cell-size
+     ^Random rand-gen
+     initial-ignition-site
      ^double ignition-start-time
      ignition-start-timestamp
      burn-period-start
      burn-period-end
      ^double max-runtime
-     initial-ignition-site
+     get-aspect
+     get-canopy-base-height
+     get-canopy-cover
+     get-canopy-height
+     get-crown-bulk-density
+     get-elevation
+     get-foliar-moisture
+     get-fuel-model
+     get-fuel-moisture-dead-100hr
+     get-fuel-moisture-dead-10hr
+     get-fuel-moisture-dead-1hr
+     get-fuel-moisture-live-herbaceous
+     get-fuel-moisture-live-woody
+     get-relative-humidity
+     get-slope
+     get-temperature
+     get-wind-from-direction
+     get-wind-speed-20ft
      ^double ellipse-adjustment-factor
      ^boolean grass-suppression?
-     ^Random rand-gen
-     get-elevation
-     get-slope
-     get-aspect
-     get-canopy-cover
-     get-canopy-height
-     get-canopy-base-height
-     get-crown-bulk-density
-     get-fuel-model
-     get-temperature
-     get-relative-humidity
-     get-wind-speed-20ft
-     get-wind-from-direction
-     get-fuel-moisture-dead-1hr
-     get-fuel-moisture-dead-10hr
-     get-fuel-moisture-dead-100hr
-     get-fuel-moisture-live-herbaceous
-     get-fuel-moisture-live-woody
-     get-foliar-moisture
-     spotting])
+     spotting
+     suppression])
 
 (defn run-simulation!
   [^long i
    {:keys
     [num-rows num-cols grass-suppression? output-csvs? envelope ignition-matrix cell-size max-runtime-samples
      ignition-rows ignition-cols ellipse-adjustment-factor-samples random-seed ignition-start-times spotting
-<<<<<<< HEAD
-     burn-period-start burn-period-end ignition-start-timestamp]
-    :as inputs}]
-  (tufte/profile
-   {:id :run-simulation}
-   (let [rand-gen            (if random-seed (Random. (+ ^long random-seed i)) (Random.))
-         simulation-inputs   {:num-rows                          num-rows
-                              :num-cols                          num-cols
-                              :cell-size                         cell-size
-                              :rand-gen                          rand-gen
-                              :initial-ignition-site             (or ignition-matrix
-                                                                     [(ignition-rows i) (ignition-cols i)])
-                              :ignition-start-time               (get ignition-start-times i 0.0)
-                              :ignition-start-timestamp          ignition-start-timestamp
-                              :burn-period-start                 burn-period-start
-                              :burn-period-end                   burn-period-end
-                              :max-runtime                       (max-runtime-samples i)
-                              :get-aspect                        (get-value-fn inputs rand-gen :aspect i)
-                              :get-canopy-height                 (get-value-fn inputs rand-gen :canopy-height i)
-                              :get-canopy-base-height            (get-value-fn inputs rand-gen :canopy-base-height i)
-                              :get-canopy-cover                  (get-value-fn inputs rand-gen :canopy-cover i)
-                              :get-crown-bulk-density            (get-value-fn inputs rand-gen :crown-bulk-density i)
-                              :get-fuel-model                    (get-value-fn inputs rand-gen :fuel-model i)
-                              :get-slope                         (get-value-fn inputs rand-gen :slope i)
-                              :get-elevation                     (get-value-fn inputs rand-gen :elevation i)
-                              :get-temperature                   (get-value-fn inputs rand-gen :temperature i)
-                              :get-relative-humidity             (get-value-fn inputs rand-gen :relative-humidity i)
-                              :get-wind-speed-20ft               (get-value-fn inputs rand-gen :wind-speed-20ft i)
-                              :get-wind-from-direction           (get-value-fn inputs rand-gen :wind-from-direction i)
-                              :get-fuel-moisture-dead-1hr        (get-value-fn inputs rand-gen :fuel-moisture-dead-1hr i)
-                              :get-fuel-moisture-dead-10hr       (get-value-fn inputs rand-gen :fuel-moisture-dead-10hr i)
-                              :get-fuel-moisture-dead-100hr      (get-value-fn inputs rand-gen :fuel-moisture-dead-100hr i)
-                              :get-fuel-moisture-live-herbaceous (get-value-fn inputs rand-gen :fuel-moisture-live-herbaceous i)
-                              :get-fuel-moisture-live-woody      (get-value-fn inputs rand-gen :fuel-moisture-live-woody i)
-                              :get-foliar-moisture               (get-value-fn inputs rand-gen :foliar-moisture i)
-                              :ellipse-adjustment-factor         (ellipse-adjustment-factor-samples i)
-                              :grass-suppression?                (true? grass-suppression?)
-                              :spotting                          spotting}
-=======
-     burn-period-start burn-period-end weather-data-start-timestamp suppression]
+     burn-period-start burn-period-end ignition-start-timestamp suppression]
     :as inputs}]
   (tufte/profile
    {:id :run-simulation}
@@ -436,33 +398,32 @@
                              :initial-ignition-site             (or ignition-matrix
                                                                     [(ignition-rows i) (ignition-cols i)])
                              :ignition-start-time               (get ignition-start-times i 0.0)
-                             :weather-data-start-timestamp      weather-data-start-timestamp
+                             :ignition-start-timestamp          ignition-start-timestamp
                              :burn-period-start                 burn-period-start
                              :burn-period-end                   burn-period-end
                              :max-runtime                       (max-runtime-samples i)
                              :get-aspect                        (get-value-fn inputs rand-gen :aspect i)
-                             :get-canopy-height                 (get-value-fn inputs rand-gen :canopy-height i)
                              :get-canopy-base-height            (get-value-fn inputs rand-gen :canopy-base-height i)
                              :get-canopy-cover                  (get-value-fn inputs rand-gen :canopy-cover i)
+                             :get-canopy-height                 (get-value-fn inputs rand-gen :canopy-height i)
                              :get-crown-bulk-density            (get-value-fn inputs rand-gen :crown-bulk-density i)
+                             :get-elevation                     (get-value-fn inputs rand-gen :elevation i)
+                             :get-foliar-moisture               (get-value-fn inputs rand-gen :foliar-moisture i)
                              :get-fuel-model                    (get-value-fn inputs rand-gen :fuel-model i)
-                             :get-slope                         (get-value-fn inputs rand-gen :slope i)
-                             :get-elevation                     (get-value-fn inputs rand-gen :elevation i)
-                             :get-temperature                   (get-value-fn inputs rand-gen :temperature i)
-                             :get-relative-humidity             (get-value-fn inputs rand-gen :relative-humidity i)
-                             :get-wind-speed-20ft               (get-value-fn inputs rand-gen :wind-speed-20ft i)
-                             :get-wind-from-direction           (get-value-fn inputs rand-gen :wind-from-direction i)
+                             :get-fuel-moisture-dead-100hr      (get-value-fn inputs rand-gen :fuel-moisture-dead-100hr i)
+                             :get-fuel-moisture-dead-10hr       (get-value-fn inputs rand-gen :fuel-moisture-dead-10hr i)
                              :get-fuel-moisture-dead-1hr        (get-value-fn inputs rand-gen :fuel-moisture-dead-1hr i)
-                             :get-fuel-moisture-dead-10hr       (get-value-fn inputs rand-gen :fuel-moisture-dead-10hr i)
-                             :get-fuel-moisture-dead-100hr      (get-value-fn inputs rand-gen :fuel-moisture-dead-100hr i)
                              :get-fuel-moisture-live-herbaceous (get-value-fn inputs rand-gen :fuel-moisture-live-herbaceous i)
                              :get-fuel-moisture-live-woody      (get-value-fn inputs rand-gen :fuel-moisture-live-woody i)
-                             :get-foliar-moisture               (get-value-fn inputs rand-gen :foliar-moisture i)
+                             :get-relative-humidity             (get-value-fn inputs rand-gen :relative-humidity i)
+                             :get-slope                         (get-value-fn inputs rand-gen :slope i)
+                             :get-temperature                   (get-value-fn inputs rand-gen :temperature i)
+                             :get-wind-from-direction           (get-value-fn inputs rand-gen :wind-from-direction i)
+                             :get-wind-speed-20ft               (get-value-fn inputs rand-gen :wind-speed-20ft i)
                              :ellipse-adjustment-factor         (ellipse-adjustment-factor-samples i)
                              :grass-suppression?                (true? grass-suppression?)
                              :spotting                          spotting
                              :suppression                       suppression}
->>>>>>> 873a6975
          simulation-results (tufte/p :run-fire-spread
                                      (run-fire-spread (map->SimulationInputs simulation-inputs)))]
      (when simulation-results

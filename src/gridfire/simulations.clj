--- conflicted
+++ resolved
@@ -460,7 +460,7 @@
                              :get-temperature                                  (get-value-fn inputs rand-gen :temperature i)
                              :get-wind-from-direction                          (get-value-fn inputs rand-gen :wind-from-direction i)
                              :get-wind-speed-20ft                              (get-value-fn inputs rand-gen :wind-speed-20ft i)
-<<<<<<< HEAD
+                             :crowning-disabled?                               (true? crowning-disabled?) ; NOTE not using samples yet. Might never be needed.
                              :ellipse-adjustment-factor                        (ellipse-adjustment-factor-samples i)
                              :grass-suppression?                               (true? grass-suppression?)
                              :sdi-containment-overwhelming-area-growth-rate    (some-> sdi-containment-overwhelming-area-growth-rate-samples (get i))
@@ -470,14 +470,6 @@
                              :fuel-number->spread-rate-adjustment-array-lookup (some-> fuel-number->spread-rate-adjustment-array-lookup-array-lookup-samples (get i))
                              :suppression-coefficient                          (some-> suppression-coefficient-samples (get i))
                              :suppression-dt                                   (some-> suppression-dt-samples (get i))}
-=======
-                             :crowning-disabled?                               (true? crowning-disabled?) ; NOTE not using samples yet. Might never be needed.
-                             :ellipse-adjustment-factor                        (ellipse-adjustment-factor-samples i)
-                             :grass-suppression?                               (true? grass-suppression?)
-                             :spotting                                         spotting
-                             :fuel-number->spread-rate-adjustment-array-lookup nil
-                             :suppression                                      suppression}
->>>>>>> 5ee91957
          simulation-results (tufte/p :run-fire-spread
                                      (run-fire-spread (map->SimulationInputs simulation-inputs)))]
      (when simulation-results

;; [[file:../../org/GridFire.org::perturbation][perturbation]]
(ns gridfire.perturbation
<<<<<<< HEAD
  (:require [gridfire.utils.random :refer [my-rand]]
            [gridfire.conversion :refer [conversion-table]]))
=======
  (:require [gridfire.utils.random :refer [my-rand-range]]))
>>>>>>> f99af43c

(defn add-rand-generator
  [rand-generator config]
  (into config
        (map (fn [[layer spec]] [layer (assoc spec :rand-generator rand-generator)]))
        config))

(defn add-simulation-id
  [id config]
  (into config
        (map (fn [[layer spec]] [layer (assoc spec :simulation-id id)]))
        config))

<<<<<<< HEAD
(defn convert-ranges
  [config]
  (into config
        (map (fn [[layer {:keys [units range] :as spec}]]
               (if (= units :metric)
                 (let [convert-fn (conversion-table layer)]
                   [layer (assoc spec :range (map convert-fn range))])
                 [layer spec])))
        config))

=======
>>>>>>> f99af43c
(defn add-global-values
  [config]
  (into config
        (map (fn [[layer {:keys [spatial-type rand-generator range] :as spec}]]
               (if (= spatial-type :global)
<<<<<<< HEAD
                 [layer (assoc spec :global-value (my-rand rand-generator (apply - range)))]
=======
                 [layer (assoc spec :global-value (my-rand-range rand-generator range))]
>>>>>>> f99af43c
                 [layer spec])))
        config))

(defn- enrich-info
  [perturbations rand-generator id]
  (->> perturbations
      (add-rand-generator rand-generator)
      (add-simulation-id id)
<<<<<<< HEAD
      (convert-ranges)
=======
>>>>>>> f99af43c
      (add-global-values)))

(defn draw-samples
  [rand-generator n perturbations]
  (when perturbations
    (mapv #(enrich-info perturbations rand-generator %) (range n))))

(defn value-at
  ([perturb-info raster here]
   (value-at perturb-info raster here nil))

  ([{:keys [range spatial-type global-value rand-generator]} raster here frequency-band]
   (if (= spatial-type :global)
     global-value
<<<<<<< HEAD
     (my-rand rand-generator (apply - range)))))
=======
     (my-rand-range rand-generator range))))
>>>>>>> f99af43c

(def value-at
  (memoize value-at))

(defn- update?
  [global-clock next-clock frequency]
  (< (quot global-clock frequency)
     (quot next-clock frequency)))

(defn- global-temporal-perturbations
  [perturbations]
  (->> perturbations
       (filter (fn [[k v]] (and (:frequency v) (= (:spatial-type v) :global))))
       keys))

(defn update-global-vals
  [{:keys [perturbations] :as constants} current-clock next-clock]
  (let [layers-to-update (global-temporal-perturbations perturbations)]
    (reduce
     (fn [acc layer-name]
       (let [{:keys [frequency
                     range
                     rand-generator]} (get-in acc [:perturbations layer-name])
<<<<<<< HEAD
             new-global               (my-rand rand-generator (apply - range))]
=======
             new-global               (my-rand-range rand-generator range)]
>>>>>>> f99af43c
         (if (update? current-clock next-clock frequency)
           (assoc-in acc [:perturbations layer-name :global-value] new-global)
           acc)))
     constants
     layers-to-update)))
;; perturbation ends here<|MERGE_RESOLUTION|>--- conflicted
+++ resolved
@@ -1,11 +1,7 @@
 ;; [[file:../../org/GridFire.org::perturbation][perturbation]]
 (ns gridfire.perturbation
-<<<<<<< HEAD
-  (:require [gridfire.utils.random :refer [my-rand]]
+  (:require [gridfire.utils.random :refer [my-rand-range]]
             [gridfire.conversion :refer [conversion-table]]))
-=======
-  (:require [gridfire.utils.random :refer [my-rand-range]]))
->>>>>>> f99af43c
 
 (defn add-rand-generator
   [rand-generator config]
@@ -19,7 +15,6 @@
         (map (fn [[layer spec]] [layer (assoc spec :simulation-id id)]))
         config))
 
-<<<<<<< HEAD
 (defn convert-ranges
   [config]
   (into config
@@ -30,18 +25,12 @@
                  [layer spec])))
         config))
 
-=======
->>>>>>> f99af43c
 (defn add-global-values
   [config]
   (into config
         (map (fn [[layer {:keys [spatial-type rand-generator range] :as spec}]]
                (if (= spatial-type :global)
-<<<<<<< HEAD
-                 [layer (assoc spec :global-value (my-rand rand-generator (apply - range)))]
-=======
                  [layer (assoc spec :global-value (my-rand-range rand-generator range))]
->>>>>>> f99af43c
                  [layer spec])))
         config))
 
@@ -50,10 +39,7 @@
   (->> perturbations
       (add-rand-generator rand-generator)
       (add-simulation-id id)
-<<<<<<< HEAD
       (convert-ranges)
-=======
->>>>>>> f99af43c
       (add-global-values)))
 
 (defn draw-samples
@@ -68,11 +54,7 @@
   ([{:keys [range spatial-type global-value rand-generator]} raster here frequency-band]
    (if (= spatial-type :global)
      global-value
-<<<<<<< HEAD
-     (my-rand rand-generator (apply - range)))))
-=======
      (my-rand-range rand-generator range))))
->>>>>>> f99af43c
 
 (def value-at
   (memoize value-at))
@@ -96,11 +78,7 @@
        (let [{:keys [frequency
                      range
                      rand-generator]} (get-in acc [:perturbations layer-name])
-<<<<<<< HEAD
-             new-global               (my-rand rand-generator (apply - range))]
-=======
              new-global               (my-rand-range rand-generator range)]
->>>>>>> f99af43c
          (if (update? current-clock next-clock frequency)
            (assoc-in acc [:perturbations layer-name :global-value] new-global)
            acc)))

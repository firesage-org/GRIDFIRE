--- conflicted
+++ resolved
@@ -40,14 +40,7 @@
   "Returns [x y] coordinate that have been randomly sampled
   from cells in in the computational domain. Ignitable cells can also
   be constrained by ignition mask raster and/or edge-buffer."
-<<<<<<< HEAD
-  [{:keys [random-ignition rand-gen] :as config} fuel-model-matrix]
-  (when random-ignition
-    (let [ignitable-cells (get-ignitable-cells config fuel-model-matrix)]
-      (first (random/sample-from-list rand-gen 1 ignitable-cells)))))
-;; random_ignition.clj ends here
-=======
   [{:keys [rand-gen] :as config} fuel-model-matrix]
   (let [ignitable-cells (get-ignitable-cells config fuel-model-matrix)]
     (first (random/sample-from-list rand-gen 1 ignitable-cells))))
->>>>>>> 838c113f
+;; random_ignition.clj ends here
--- conflicted
+++ resolved
@@ -29,49 +29,11 @@
 ;; Write gridfire.edn
 ;;=============================================================================
 
-<<<<<<< HEAD
-(def ^:dynamic elmfire-file-path "")
-
-(defn file-path [directory file-name]
-  (let [directory (subs directory 1 (count directory))]
-    (str elmfire-file-path directory "/" file-name ".tif")))
-
-(def regex-for-array-item #"^[A-Z0-9\_]+\(\d+\)")
-
-(defn convert-val [s]
-  (cond
-    (re-matches #"^-?[0-9]\d*\.(\d+)?$" s) (Double/parseDouble s)
-    (re-matches #"^-?\d+$" s)              (Integer/parseInt s)
-    (re-matches #".TRUE." s)               true
-    (re-matches #".FALSE." s)              false
-    (re-matches #"'[0-9a-zA-Z_.//]*'" s)   (subs s 1 (dec (count s)))
-    :else                                  nil))
-
-(defn convert-key [s]
-  (if (re-matches regex-for-array-item s)
-    (str/join "-" (str/split s #"[\(\)]"))
-    s))
-
-(defn parse [s]
-  (->> (str/split s #"\n")
-       (filter #(str/includes? % "="))
-       (mapcat #(str/split % #"="))
-       (map str/trim)
-       (apply hash-map)
-       (reduce-kv (fn [m k v]
-                    (assoc m (convert-key k) (convert-val v)))
-                  {})))
-
-(defn sec->min
-  [seconds]
-  (int (/ seconds 60)))
-=======
 (defn write-config [config-params]
   (let [output-file-path (file-path "gridfire.edn")]
     (log-str "Creating config file: " output-file-path)
     (with-open [writer (io/writer output-file-path)]
       (pprint/pprint config-params writer))))
->>>>>>> 09e3b473
 
 ;;=============================================================================
 ;; LANDFIRE
@@ -361,13 +323,13 @@
 
 (defn convert-key [s]
   (if (re-matches regex-for-array-item s)
-    (str/join "-" (str/split s #"[\(-\)]"))
+    (str/join "-" (str/split s #"[\(\)]"))
     s))
 
 (defn convert-val [s]
   (cond
     (re-matches #"^-?[0-9]\d*\.(\d+)?$" s) (Double/parseDouble s)
-    (re-matches #"^\d+$" s)                (Integer/parseInt s)
+    (re-matches #"^-?\d+$" s)              (Integer/parseInt s)
     (re-matches #".TRUE." s)               true
     (re-matches #".FALSE." s)              false
     (re-matches #"'[0-9a-zA-Z_.//]*'" s)   (subs s 1 (dec (count s)))

--- conflicted
+++ resolved
@@ -330,26 +330,15 @@
      A_SRS FOLIAR_MOISTURE_CONTENT SEED] :as d}
    options]
   (let [data (into (sorted-map ) d)]
-<<<<<<< HEAD
-    (->> {:cell-size                 (convert/m->ft COMPUTATIONAL_DOMAIN_CELLSIZE)
-          :srid                      (or A_SRS "EPSG:32610")
-          :max-runtime               (sec->min SIMULATION_TSTOP)
-          :simulations               10
-          :random-seed               SEED
-          :foliar-moisture           FOLIAR_MOISTURE_CONTENT
-          :ellipse-adjustment-factor 1.0
-          :parallel-strategy         :between-fires}
-=======
     (->> {:cell-size                       (convert/m->ft COMPUTATIONAL_DOMAIN_CELLSIZE)
-          :srid                            A_SRS
+          :srid                            (or A_SRS "EPSG:32610")
           :max-runtime                     (sec->min SIMULATION_TSTOP)
-          :simulations                     100
+          :simulations                     10
           :random-seed                     SEED
           :foliar-moisture                 FOLIAR_MOISTURE_CONTENT
           :ellipse-adjustment-factor       1.0
           :parallel-strategy               :between-fires
           :fractional-distance-combination :sum}
->>>>>>> f2a2e4d8
          (process-landfire-layers data options)
          (process-ignition data options)
          (process-weather data options)

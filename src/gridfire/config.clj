--- conflicted
+++ resolved
@@ -30,50 +30,22 @@
 ;; Write gridfire.edn
 ;;=============================================================================
 
-<<<<<<< HEAD
-(def ^:dynamic elmfire-file-path "")
-
-(defn file-path [directory file-name]
-  (let [directory (subs directory 1 (count directory))]
-    (str elmfire-file-path directory "/" file-name ".tif")))
-
-(def regex-for-array-item #"^[A-Z0-9\_]+\(\d+\)")
-
-(defn convert-val [s]
-  (cond
-    (re-matches #"^-?[0-9]\d*\.(\d+)?$" s) (Double/parseDouble s)
-    (re-matches #"^-?\d+$" s)              (Integer/parseInt s)
-    (re-matches #".TRUE." s)               true
-    (re-matches #".FALSE." s)              false
-    (re-matches #"'[0-9a-zA-Z_.//]*'" s)   (subs s 1 (dec (count s)))
-    (str/includes? "proj" s)               s
-    :else                                  nil))
-
-(defn convert-key [s]
-  (if (re-matches regex-for-array-item s)
-    (str/join "-" (str/split s #"[\(\)]"))
-    s))
-
-(defn parse [s]
-  (->> (str/split s #"\n")
-       (filter #(str/includes? % "="))
-       (mapcat #(str/split % #" = "))
-       (map str/trim)
-       (apply hash-map)
-       (reduce-kv (fn [m k v]
-                    (assoc m (convert-key k) (convert-val v)))
-                  {})))
-
-(defn sec->min
-  [seconds]
-  (int (/ seconds 60)))
-=======
 (defn write-config [config-params]
   (let [output-file-path (file-path "gridfire.edn")]
     (log-str "Creating config file: " output-file-path)
     (with-open [writer (io/writer output-file-path)]
       (pprint/pprint config-params writer))))
->>>>>>> 07e86207
+
+;;=============================================================================
+;; Merge Override Config
+;;=============================================================================
+
+(defn merge-override-config [config-params override-config-file-path]
+  (if override-config-file-path
+    (->> (slurp override-config-file-path)
+         (edn/read-string)
+         (merge config-params))
+    config-params))
 
 ;;=============================================================================
 ;; LANDFIRE
@@ -318,33 +290,9 @@
 
 ;; FIXME: Since mlw.tif and mlh.tif aren't provided in elmfire.data, where are these files on disk?
 (defn process-fuel-moisture-layers
-<<<<<<< HEAD
-  [{:strs [M1_FILENAME M10_FILENAME M100_FILENAME WEATHER_DIRECTORY
-           USE_CONSTANT_LH LH_MOISTURE_CONTENT USE_CONSTANT_LW
-           LW_MOISTURE_CONTENT]} _ config]
-  (let [dir                  WEATHER_DIRECTORY
-        fuel-moisture-layers {:fuel-moisture-layers
-                              {:dead {:1hr   {:type   :geotiff
-                                              :source (file-path dir M1_FILENAME)}
-                                      :10hr  {:type   :geotiff
-                                              :source (file-path dir M10_FILENAME)}
-                                      :100hr {:type   :geotiff
-                                              :source (file-path dir M100_FILENAME)}}
-                               :live {:woody      (if USE_CONSTANT_LW
-                                                    LW_MOISTURE_CONTENT
-                                                    {:type   :geotiff
-                                                     :source (file-path dir "mlw")})
-                                      :herbaceous (if USE_CONSTANT_LH
-                                                    LH_MOISTURE_CONTENT
-                                                    {:type   :geotiff
-                                                     :source (file-path dir "mlh")})}}}]
-    (merge config fuel-moisture-layers)))
-
-;;-----------------------------------------------------------------------------
-;; Main
-;;-----------------------------------------------------------------------------
-=======
-  [{:strs [M1_FILENAME M10_FILENAME M100_FILENAME WEATHER_DIRECTORY]} config]
+  [{:strs [WEATHER_DIRECTORY M1_FILENAME M10_FILENAME M100_FILENAME
+           USE_CONSTANT_LW USE_CONSTANT_LH LW_MOISTURE_CONTENT LH_MOISTURE_CONTENT]}
+   config]
   (assoc config
          :fuel-moisture-layers
          {:dead {:1hr   {:type   :geotiff
@@ -353,15 +301,18 @@
                          :source (file-path WEATHER_DIRECTORY M10_FILENAME)}
                  :100hr {:type   :geotiff
                          :source (file-path WEATHER_DIRECTORY M100_FILENAME)}}
-          :live {:woody      {:type   :geotiff
-                              :source (file-path WEATHER_DIRECTORY "mlw")}
-                 :herbaceous {:type   :geotiff
-                              :source (file-path WEATHER_DIRECTORY "mlh")}}}))
+          :live {:woody      (if USE_CONSTANT_LW
+                               LW_MOISTURE_CONTENT
+                               {:type   :geotiff
+                                :source (file-path WEATHER_DIRECTORY "mlw")})
+                 :herbaceous (if USE_CONSTANT_LH
+                               LH_MOISTURE_CONTENT
+                               {:type   :geotiff
+                                :source (file-path WEATHER_DIRECTORY "mlh")})}}))
 
 ;;=============================================================================
 ;; Build gridfire.edn
 ;;=============================================================================
->>>>>>> 07e86207
 
 (defn build-edn
   [{:strs [COMPUTATIONAL_DOMAIN_CELLSIZE A_SRS SIMULATION_TSTOP SEED FOLIAR_MOISTURE_CONTENT] :as data}]
@@ -386,23 +337,6 @@
 ;; Parse elmfire.data
 ;;=============================================================================
 
-<<<<<<< HEAD
-(defn write-config [config-params]
-  (let [file-name "gridfire.edn"]
-    (log-str "Created Config file: " elmfire-file-path "/" file-name)
-    (spit (str/join "/" [elmfire-file-path file-name])
-          (with-out-str (pprint/pprint config-params)))))
-
-(defn convert-config! [{:keys [elmfire-data override-config] :as options}]
-  (log-str "Converting configuration file to one that Gridfire accepts.")
-  (binding [elmfire-file-path (str/replace elmfire-data #"/[\w-]+.data$" "")]
-    (let [elmfire-data (parse (slurp elmfire-data))
-          override     (when override-config (edn/read-string (slurp override-config)))
-          gridfire-config (merge (build-edn elmfire-data options)
-                                 override)]
-      (write-config gridfire-config))
-    (shutdown-agents)))
-=======
 (def regex-for-array-item #"^[A-Z0-9\_]+\(\d+\)")
 
 (defn convert-key [s]
@@ -417,6 +351,7 @@
     (re-matches #".TRUE." s)               true
     (re-matches #".FALSE." s)              false
     (re-matches #"'[0-9a-zA-Z_.//]*'" s)   (subs s 1 (dec (count s)))
+    (str/includes? "proj" s)               s
     :else                                  nil))
 
 (defn parse-elmfire [s]
@@ -435,12 +370,12 @@
 ;; Main
 ;;=============================================================================
 
-(defn convert-config! [elmfire-data-file-path]
+(defn convert-config! [elmfire-data-file-path & [override-config-file-path]]
   (log-str "Converting configuration file to one that GridFire accepts.")
   (binding [*elmfire-directory-path* (.getParent (io/file elmfire-data-file-path))]
     (-> elmfire-data-file-path
         (slurp)
         (parse-elmfire)
         (build-edn)
-        (write-config))))
->>>>>>> 07e86207
+        (merge-override-config override-config-file-path)
+        (write-config))))
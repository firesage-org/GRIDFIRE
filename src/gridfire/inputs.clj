--- conflicted
+++ resolved
@@ -331,7 +331,6 @@
         (assoc :ignition-start-timestamps ignition-start-timestamps)
         (dissoc :ignition-start-timestamp))))
 
-<<<<<<< HEAD
 (defn add-suppression
   [{:keys
     [rand-gen simulations suppression suppression-dt-samples suppression-coefficient-samples
@@ -388,7 +387,7 @@
            :fuel-number->spread-rate-adjustment-array-lookup-samples
            (mapv convert-map->array-lookup fuel-number->spread-rate-adjustment-samples))
     inputs))
-=======
+
 (defn add-burn-period-samples
   [{:keys [ignition-start-timestamps] :as inputs}]
   (let [from-sunrise-sunset? (some? (:burn-period-frac inputs))]
@@ -400,5 +399,4 @@
                               (burnp/from-sunrise-sunset inputs ignition-start-timestamp))
                             (let [{:keys [start end]} inputs]
                               (constantly {:burn-period-start (or start "00:00")
-                                           :burn-period-end   (or end "24:00")})))))))))
->>>>>>> d934fbdb
+                                           :burn-period-end   (or end "24:00")})))))))))
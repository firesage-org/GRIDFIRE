--- conflicted
+++ resolved
@@ -396,36 +396,6 @@
 ;;=============================================================================
 
 (defn process-landfire-layers
-<<<<<<< HEAD
-  [output-edn {:keys [output-dir elmfire-config] :as _options}]
-  (let [{:strs [ASP_FILENAME CBH_FILENAME CC_FILENAME CH_FILENAME CBD_FILENAME
-                FBFM_FILENAME SLP_FILENAME DEM_FILENAME FUELS_AND_TOPOGRAPHY_DIRECTORY]} elmfire-config]
-    (assoc output-edn
-           :landfire-layers
-           {:aspect             {:type   :geotiff
-                                 :source (file-path output-dir FUELS_AND_TOPOGRAPHY_DIRECTORY ASP_FILENAME)}
-            :canopy-base-height {:type       :geotiff
-                                 :source     (file-path output-dir FUELS_AND_TOPOGRAPHY_DIRECTORY CBH_FILENAME)
-                                 :units      :metric
-                                 :multiplier 0.1}
-            :canopy-cover       {:type   :geotiff
-                                 :source (file-path output-dir FUELS_AND_TOPOGRAPHY_DIRECTORY CC_FILENAME)}
-            :canopy-height      {:type       :geotiff
-                                 :source     (file-path output-dir FUELS_AND_TOPOGRAPHY_DIRECTORY CH_FILENAME)
-                                 :units      :metric
-                                 :multiplier 0.1}
-            :crown-bulk-density {:type       :geotiff
-                                 :source     (file-path output-dir FUELS_AND_TOPOGRAPHY_DIRECTORY CBD_FILENAME)
-                                 :units      :metric
-                                 :multiplier 0.01}
-            :elevation          {:type   :geotiff
-                                 :source (file-path output-dir FUELS_AND_TOPOGRAPHY_DIRECTORY DEM_FILENAME)
-                                 :units  :metric}
-            :fuel-model         {:type   :geotiff
-                                 :source (file-path output-dir FUELS_AND_TOPOGRAPHY_DIRECTORY FBFM_FILENAME)}
-            :slope              {:type   :geotiff
-                                 :source (file-path output-dir FUELS_AND_TOPOGRAPHY_DIRECTORY SLP_FILENAME)}})))
-=======
   [output-edn {:keys [ elmfire-config] :as _options}]
   (let [{:strs [FUELS_AND_TOPOGRAPHY_DIRECTORY]} elmfire-config]
     (assoc output-edn
@@ -438,7 +408,6 @@
             :elevation          (resolve-layer-spec elmfire-config FUELS_AND_TOPOGRAPHY_DIRECTORY "DEM_FILENAME")
             :fuel-model         (resolve-layer-spec elmfire-config FUELS_AND_TOPOGRAPHY_DIRECTORY "FBFM_FILENAME")
             :slope              (resolve-layer-spec elmfire-config FUELS_AND_TOPOGRAPHY_DIRECTORY "SLP_FILENAME")})))
->>>>>>> 781df309
 
 ;;=============================================================================
 ;; Ignition
@@ -463,32 +432,10 @@
                                       :unburned 1.0}))))))
 
 (defn process-ignition
-<<<<<<< HEAD
-  [output-edn {:keys [output-dir elmfire-config] :as _options}]
-  (let [{:strs [PHI_FILENAME FUELS_AND_TOPOGRAPHY_DIRECTORY RANDOM_IGNITIONS
-                USE_IGNITION_MASK EDGEBUFFER IGNITION_MASK_FILENAME]} elmfire-config]
-    (if RANDOM_IGNITIONS
-      (assoc output-edn
-             :random-ignition
-             (cond-> {}
-               USE_IGNITION_MASK
-               (assoc :ignition-mask {:type   :geotiff
-                                      :source (file-path output-dir FUELS_AND_TOPOGRAPHY_DIRECTORY IGNITION_MASK_FILENAME)})
-
-               EDGEBUFFER
-               (assoc :edge-buffer (m->ft EDGEBUFFER))))
-      (assoc output-edn
-             :ignition-layer
-             {:type        :geotiff
-              :source      (file-path output-dir FUELS_AND_TOPOGRAPHY_DIRECTORY PHI_FILENAME)
-              :burn-values {:burned   -1.0
-                            :unburned 1.0}}))))
-=======
   [output-edn options]
   (if (:elmfire-summary-maps options)
     output-edn
     (setup-ignition-from-layers output-edn options)))
->>>>>>> 781df309
 
 ;;=============================================================================
 ;; Weather
@@ -496,42 +443,21 @@
 
 ;; FIXME: Since tmpf.tif and rh.tif aren't provided in elmfire.data, where are these files on disk?
 (defn process-weather
-<<<<<<< HEAD
-  [output-edn {:keys [elmfire-config output-dir] :as _options}]
-  (let [{:strs [WS_FILENAME WD_FILENAME WEATHER_DIRECTORY]} elmfire-config]
-    (assoc output-edn
-           :temperature         {:type   :geotiff
-                                 :source (file-path output-dir WEATHER_DIRECTORY "tmpf")}
-           :relative-humidity   {:type   :geotiff
-                                 :source (file-path output-dir WEATHER_DIRECTORY "rh")}
-           :wind-speed-20ft     {:type   :geotiff
-                                 :source (file-path output-dir WEATHER_DIRECTORY WS_FILENAME)}
-           :wind-from-direction {:type   :geotiff
-                                 :source (file-path output-dir WEATHER_DIRECTORY WD_FILENAME)})))
-=======
   [output-edn {:keys [elmfire-config] :as _options}]
   (let [{:strs [WEATHER_DIRECTORY]} elmfire-config]
     (assoc output-edn
            :wind-speed-20ft     (resolve-layer-spec elmfire-config WEATHER_DIRECTORY "WS_FILENAME")
            :wind-from-direction (resolve-layer-spec elmfire-config WEATHER_DIRECTORY "WD_FILENAME"))))
->>>>>>> 781df309
 
 ;;=============================================================================
 ;; Output
 ;;=============================================================================
 
 (defn process-output
-<<<<<<< HEAD
-  [output-edn {:keys [elmfire-config output-dir] :as _options}]
-  (let [{:strs [OUTPUTS_DIRECTORY DUMP_BURN_PROBABILITY_AT_DTDUMP DTDUMP]} elmfire-config]
-    (cond-> (assoc output-edn
-                   :output-directory        (file-path output-dir OUTPUTS_DIRECTORY)
-=======
   [output-edn {:keys [elmfire-config] :as _options}]
   (let [{:strs [OUTPUTS_DIRECTORY DUMP_BURN_PROBABILITY_AT_DTDUMP DTDUMP]} elmfire-config]
     (cond-> (assoc output-edn
                    :output-directory        (build-file-path OUTPUTS_DIRECTORY)
->>>>>>> 781df309
                    :outfile-suffix          ""
                    :output-landfire-inputs? false
                    :output-geotiffs?        false
@@ -701,14 +627,6 @@
               :normalized-distance-variance (extract-normalized-distance-variance elmfire-config)
               :crown-fire-spotting-percent  (extract-crown-fire-spotting-percent elmfire-config)
               :num-firebrands               (extract-num-firebrands elmfire-config)
-<<<<<<< HEAD
-              :decay-constant               0.005})
-
-      (and ENABLE_SPOTTING ENABLE_SURFACE_FIRE_SPOTTING)
-      (assoc-in [:spotting :surface-fire-spotting]
-                {:spotting-percent             (extract-global-surface-spotting-percents elmfire-config)
-                 :critical-fire-line-intensity (kW-m->Btu-ft-s CRITICAL_SPOTTING_FIRELINE_INTENSITY)}))))
-=======
               :decay-constant               0.005}
              ;; FIXME Elmfire does not use relative-humidity but GF needs it for Spotting.
              ;; Default to 20 or set in override-config
@@ -721,7 +639,6 @@
                                                        (intranges-mapping-for-config-key elmfire-config "CRITICAL_SPOTTING_FIRELINE_INTENSITY(" [1 303] 0.0)
                                                        0.0)})
           (apply-spotting-multipliers (intranges-mapping-for-config-key elmfire-config "SURFACE_FIRE_SPOTTING_PERCENT_MULT" [1 303] 1.0))))))
->>>>>>> 781df309
 
 ;;=============================================================================
 ;; Fuel moisture layers
@@ -729,27 +646,6 @@
 
 ;; FIXME: Since mlw.tif and mlh.tif aren't provided in elmfire.data, where are these files on disk?
 (defn process-fuel-moisture
-<<<<<<< HEAD
-  [output-edn {:keys [elmfire-config output-dir] :as _options}]
-  (let [{:strs [WEATHER_DIRECTORY M1_FILENAME M10_FILENAME M100_FILENAME
-                USE_CONSTANT_LW USE_CONSTANT_LH LW_MOISTURE_CONTENT LH_MOISTURE_CONTENT]} elmfire-config]
-    (assoc output-edn
-           :fuel-moisture
-           {:dead {:1hr   {:type   :geotiff
-                           :source (file-path output-dir WEATHER_DIRECTORY M1_FILENAME)}
-                   :10hr  {:type   :geotiff
-                           :source (file-path output-dir WEATHER_DIRECTORY M10_FILENAME)}
-                   :100hr {:type   :geotiff
-                           :source (file-path output-dir WEATHER_DIRECTORY M100_FILENAME)}}
-            :live {:woody      (if USE_CONSTANT_LW
-                                 (* 0.01 ^double LW_MOISTURE_CONTENT)
-                                 {:type   :geotiff
-                                  :source (file-path output-dir WEATHER_DIRECTORY "mlw")})
-                   :herbaceous (if USE_CONSTANT_LH
-                                 (* 0.01 ^double LH_MOISTURE_CONTENT)
-                                 {:type   :geotiff
-                                  :source (file-path output-dir WEATHER_DIRECTORY "mlh")})}})))
-=======
   [output-edn {:keys [elmfire-config] :as _options}]
   (let [{:strs [WEATHER_DIRECTORY USE_CONSTANT_LW USE_CONSTANT_LH LW_MOISTURE_CONTENT
                 LH_MOISTURE_CONTENT]} elmfire-config]
@@ -764,35 +660,21 @@
                    :herbaceous (if USE_CONSTANT_LH
                                  (* 0.01 ^double LH_MOISTURE_CONTENT)
                                  (resolve-layer-spec elmfire-config WEATHER_DIRECTORY "MLH_FILENAME"))}})))
->>>>>>> 781df309
 
 ;;=============================================================================
 ;; Suppression
 ;;=============================================================================
 
 (defn- process-suppression
-<<<<<<< HEAD
-  [output-edn {:keys [elmfire-config output-dir]}]
-  (let [{:strs
-         [FUELS_AND_TOPOGRAPHY_DIRECTORY USE_SDI SDI_FILENAME B_SDI
-=======
   [output-edn {:keys [elmfire-config]}]
   (let [{:strs
          [FUELS_AND_TOPOGRAPHY_DIRECTORY USE_SDI B_SDI
->>>>>>> 781df309
           AREA_NO_CONTAINMENT_CHANGE MAX_CONTAINMENT_PER_DAY]} elmfire-config]
     (if USE_SDI
       (assoc output-edn
              :suppression
              {:suppression-dt                                60.0
-<<<<<<< HEAD
-              :sdi-layer                                     {:type   :geotiff
-                                                              :source (file-path output-dir
-                                                                                 FUELS_AND_TOPOGRAPHY_DIRECTORY
-                                                                                 SDI_FILENAME)}
-=======
               :sdi-layer                                     (resolve-layer-spec elmfire-config FUELS_AND_TOPOGRAPHY_DIRECTORY "SDI_FILENAME")
->>>>>>> 781df309
               :sdi-sensitivity-to-difficulty                 B_SDI
               :sdi-containment-overwhelming-area-growth-rate AREA_NO_CONTAINMENT_CHANGE
               :sdi-reference-suppression-speed               MAX_CONTAINMENT_PER_DAY})
@@ -858,12 +740,7 @@
                                              (pyrome-csv-rows->lookup-map (fn [s] (Long/parseLong s 10)))))]
     (assoc output-edn
            :fuel-number->spread-rate-adjustment-samples
-<<<<<<< HEAD
-           (mapv (fn [pyrome-sample] (get pyrome->spread-rate-adjustment pyrome-sample))
-                 pyrome-samples))))
-=======
            (tagged-literal 'gridfire.config/abbreviating [pyrome->spread-rate-adjustment (vec pyrome-samples)]))))
->>>>>>> 781df309
 
 (defn process-pyrome-specific-calibration
   [output-edn {:keys [pyrome-spread-rate-adjustment-csv pyrome-calibration-csv] :as options}]
@@ -877,15 +754,6 @@
 
 (defn process-elmfire-summary-maps
   [output-edn {:keys [elmfire-summary-maps]}]
-<<<<<<< HEAD
-  (-> output-edn
-      (assoc :ignition-rows        (mapv :ignition-row elmfire-summary-maps))
-      (assoc :ignition-cols        (mapv :ignition-col elmfire-summary-maps))
-      (assoc :ignition-start-times (mapv :ignition-start-time elmfire-summary-maps))
-      (assoc :max-runtime-samples  (mapv :max-runtime elmfire-summary-maps))
-      (assoc :pyrome-samples       (mapv :pyrome elmfire-summary-maps))
-      (assoc :simulations          (count elmfire-summary-maps))))
-=======
   (if elmfire-summary-maps
     (-> output-edn
         (assoc :ignition-rows        (mapv :ignition-row elmfire-summary-maps))
@@ -895,7 +763,6 @@
         (assoc :pyrome-samples       (mapv :pyrome elmfire-summary-maps))
         (assoc :simulations          (count elmfire-summary-maps)))
     output-edn))
->>>>>>> 781df309
 
 
 ;;=============================================================================
@@ -906,31 +773,6 @@
   [output-edn]
   (dissoc output-edn :pyrome-samples))
 
-<<<<<<< HEAD
-(defn build-edn
-  [{:keys [elmfire-config] :as options}]
-  (let [{:strs [COMPUTATIONAL_DOMAIN_CELLSIZE A_SRS SIMULATION_TSTOP SEED FOLIAR_MOISTURE_CONTENT]} elmfire-config]
-    (-> {:cell-size                       (m->ft COMPUTATIONAL_DOMAIN_CELLSIZE)
-         :srid                            (or A_SRS "EPSG:32610")
-         :max-runtime                     (sec->min SIMULATION_TSTOP)
-         :simulations                     10 ; FIXME: use NUM_ENSEMBLE_MEMBERS or override.edn
-         :random-seed                     SEED
-         :foliar-moisture                 FOLIAR_MOISTURE_CONTENT
-         :ellipse-adjustment-factor       1.0
-         :parallel-strategy               :between-fires
-         :fractional-distance-combination :sum} ; FIXME: unused parameter
-        (process-landfire-layers options)
-        (process-ignition options)
-        (process-weather options)
-        (process-output options)
-        (process-perturbations options)
-        (process-spotting options)
-        (process-fuel-moisture options)
-        (process-suppression options)
-        (process-elmfire-summary-maps options)
-        (process-pyrome-specific-calibration options)
-        (remove-unecessary-keys))))
-=======
 (defn add-output-edn
   [{:keys [elmfire-config] :as options}]
   (let [{:strs [COMPUTATIONAL_DOMAIN_CELLSIZE A_SRS SIMULATION_TSTOP SEED FOLIAR_MOISTURE_CONTENT
@@ -960,7 +802,6 @@
                (process-elmfire-summary-maps options)
                (process-pyrome-specific-calibration options)
                (remove-unecessary-keys)))))
->>>>>>> 781df309
 
 
 ;;=============================================================================
@@ -1036,8 +877,6 @@
         (str/includes? s-trimmed ",")                  (mapv (fn [x] (Double/parseDouble x)) (str/split s-trimmed #","))
         :else                                          nil))))
 
-<<<<<<< HEAD
-=======
 (test/deftest convert-val-test
   (test/testing "value is comma seperated values"
     (let [to-convert "1., 1., 1.,"]
@@ -1046,7 +885,6 @@
     (let [to-convert "1.0, 1.0, 1.0,"]
       (test/is (= [1.0 1.0 1.0] (convert-val to-convert))))))
 
->>>>>>> 781df309
 (defn parse-elmfire-config [{:keys [elmfire-config] :as options}]
   (let [content (slurp elmfire-config)]
     (assoc options
@@ -1069,11 +907,7 @@
   (->> options
        (parse-elmfire-config)
        (parse-elmfire-summary-csv)
-<<<<<<< HEAD
-       (build-edn)
-=======
        (add-output-edn)
->>>>>>> 781df309
        (merge-override-config override-config)
        (write-config)))
 
@@ -1083,11 +917,7 @@
     :validate [#(.exists  (io/file %)) "The provided --elmfire-config does not exist."
                #(.canRead (io/file %)) "The provided --elmfire-config--override-config is not readable."]]
 
-<<<<<<< HEAD
-   [nil "--elmfire-summary-csv PATH" "Optinal PATH to summary csv file for a completed elmfire run."
-=======
    [nil "--elmfire-summary-csv PATH" "Optinal PATH to summary csv file for a completed elmfire run. Determines the ignition locations and pyrome-specific parameters."
->>>>>>> 781df309
     :id :elmfire-summary-csv
     :validate [#(.exists  (io/file %)) "The provided --elmfire-summary-csv does not exist."
                #(.canRead (io/file %)) "The provided --elmfire-summary-csv is not readable."]]

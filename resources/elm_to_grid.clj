--- conflicted
+++ resolved
@@ -3,18 +3,14 @@
 ;; FIXME: document babashka (bb) and gdalsrsinfo as installation dependencies for running this script
 ;; FIXME: use babashka's pod protocol to integrate this script with gridfire.server
 
-(require '[clojure.edn        :as edn]
+(require '[clojure.data.csv   :as csv]
+         '[clojure.edn        :as edn]
          '[clojure.java.io    :as io]
          '[clojure.java.shell :refer [sh]]
          '[clojure.pprint     :refer [pprint]]
          '[clojure.string     :as str]
          '[clojure.test       :as test]
-<<<<<<< HEAD
          '[clojure.tools.cli  :refer [parse-opts]])
-=======
-         '[clojure.tools.cli  :refer [parse-opts]]
-         '[clojure.data.csv   :as csv])
->>>>>>> d0fca653
 
 ;;=============================================================================
 ;; Units conversion functions
@@ -416,18 +412,10 @@
 ;;=============================================================================
 ;; Ignition
 ;;=============================================================================
-
-<<<<<<< HEAD
-(defn process-ignition
+(defn setup-ignition-from-layers
   [output-edn {:keys [elmfire-config] :as _options}]
   (let [{:strs [FUELS_AND_TOPOGRAPHY_DIRECTORY RANDOM_IGNITIONS
                 USE_IGNITION_MASK EDGEBUFFER]} elmfire-config]
-=======
-(defn setup-ignition-from-layers
-  [output-edn {:keys [output-dir elmfire-config] :as _options}]
-  (let [{:strs [PHI_FILENAME FUELS_AND_TOPOGRAPHY_DIRECTORY RANDOM_IGNITIONS
-                USE_IGNITION_MASK EDGEBUFFER IGNITION_MASK_FILENAME]} elmfire-config]
->>>>>>> d0fca653
     (if RANDOM_IGNITIONS
       (assoc output-edn
              :random-ignition
